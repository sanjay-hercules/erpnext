--- conflicted
+++ resolved
@@ -2,11 +2,7 @@
  {
   "creation": "2013-01-24 11:03:32", 
   "docstatus": 0, 
-<<<<<<< HEAD
-  "modified": "2013-12-06 15:16:11", 
-=======
   "modified": "2013-12-09 16:24:07", 
->>>>>>> 4e677a3f
   "modified_by": "Administrator", 
   "owner": "Administrator"
  }, 
