--- conflicted
+++ resolved
@@ -1,10 +1,6 @@
 [
  {
-<<<<<<< HEAD
-  "creation": "2013-04-09 10:18:11", 
-=======
   "creation": "2013-04-19 11:00:14", 
->>>>>>> 59a6cd6c
   "docstatus": 0, 
   "modified": "2013-04-22 11:59:28", 
   "modified_by": "Administrator", 
@@ -1288,42 +1284,8 @@
   "report_hide": 1
  }, 
  {
-<<<<<<< HEAD
-  "amend": 0, 
-  "cancel": 0, 
-  "create": 0, 
-  "doctype": "DocPerm", 
-  "match": "", 
-  "permlevel": 1, 
-  "report": 0, 
-  "role": "Accounts Manager", 
-  "submit": 0, 
-  "write": 0
-=======
-  "doctype": "DocField", 
-  "fieldname": "file_list", 
-  "fieldtype": "Text", 
-  "hidden": 1, 
-  "label": "File List", 
-  "no_copy": 1, 
-  "print_hide": 1, 
-  "read_only": 0
->>>>>>> 59a6cd6c
- }, 
- {
   "amend": 1, 
   "cancel": 1, 
-  "create": 1, 
-  "doctype": "DocPerm", 
-  "permlevel": 0, 
-  "report": 1, 
-  "role": "Accounts Manager", 
-  "submit": 1, 
-  "write": 1
- }, 
- {
-  "amend": 1, 
-  "cancel": 0, 
   "create": 1, 
   "doctype": "DocPerm", 
   "permlevel": 0, 
@@ -1333,27 +1295,10 @@
   "write": 1
  }, 
  {
-  "amend": 0, 
-  "cancel": 0, 
-  "create": 0, 
-  "doctype": "DocPerm", 
-  "match": "", 
-  "permlevel": 1, 
-  "report": 0, 
-  "role": "Accounts User", 
-  "submit": 0, 
-  "write": 0
- }, 
- {
   "doctype": "DocPerm", 
   "match": "customer", 
   "permlevel": 0, 
   "report": 1, 
   "role": "Customer"
- }, 
- {
-  "doctype": "DocPerm", 
-  "permlevel": 0, 
-  "role": "Retail User"
  }
 ]