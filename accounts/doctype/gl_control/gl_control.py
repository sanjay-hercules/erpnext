# ERPNext - web based ERP (http://erpnext.com)
# Copyright (C) 2012 Web Notes Technologies Pvt Ltd
# 
# This program is free software: you can redistribute it and/or modify
# it under the terms of the GNU General Public License as published by
# the Free Software Foundation, either version 3 of the License, or
# (at your option) any later version.
# 
# This program is distributed in the hope that it will be useful,
# but WITHOUT ANY WARRANTY; without even the implied warranty of
# MERCHANTABILITY or FITNESS FOR A PARTICULAR PURPOSE.  See the
# GNU General Public License for more details.
# 
# You should have received a copy of the GNU General Public License
# along with this program.  If not, see <http://www.gnu.org/licenses/>.

from __future__ import unicode_literals
import webnotes

from webnotes.utils import cstr, flt, get_defaults
from webnotes.model.doc import Document, addchild
from webnotes.model.wrapper import getlist
from webnotes.model.code import get_obj
from webnotes import msgprint
<<<<<<< HEAD
=======

from utilities.transaction_base import TransactionBase
>>>>>>> 16546d25

class DocType:
	def __init__(self,d,dl):
		self.doc, self.doclist = d, dl
		self.entries = []

	def get_period_difference(self,arg, cost_center =''):
		# used in General Ledger Page Report
		# used for Budget where cost center passed as extra argument
		acc, f, t = arg.split('~~~')
		c, fy = '', get_defaults()['fiscal_year']

		det = webnotes.conn.sql("select debit_or_credit, lft, rgt, is_pl_account from tabAccount where name=%s", acc)
		if f: c += (' and t1.posting_date >= "%s"' % f)
		if t: c += (' and t1.posting_date <= "%s"' % t)
		if cost_center: c += (' and t1.cost_center = "%s"' % cost_center)
		bal = webnotes.conn.sql("select sum(ifnull(t1.debit,0))-sum(ifnull(t1.credit,0)) from `tabGL Entry` t1 where t1.account='%s' %s" % (acc, c))
		bal = bal and flt(bal[0][0]) or 0

		if det[0][0] != 'Debit':
			bal = (-1) * bal

		return flt(bal)

	def add_ac(self,arg):
		arg = eval(arg)
		ac = Document('Account')
		for d in arg.keys():
			ac.fields[d] = arg[d]
		ac.old_parent = ''
		ac_obj = get_obj(doc=ac)
		ac_obj.doc.freeze_account='No'
		ac_obj.validate()
		ac_obj.doc.save(1)
		ac_obj.on_update()

		return ac_obj.doc.name

	# Add a new cost center
	#----------------------
	def add_cc(self,arg):
		arg = eval(arg)
		cc = Document('Cost Center')
		# map fields
		for d in arg.keys():
			cc.fields[d] = arg[d]
		# map company abbr
		other_info = webnotes.conn.sql("select company_abbr from `tabCost Center` where name='%s'"%arg['parent_cost_center'])
		cc.company_abbr = other_info and other_info[0][0] or arg['company_abbr']

		cc_obj = get_obj(doc=cc)
		cc_obj.validate()
		cc_obj.doc.save(1)
		cc_obj.on_update()

		return cc_obj.doc.name


	# Get field values from the voucher
	#------------------------------------------
	def get_val(self, src, d, parent=None):
		if not src:
			return None
		if src.startswith('parent:'):
			return parent.fields[src.split(':')[1]]
		elif src.startswith('value:'):
			return eval(src.split(':')[1])
		elif src:
			return d.fields.get(src)

	def check_if_in_list(self, le):
		for e in self.entries:
			if e.account == le.account and (cstr(e.against_voucher)==cstr(le.against_voucher)) and (cstr(e.against_voucher_type)==cstr(le.against_voucher_type)) and (cstr(e.cost_center)==cstr(le.cost_center)):
				return [e]
		return 0

	# Make a dictionary(le) for every gl entry and append to a list(self.entries)
	#----------------------------------------------------------------------------
	def make_single_entry(self,parent,d,le_map,cancel, merge_entries):
		if self.get_val(le_map['account'], d, parent) and \
				(self.get_val(le_map['debit'], d, parent) \
				or self.get_val(le_map['credit'], d, parent)):
			flist = ['account', 'cost_center', 'against', 'debit', 'credit', 'remarks',
			 	'voucher_type', 'voucher_no', 'posting_date', 'fiscal_year', 'against_voucher',
			 	'against_voucher_type', 'company', 'is_opening', 'aging_date']

			# Check budget before gl entry
			#check budget only if account is expense account
			is_expense_acct = webnotes.conn.sql("""select name from tabAccount 
				where is_pl_account='Yes' and debit_or_credit='Debit' 
				and name=%s""",self.get_val(le_map['account'], d, parent))
				
			if is_expense_acct and self.get_val(le_map['cost_center'], d, parent):
				get_obj('Budget Control').check_budget([self.get_val(le_map[k], d, parent) 
					for k in flist if k in ['account', 'cost_center', 'debit', 
					'credit', 'posting_date', 'fiscal_year', 'company']],cancel)

			# Create new GL entry object and map values
			le = Document('GL Entry')
			for k in flist:
				le.fields[k] = self.get_val(le_map[k], d, parent)
			# if there is already an entry in this account then just add it to that entry
			same_head = self.check_if_in_list(le)
			if same_head and merge_entries:
				same_head = same_head[0]
				same_head.debit	= flt(same_head.debit)	+ flt(le.debit)
				same_head.credit = flt(same_head.credit) + flt(le.credit)
			else:
				self.entries.append(le)
				

	def manage_debit_credit(self, cancel):
		total_debit, total_credit = 0, 0
		for le in self.entries:
			# round off upto 2 decimal
			le.debit = flt(le.debit, 2)
			le.credit = flt(le.credit, 2)

			#toggle debit, credit if negative entry
			if flt(le.debit) < 0 or flt(le.credit) < 0:
				tmp=le.debit
				le.debit, le.credit = abs(flt(le.credit)), abs(flt(tmp))
			
			# toggled debit/credit in two separate condition because both
			# should be executed at the time of cancellation when there is 
			# negative amount (tax discount)
			if cancel:
				tmp=le.debit
				le.debit, le.credit = abs(flt(le.credit)), abs(flt(tmp))
		
			# update total debit / credit
			total_debit += flt(le.debit, 2)
			total_credit += flt(le.credit, 2)
			
		diff = flt(total_debit - total_credit, 2)
		if abs(diff)==0.01:
			if self.entries[0].debit:
				self.entries[0].debit = self.entries[0].debit - diff
			elif self.entries[0].credit:
				self.entries[0].credit = self.entries[0].credit + diff
		elif abs(diff) > 0.01 and not cancel:
			# Due to old wrong entries(total debit!=total credit) some voucher should be cancelled
			msgprint("""Debit and Credit not equal for this voucher: Diff (Debit) is %s""" %
			 	diff, raise_exception=1)

	def save_entries(self, cancel, adv_adj, update_outstanding):
		self.manage_debit_credit(cancel)
		
		for le in self.entries:
			le_obj = get_obj(doc=le)
			# validate except on_cancel
			if not cancel:
				le_obj.validate()

			le.save(1)
			le_obj.on_update(adv_adj, cancel, update_outstanding)
			
			
	# Make Multiple Entries
	def make_gl_entries(self, doc, doclist, cancel=0, adv_adj = 0, use_mapper='', merge_entries = 1, update_outstanding='Yes'):
		self.entries = []
		# get entries
		le_map_list = webnotes.conn.sql("select * from `tabGL Mapper Detail` where parent = %s", use_mapper or doc.doctype, as_dict=1)
		for le_map in le_map_list:
			if le_map['table_field']:
				for d in getlist(doclist,le_map['table_field']):
					# purchase_tax_details is the table of other charges in purchase cycle
					if le_map['table_field'] != 'purchase_tax_details' or \
							(le_map['table_field'] == 'purchase_tax_details' and \
							d.fields.get('category') != 'Valuation'):
						self.make_single_entry(doc,d,le_map,cancel, merge_entries)
			else:
				self.make_single_entry(None,doc,le_map,cancel, merge_entries)

		# save entries
		self.save_entries(cancel, adv_adj, update_outstanding)

		# set as cancelled
		if cancel:
			vt = self.get_val(le_map['voucher_type'], doc, doc)
			vn = self.get_val(le_map['voucher_no'],	doc, doc)
			webnotes.conn.sql("update `tabGL Entry` set is_cancelled='Yes' where voucher_type=%s and voucher_no=%s", (vt, vn))
	
	# ADVANCE ALLOCATION
	#-------------------
	def get_advances(self, obj, account_head, table_name,table_field_name, dr_or_cr):
		jv_detail = webnotes.conn.sql("""select t1.name, t1.remark, t2.%s, t2.name 
			from `tabJournal Voucher` t1, `tabJournal Voucher Detail` t2 
			where t1.name = t2.parent 
			and (t2.against_voucher is null or t2.against_voucher = '')
			and (t2.against_invoice is null or t2.against_invoice = '') 
			and (t2.against_jv is null or t2.against_jv = '') 
			and t2.account = '%s' and t2.is_advance = 'Yes' and t1.docstatus = 1 
			order by t1.posting_date""" % (dr_or_cr,account_head))
		# clear advance table
		obj.doclist = obj.doc.clear_table(obj.doclist,table_field_name)
		# Create advance table
		for d in jv_detail:
			add = addchild(obj.doc, table_field_name, table_name, obj.doclist)
			add.journal_voucher = d[0]
			add.jv_detail_no = d[3]
			add.remarks = d[1]
			add.advance_amount = flt(d[2])
			add.allocate_amount = 0
			
		return obj.doclist

	# Clear rows which is not adjusted
	#-------------------------------------
	def clear_advances(self, obj,table_name,table_field_name):
		for d in getlist(obj.doclist,table_field_name):
			if not flt(d.allocated_amount):
				webnotes.conn.sql("update `tab%s` set parent = '' where name = '%s' and parent = '%s'" % (table_name, d.name, d.parent))
				d.parent = ''

	# Update aginst document in journal voucher
	#------------------------------------------
	def update_against_document_in_jv(self, obj, table_field_name, against_document_no, against_document_doctype, account_head, dr_or_cr,doctype):
		for d in getlist(obj.doclist, table_field_name):
			self.validate_jv_entry(d, account_head, dr_or_cr)
			if flt(d.advance_amount) == flt(d.allocated_amount):
				# cancel JV
				jv_obj = get_obj('Journal Voucher', d.journal_voucher, with_children=1)
				get_obj(dt='GL Control').make_gl_entries(jv_obj.doc, jv_obj.doclist, cancel =1, adv_adj =1)

				# update ref in JV Detail
				webnotes.conn.sql("update `tabJournal Voucher Detail` set %s = '%s' where name = '%s'" % (doctype=='Purchase Invoice' and 'against_voucher' or 'against_invoice', cstr(against_document_no), d.jv_detail_no))

				# re-submit JV
				jv_obj = get_obj('Journal Voucher', d.journal_voucher, with_children =1)
				get_obj(dt='GL Control').make_gl_entries(jv_obj.doc, jv_obj.doclist, cancel = 0, adv_adj =1)

			elif flt(d.advance_amount) > flt(d.allocated_amount):
				# cancel JV
				jv_obj = get_obj('Journal Voucher', d.journal_voucher, with_children=1)
				get_obj(dt='GL Control').make_gl_entries(jv_obj.doc, jv_obj.doclist, cancel =1, adv_adj = 1)

				# add extra entries
				self.add_extra_entry(jv_obj, d.journal_voucher, d.jv_detail_no, flt(d.allocated_amount), account_head, doctype, dr_or_cr, against_document_no)

				# re-submit JV
				jv_obj = get_obj('Journal Voucher', d.journal_voucher, with_children =1)
				get_obj(dt='GL Control').make_gl_entries(jv_obj.doc, jv_obj.doclist, cancel = 0, adv_adj = 1)
			else:
				msgprint("Allocation amount cannot be greater than advance amount")
				raise Exception
				

	# Add extra row in jv detail for unadjusted amount
	#--------------------------------------------------
	def add_extra_entry(self,jv_obj,jv,jv_detail_no, allocate, account_head, doctype, dr_or_cr, against_document_no):
		# get old entry details

		jvd = webnotes.conn.sql("select %s, cost_center, balance, against_account from `tabJournal Voucher Detail` where name = '%s'" % (dr_or_cr,jv_detail_no))
		advance = jvd and flt(jvd[0][0]) or 0
		balance = flt(advance) - flt(allocate)

		# update old entry
		webnotes.conn.sql("update `tabJournal Voucher Detail` set %s = '%s', %s = '%s' where name = '%s'" % (dr_or_cr, flt(allocate), doctype == "Purchase Invoice" and 'against_voucher' or 'against_invoice',cstr(against_document_no), jv_detail_no))

		# new entry with balance amount
		add = addchild(jv_obj.doc, 'entries', 'Journal Voucher Detail', jv_obj.doclist)
		add.account = account_head
		add.cost_center = cstr(jvd[0][1])
		add.balance = cstr(jvd[0][2])
		add.fields[dr_or_cr] = balance
		add.against_account = cstr(jvd[0][3])
		add.is_advance = 'Yes'
		add.save(1)
		
	# check if advance entries are still valid
	# ----------------------------------------
	def validate_jv_entry(self, d, account_head, dr_or_cr):
		# 1. check if there is already a voucher reference
		# 2. check if amount is same
		# 3. check if is_advance is 'Yes'
		# 4. check if jv is submitted
		ret = webnotes.conn.sql("select t2.%s from `tabJournal Voucher` t1, `tabJournal Voucher Detail` t2 where t1.name = t2.parent and ifnull(t2.against_voucher, '') = '' and ifnull(t2.against_invoice, '') = '' and t2.account = '%s' and t1.name = '%s' and t2.name = '%s' and t2.is_advance = 'Yes' and t1.docstatus=1 and t2.%s = %s" % (dr_or_cr, account_head, d.journal_voucher, d.jv_detail_no, dr_or_cr, d.advance_amount))
		if (not ret):
			msgprint("Please click on 'Get Advances Paid' button as the advance entries have been changed.")
			raise Exception
		return


	def reconcile_against_document(self, args):
		"""
			Cancel JV, Update aginst document, split if required and resubmit jv
		"""
		
		for d in args:
			self.check_if_jv_modified(d)

			against_fld = {
				'Journal Voucher' : 'against_jv',
				'Sales Invoice' : 'against_invoice',
				'Purchase Invoice' : 'against_voucher'
			}
			
			d['against_fld'] = against_fld[d['against_voucher_type']]

			# cancel JV
			jv_obj = get_obj('Journal Voucher', d['voucher_no'], with_children=1)
			self.make_gl_entries(jv_obj.doc, jv_obj.doclist, cancel =1, adv_adj =1)

			# update ref in JV Detail
			self.update_against_doc(d, jv_obj)

			# re-submit JV
			jv_obj = get_obj('Journal Voucher', d['voucher_no'], with_children =1)
			self.make_gl_entries(jv_obj.doc, jv_obj.doclist, cancel = 0, adv_adj =1)

	def update_against_doc(self, d, jv_obj):
		"""
			Updates against document, if partial amount splits into rows
		"""

		webnotes.conn.sql("""
			update `tabJournal Voucher Detail` t1, `tabJournal Voucher` t2	
			set t1.%(dr_or_cr)s = '%(allocated_amt)s', 
			t1.%(against_fld)s = '%(against_voucher)s', t2.modified = now() 
			where t1.name = '%(voucher_detail_no)s' and t1.parent = t2.name""" % d)
		
		if d['allocated_amt'] < d['unadjusted_amt']:
			jvd = webnotes.conn.sql("select cost_center, balance, against_account, is_advance from `tabJournal Voucher Detail` where name = '%s'" % d['voucher_detail_no'])
			# new entry with balance amount
			ch = addchild(jv_obj.doc, 'entries', 'Journal Voucher Detail')
			ch.account = d['account']
			ch.cost_center = cstr(jvd[0][0])
			ch.balance = cstr(jvd[0][1])
			ch.fields[d['dr_or_cr']] = flt(d['unadjusted_amt']) - flt(d['allocated_amt'])
			ch.fields[d['dr_or_cr']== 'debit' and 'credit' or 'debit'] = 0
			ch.against_account = cstr(jvd[0][2])
			ch.is_advance = cstr(jvd[0][3])
			ch.docstatus = 1
			ch.save(1)

	def check_if_jv_modified(self, args):
		"""
			check if there is already a voucher reference
			check if amount is same
			check if jv is submitted
		"""
		ret = webnotes.conn.sql("""
			select t2.%(dr_or_cr)s from `tabJournal Voucher` t1, `tabJournal Voucher Detail` t2 
			where t1.name = t2.parent and t2.account = '%(account)s' 
			and ifnull(t2.against_voucher, '')='' and ifnull(t2.against_invoice, '')='' and ifnull(t2.against_jv, '')=''
			and t1.name = '%(voucher_no)s' and t2.name = '%(voucher_detail_no)s'
			and t1.docstatus=1 and t2.%(dr_or_cr)s = %(unadjusted_amt)s
		""" % (args))
		
		if not ret:
			msgprint("Payment Entry has been modified after you pulled it. Please pull it again.", raise_exception=1)
		

	def repost_illegal_cancelled(self, after_date='2011-01-01'):
		"""
			Find vouchers that are not cancelled correctly and repost them
		"""
		vl = webnotes.conn.sql("""
			select voucher_type, voucher_no, account, sum(debit) as sum_debit, sum(credit) as sum_credit
			from `tabGL Entry`
			where is_cancelled='Yes' and creation > %s
			group by voucher_type, voucher_no, account
			""", after_date, as_dict=1)

		ac_list = []
		for v in vl:
			if v['sum_debit'] != 0 or v['sum_credit'] != 0:
				ac_list.append(v['account'])

		fy_list = webnotes.conn.sql("""select name from `tabFiscal Year`
		where (%s between year_start_date and date_sub(date_add(year_start_date,interval 1 year), interval 1 day))
		or year_start_date > %s
		order by year_start_date ASC""", (after_date, after_date))

		for fy in fy_list:
			fy_obj = get_obj('Fiscal Year', fy[0])
			for a in set(ac_list):
				fy_obj.repost(a)<|MERGE_RESOLUTION|>--- conflicted
+++ resolved
@@ -22,11 +22,6 @@
 from webnotes.model.wrapper import getlist
 from webnotes.model.code import get_obj
 from webnotes import msgprint
-<<<<<<< HEAD
-=======
-
-from utilities.transaction_base import TransactionBase
->>>>>>> 16546d25
 
 class DocType:
 	def __init__(self,d,dl):
