# ERPNext - web based ERP (http://erpnext.com)
# Copyright (C) 2012 Web Notes Technologies Pvt Ltd
# 
# This program is free software: you can redistribute it and/or modify
# it under the terms of the GNU General Public License as published by
# the Free Software Foundation, either version 3 of the License, or
# (at your option) any later version.
# 
# This program is distributed in the hope that it will be useful,
# but WITHOUT ANY WARRANTY; without even the implied warranty of
# MERCHANTABILITY or FITNESS FOR A PARTICULAR PURPOSE.  See the
# GNU General Public License for more details.
# 
# You should have received a copy of the GNU General Public License
# along with this program.  If not, see <http://www.gnu.org/licenses/>.

from __future__ import unicode_literals
patch_list = [
	{
		'patch_module': 'patches.jan_mar_2012',
		'patch_file': 'stable_branch_shift_09_01_12',
		'description': 'Various Reloads for shifting branch from master to stable'
	},
	{
		'patch_module': 'patches.jan_mar_2012',
		'patch_file': 'print_hide_totals',
		'description': 'Uncheck print_hide for RV, SO, DN and Quotation'
	},
	{
		'patch_module': 'patches.jan_mar_2012',
		'patch_file': 'rename_doctype_indent',
		'description': 'Add DocType Label: Purchase Request to Purchase Requisition'
	},
	{
		'patch_module': 'patches.jan_mar_2012',
		'patch_file': 'production_cleanup',
		'description': 'Major changes in production module, almost rewrited the entire code'
	},
	{
		'patch_module': 'patches.jan_mar_2012',
		'patch_file': 'jan_production_patches',
		'description': 'Fixes after Major changes in production module'
	},
	{
		'patch_module': 'patches.jan_mar_2012',
		'patch_file': 'allocated_to_profile',
		'description': """Change Options to "Profile" for fieldname "allocated_to"
			as this is giving improper values in Permission Engine"""
	},
	{
		'patch_module': 'patches.jan_mar_2012',
		'patch_file': 'remove_get_tds_button',
		'description': "Remove One Get TDS button, which is appearing twice in JV"
	},
	{
		'patch_module': 'patches.jan_mar_2012',
		'patch_file': 'customer_address_contact_patch',
		'description': "Install Customer Address Contact report and run patches regarding primary address and contact"
	},
	{
		'patch_module': 'patches.jan_mar_2012',
		'patch_file': 'doclabel_in_doclayer',
		'description': "Show DocType Labels instead of DocType names in Customize Form View"
	},
	{
		'patch_module': 'patches.jan_mar_2012',
		'patch_file': 'email_settings_reload',
		'description': "Change type of mail_port field to Int and reload email_settings doctype"
	},
	{
		'patch_module': 'patches.jan_mar_2012',
		'patch_file': 'serial_no_add_opt',
		'description': "Add option 'Purchase Returned' to Serial No status field"
	},
	{
		'patch_module': 'patches.jan_mar_2012',
		'patch_file': 'cancel_purchase_returned',
		'description': "Set docstatus = 2 where status = 'Purchase Returned' for serial no"
	},
	{
		'patch_module': 'patches.jan_mar_2012',
		'patch_file': 'deploy_packing_slip',
		'description': "Delete old packing slip fields & print format & deploy new doctypes related to Packing Slip"
	},
	{
		'patch_module': 'patches.jan_mar_2012',
		'patch_file': 'map_conversion_rate',
		'description': "Maps conversion rate in doctype mappers PO-PR and PO-PV"
	},
	{
		'patch_module': 'patches.jan_mar_2012',
		'patch_file': 'account_type_patch',
		'description': 'mentioed account type for some tax accounts'
	},
	{
		'patch_module': 'patches.jan_mar_2012',
		'patch_file': 'subcon_default_val',
		'description': 'Default value of is_subcontracted in PO, PR is No'
	},
	{
		'patch_module': 'patches.jan_mar_2012.website',
		'patch_file': 'all',
		'description': 'Run all website related patches'
	},
	{
		'patch_module': 'patches.jan_mar_2012',
		'patch_file': 'remove_archive',
		'description': 'unarchive all records and drop archive tables'
	},
	{
		'patch_module': 'patches.jan_mar_2012',
		'patch_file': 'no_copy_patch',
		'description': 'insert after fld in custom fld should be no_copy'
	},
	{
		'patch_module': 'patches.jan_mar_2012',
		'patch_file': 'reload_item',
		'description': 'reload item'
	},
	{
		'patch_module': 'patches.jan_mar_2012',
		'patch_file': 'fix_packing_slip',
		'description': 'Update Mapper Delivery Note-Packing Slip'
	},
	{
		'patch_module': 'patches.jan_mar_2012.apps',
		'patch_file': 'todo_item',
		'description': 'Reloads todo item'
	},
	{
		'patch_module': 'patches.jan_mar_2012',
		'patch_file': 'convert_tables_to_utf8',
		'description': 'Convert tables to UTF-8'
	},
	{
		'patch_module': 'patches.jan_mar_2012',
		'patch_file': 'pending_patches',
	},
	{
		'patch_module': 'patches.jan_mar_2012',
		'patch_file': 'pos_setting_patch',
	},
	{
		'patch_module': 'patches.jan_mar_2012',
		'patch_file': 'reload_doctype',
	},
	{
		'patch_module': 'patches.jan_mar_2012',
		'patch_file': 'reload_po_pr_mapper',
	},
	{
		'patch_module': 'patches.jan_mar_2012',
		'patch_file': 'delete_pur_of_service',
		'description': 'Deletes purpose of service'
	},
	{
		'patch_module': 'patches.jan_mar_2012',
		'patch_file': 'navupdate',
		'description': 'New Navigation Pages'
	},
	{
		'patch_module': 'patches.jan_mar_2012',
		'patch_file': 'label_cleanup',
		'description': 'Remove extra fields and new dynamic labels'
	},
	{
		'patch_module': 'patches.jan_mar_2012',
		'patch_file': 'add_roles_to_admin',
		'description': 'Add Roles to Administrator'
	},
	{
		'patch_module': 'patches.jan_mar_2012',
		'patch_file': 'dt_map_fix',
		'description': 'removed transaction date from dt_mapper'
	},
	{
		'patch_module': 'patches.jan_mar_2012',
		'patch_file': 'reload_table',
		'description': 'Relaod all item table: fld order changes' 
	},
	{
		'patch_module': 'patches.jan_mar_2012',
		'patch_file': 'remove_series_defval',
		'description': 'Remove rv series default value' 
	},
	{
		'patch_module': 'patches.jan_mar_2012',
		'patch_file': 'update_stockreco_perm',
		'description': 'Update stock reco permission' 
	},
	{
		'patch_module': 'patches.jan_mar_2012',
		'patch_file': 'stock_entry_others_patch',
		'description': 'new purpose others in stock entry' 
	},
	{
		'patch_module': 'patches.jan_mar_2012',
		'patch_file': 'reload_quote',
		'description': 'reload quote: organization fld added' 
	},
	{
		'patch_module': 'patches.jan_mar_2012',
		'patch_file': 'update_purpose_se',
		'description': 'Purpose SE: Others to Other' 
	},
	{
		'patch_module': 'patches.jan_mar_2012',
		'patch_file': 'update_se_fld_options',
		'description': 'Purpose SE: Others to Other' 
	},
	{
		'patch_module': 'patches.mar_2012',
		'patch_file': 'pos_invoice_fix',
		'description': 'Reload POS Invoice' 
	},
	{
		'patch_module': 'patches.jan_mar_2012',
		'patch_file': 'reload_mapper',
		'description': 'SO-DN, SO-Rv, DN-RV'
	},
	{
		'patch_module': 'patches.jan_mar_2012',
		'patch_file': 'mapper_fix',
		'description': 'DN-RV duplicate table entry'
	},
	{
		'patch_module': 'patches.mar_2012',
		'patch_file': 'so_rv_mapper_fix',
		'description': 'SO-RV duplicate mapper entry removal'
	},
	{
		'patch_module': 'patches.mar_2012',
		'patch_file': 'clean_property_setter',
		'description': 'Patch related to property setter cleanup' 
	},
	{
		'patch_module': 'patches.jan_mar_2012',
		'patch_file': 'sync_ref_db',
		'description': 'Deletes non required doctypes'
	},
	{
		'patch_module': 'patches.april_2012',
		'patch_file': 'naming_series_patch',
		'description': 'Move naming series options into property setter'
	},
	{
		'patch_module': 'patches.jan_mar_2012',
		'patch_file': 'rename_dt',
		'description': 'Rename DocType Patch'
	},
	{
		'patch_module': 'patches.mar_2012',
		'patch_file': 'cleanup_control_panel',
		'description': 'Remove email related fields from Control Panel' 
	},
	{
		'patch_module': 'patches.mar_2012',
		'patch_file': 'doctype_get_refactor',
		'description': 'Patch related to doctype get refactoring' 
	},
	{
		'patch_module': 'patches.mar_2012',
		'patch_file': 'delete_docformat',
		'description': 'Deletes DocFormat from database' 
	},
	{
		'patch_module': 'patches.mar_2012',
		'patch_file': 'usertags',
		'description': 'Adds _user_tags columns to tables' 
	},
	{
		'patch_module': 'patches.april_2012',
		'patch_file': 'reload_c_form',
		'description': 'Added attchemnt option and total field'
	},
	{
		'patch_module': 'patches.april_2012',
		'patch_file': 'after_sync_cleanup',
		'description': 'cleanup after sync'
	},
	{
		'patch_module': 'patches.april_2012',
		'patch_file': 'change_cacheitem_schema',
		'description': 'Modified datatype of `value` column from text to longtext'
	},
	{
		'patch_module': 'patches.april_2012',
		'patch_file': 'remove_default_from_rv_detail',
		'description': ''
	},
	{
		'patch_module': 'patches.april_2012',
		'patch_file': 'update_role_in_address',
		'description': 'updated roles in address'
	},
	{
		'patch_module': 'patches.april_2012',
		'patch_file': 'update_permlevel_in_address',
		'description': 'updated permlevel in address'
	},
	{
		'patch_module': 'patches.april_2012',
		'patch_file': 'update_appraisal_permission',
		'description': 'updated permission in appraisal'
	},
	{
		'patch_module': 'patches.april_2012',
		'patch_file': 'serial_no_fixes',
		'description': 'fixes for sle creation while import'
	},
	{
		'patch_module': 'patches.april_2012',
		'patch_file': 'repost_stock_for_posting_time',
		'description': 'repost stock for posting time 00:00:seconds'
	},
	{
		'patch_module': 'patches.may_2012',
		'patch_file': 'cleanup_property_setter',
		'description': 'cleanup_property_setter'
	},
	{
		'patch_module': 'patches.may_2012',
		'patch_file': 'rename_prev_doctype',
		'description': 'rename prev doctype fix'
	},
	{
		'patch_module': 'patches.may_2012',
		'patch_file': 'cleanup_notification_control',
		'description': 'cleanup notification control'
	},
	{
		'patch_module': 'patches.may_2012',
		'patch_file': 'renamedt_in_custom_search_criteria',
		'description': 'raname dt in custom search criteria'
	},
	{
		'patch_module': 'patches.may_2012',
		'patch_file': 'stock_reco_patch',
		'description': 'stock reco patch: store diff info in field'
	},
	{
		'patch_module': 'patches.may_2012',
		'patch_file': 'reload_reports',
		'description': 'reload reports: itemwise sales/delivery details'
	},
	{
		'patch_module': 'patches.may_2012',
		'patch_file': 'page_role_series_fix',
		'description': 'reset series of page role at max'
	},
	{
		'patch_module': 'patches.may_2012',
		'patch_file': 'reload_sales_invoice_pf',
		'description': 'Reload sales invoice print formats'
	},
	{
		'patch_module': 'patches.may_2012',
		'patch_file': 'std_pf_readonly',
		'description': 'Make standard print formats readonly for system manager'
	},
	{
		'patch_module': 'patches.may_2012',
		'patch_file': 'reload_so_pending_items',
		'description': 'reload so pending items'
	},
	{
		'patch_module': 'patches.may_2012',
		'patch_file': 'customize_form_cleanup',
		'description': 'cleanup customize form records'
	},
	{
		'patch_module': 'patches.may_2012',
		'patch_file': 'cs_server_readonly',
		'description': 'Make server custom script readonly for system manager'
	},
	{
		'patch_module': 'patches.may_2012',
		'patch_file': 'clear_session_cache',
		'description': 'clears session cache as shifting to json format'
	},
	{
		'patch_module': 'patches.may_2012',
		'patch_file': 'same_purchase_rate_patch',
		'description': 'Main same rate throughout pur cycle: in global defaults, by default set true'
	},
	{
		'patch_module': 'patches.may_2012',
		'patch_file': 'create_report_manager_role',
		'description': 'Create report manager role if not exists'
	},
	{
		'patch_module': 'patches.may_2012',
		'patch_file': 'reload_customer_address_contact',
		'description': 'Reload report customer address contact'
	},
	{
		'patch_module': 'patches.may_2012',
		'patch_file': 'profile_perm_patch',
		'description': 'Make profile readonly for role All'
	},
	{
		'patch_module': 'patches.may_2012',
		'patch_file': 'remove_euro_currency',
		'description': 'Remove EURO currency and replace with EUR'
	},
	{
		'patch_module': 'patches.may_2012',
		'patch_file': 'remove_communication_log',
		'description': 'Remove Communication Log and replace it with Communication'
	},
	{
		'patch_module': 'patches.june_2012',
		'patch_file': 'barcode_in_feature_setup',
		'description': 'Track item by barcode'
	},
	{
		'patch_module': 'patches.june_2012',
		'patch_file': 'copy_uom_for_pur_inv_item',
		'description': 'Copy uom for pur inv item from PO and PR item table'
	},
	{
		'patch_module': 'patches.june_2012',
		'patch_file': 'fetch_organization_from_lead',
		'description': 'Fetch organization from lead in quote'
	},
	{
		'patch_module': 'patches.june_2012',
		'patch_file': 'reports_list_permission',
		'description': 'allow read permission to all for report list'
	},
	{
		'patch_module': 'patches.june_2012',
		'patch_file': 'support_ticket_autoreply',
		'description': 'New Send Autoreply checkbox in Email Settings'
	},
	{
		'patch_module': 'patches.june_2012',
		'patch_file': 'series_unique_patch',
		'description': "add unique constraint to series table's name column"
	},
	{
		'patch_module': 'patches.june_2012',
		'patch_file': 'set_recurring_type',
		'description': "set recurring type as monthly in old"
	},
	{
		'patch_module': 'patches.june_2012',
		'patch_file': 'alter_tabsessions',
		'description': "alter tabsessions to change user column definition"
	},
	{
		'patch_module': 'patches.june_2012',
		'patch_file': 'delete_old_parent_entries',
		'description': "delete entries of child table having parent like old_par%% or ''"
	},
	{
		'patch_module': 'patches.april_2012',
		'patch_file': 'delete_about_contact',
		'description': "delete depracated doctypes of website module"
	},
	{
		'patch_module': 'patches.june_2012',
		'patch_file': 'cache_item_table',
		'description': "create cache item table again"
	},
	{
		'patch_module': 'patches.july_2012',
		'patch_file': 'reload_pr_po_mapper',
		'description': "order date should be greater than equal to request date"
	},
	{
		'patch_module': 'patches.july_2012',
		'patch_file': 'address_contact_perms',
		'description': "sync address contact perms"
	},
	{
		'patch_module': 'patches.july_2012',
		'patch_file': 'packing_list_cleanup_and_serial_no',
		'description': "packing list cleanup and serial no status update"
	},
	{
		'patch_module': 'patches.july_2012',
		'patch_file': 'deprecate_import_data_control',
		'description': "deprecate doctype - Import Data Control and page - Import Data"
	},
	{
		'patch_module': 'patches.july_2012',
		'patch_file': 'default_freeze_account',
		'description': "set default freeze_account as 'No' where NULL"
	},
	{
		'patch_module': 'patches.july_2012',
		'patch_file': 'update_purchase_tax',
		'description': "rename options in purchase taxes and charges"
	},
	{	'patch_module': 'patches.june_2012',
		'patch_file': 'cms2',
		'description': 'cms2 release patches'
	},
	{	'patch_module': 'patches.july_2012',
		'patch_file': 'auth_table',
		'description': 'create new __Auth table'
	},
	{
		'patch_module': 'patches.july_2012',
		'patch_file': 'remove_event_role_owner_match',
		'description': "Remove Owner match from Event DocType's Permissions"
	},
	{
		'patch_module': 'patches.july_2012',
		'patch_file': 'deprecate_bulk_rename',
		'description': "Remove Bulk Rename Tool"
	},
	{
		'patch_module': 'patches.july_2012',
		'patch_file': 'blog_guest_permission',
	},
	{
		'patch_module': 'patches.july_2012',
		'patch_file': 'bin_permission',
	},
	{
		'patch_module': 'patches.july_2012',
		'patch_file': 'project_patch_repeat',
	},
	{
		'patch_module': 'patches.july_2012',
		'patch_file': 'repost_stock_due_to_wrong_packing_list',
	},
	{
		'patch_module': 'patches.july_2012',
		'patch_file': 'supplier_quotation',
	},
	{
		'patch_module': 'patches.august_2012',
		'patch_file': 'report_supplier_quotations',
	},
	{
		'patch_module': 'patches.august_2012',
		'patch_file': 'task_allocated_to_assigned',
	},
	{
		'patch_module': 'patches.august_2012',
		'patch_file': 'change_profile_permission',
	},
	{
		'patch_module': 'patches.august_2012',
		'patch_file': 'changed_blog_date_format',
	},
	{
		'patch_module': 'patches.august_2012',
		'patch_file': 'repost_billed_amt',
	},
	{
		'patch_module': 'patches.august_2012',
		'patch_file': 'remove_cash_flow_statement',
	},
	{
		'patch_module': 'patches.september_2012',
		'patch_file': 'stock_report_permissions_for_accounts',
	},
	{
		'patch_module': 'patches.september_2012',
		'patch_file': 'communication_delete_permission',
	},
	{
		'patch_module': 'patches.september_2012',
		'patch_file': 'reload_criteria_stock_ledger',
	},
	{
		'patch_module': 'patches.september_2012',
		'patch_file': 'all_permissions_patch',
	},
	{
		'patch_module': 'patches.september_2012',
		'patch_file': 'customer_permission_patch',
	},
	{
		'patch_module': 'patches.september_2012',
		'patch_file': 'add_stock_ledger_entry_index',
	},
	{
		'patch_module': 'patches.september_2012',
		'patch_file': 'plot_patch',
	},
	{
		'patch_module': 'patches.september_2012',
		'patch_file': 'event_permission',
	},
	{
		'patch_module': 'patches.september_2012',
		'patch_file': 'repost_stock',
	},
	{
		'patch_module': 'patches.september_2012',
		'patch_file': 'reload_gross_profit',
	},
	{
		'patch_module': 'patches.september_2012',
		'patch_file': 'rebuild_trees',
	},
	{
		'patch_module': 'patches.september_2012',
		'patch_file': 'deprecate_account_balance',
	},
	{
		'patch_module': 'patches.september_2012',
		'patch_file': 'profile_delete_permission',
	},
	{
		'patch_module': 'patches.october_2012',
		'patch_file': 'update_permission',
	},
	{
		'patch_module': 'patches.october_2012',
		'patch_file': 'reload_gl_mapper',
	},
	{
		'patch_module': 'patches.october_2012',
		'patch_file': 'fix_wrong_vouchers',
	},
	{
		'patch_module': 'patches.october_2012',
		'patch_file': 'remove_old_customer_contact_address',
	},
	{
		'patch_module': 'patches.october_2012',
		'patch_file': 'company_fiscal_year_docstatus_patch',
	},
	{
		'patch_module': 'patches.october_2012',
		'patch_file': 'update_account_property',
	},
	{
		'patch_module': 'patches.october_2012',
		'patch_file': 'remove_old_trial_bal',
	},
	{
		'patch_module': 'patches.october_2012',
		'patch_file': 'fix_cancelled_gl_entries',
	},
	{
		'patch_module': 'patches.october_2012',
		'patch_file': 'custom_script_delete_permission',
	},
	{
		'patch_module': 'patches.november_2012',
		'patch_file': 'custom_field_insert_after',
	},
	{
		'patch_module': 'patches.november_2012',
		'patch_file': 'reload_stock_ledger_report',
	},
	{
		'patch_module': 'patches.november_2012',
		'patch_file': 'delete_item_sales_register1',
	},
	{
		'patch_module': 'patches.november_2012',
		'patch_file': 'rename_employee_leave_balance_report',
	},
	{
		'patch_module': 'patches.november_2012',
		'patch_file': 'report_permissions',
	},
	{
		'patch_module': 'patches.november_2012',
		'patch_file': 'customer_issue_allocated_to_assigned',
	},
	{
		'patch_module': 'patches.november_2012',
		'patch_file': 'reset_appraisal_permissions',
	},
	{
		'patch_module': 'patches.november_2012',
		'patch_file': 'disable_cancelled_profiles',
	},
	{
		'patch_module': 'patches.november_2012',
		'patch_file': 'remove_old_unbilled_items_report',
	},
	{
		'patch_module': 'patches.november_2012',
		'patch_file': 'support_ticket_response_to_communication',
	},
	{
		'patch_module': 'patches.november_2012',
		'patch_file': 'cancelled_bom_patch',
	},
	{
		'patch_module': 'patches.november_2012',
		'patch_file': 'communication_sender_and_recipient',
	},
	{
		'patch_module': 'patches.november_2012',
<<<<<<< HEAD
		'patch_file': 'add_theme_to_profile',
=======
		'patch_file': 'update_delivered_billed_percentage_for_pos',
>>>>>>> dcc4ff5c
	},
]<|MERGE_RESOLUTION|>--- conflicted
+++ resolved
@@ -693,10 +693,10 @@
 	},
 	{
 		'patch_module': 'patches.november_2012',
-<<<<<<< HEAD
+		'patch_file': 'update_delivered_billed_percentage_for_pos',
+	},
+	{
+		'patch_module': 'patches.november_2012',
 		'patch_file': 'add_theme_to_profile',
-=======
-		'patch_file': 'update_delivered_billed_percentage_for_pos',
->>>>>>> dcc4ff5c
 	},
 ]