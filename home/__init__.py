--- conflicted
+++ resolved
@@ -95,11 +95,6 @@
 	"adds a new feed"
 	if method=='validate':
 		return
-<<<<<<< HEAD
-
-=======
-		
->>>>>>> eb315402
 	subject, color = feed_dict.get(doc.doctype, [None, None])
 	if subject:
 		subject = subject % doc.fields
