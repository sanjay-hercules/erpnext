--- conflicted
+++ resolved
@@ -76,10 +76,7 @@
 		"js/all-web.js": [
 			"lib/js/lib/history/history.min.js:concat",
 			"lib/js/lib/bootstrap.min.js:concat",
-<<<<<<< HEAD
-=======
 			"lib/js/lib/sprintf.js",
->>>>>>> d14bea3d
 			"lib/js/core.min.js:concat",
 			"lib/js/legacy/globals.js",
 			"lib/js/legacy/utils/datatype.js",
@@ -121,10 +118,7 @@
 			"lib/js/legacy/jquery/jquery-ui.min.js:concat",
 			"lib/js/legacy/tiny_mce_33/jquery.tinymce.js:concat",
 			"lib/js/lib/bootstrap.min.js:concat",
-<<<<<<< HEAD
-=======
 			"lib/js/lib/sprintf.js",
->>>>>>> d14bea3d
 			"lib/js/core.min.js:concat",
 			"lib/js/legacy/globals.js",
 			"lib/js/legacy/utils/datatype.js",
