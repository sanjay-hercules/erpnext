--- conflicted
+++ resolved
@@ -14,12 +14,6 @@
 from stock.doctype.serial_no.serial_no import *
 
 class TestSerialNo(unittest.TestCase):
-<<<<<<< HEAD
-	def atest_aii_gl_entries_for_serial_no_in_store(self):
-		webnotes.defaults.set_global_default("perpetual_accounting", 1)
-		sr = webnotes.bean(copy=test_records[0])
-		sr.doc.serial_no = "_Test Serial No 1"
-=======
 	def test_cannot_create_direct(self):
 		sr = webnotes.new_bean("Serial No")
 		sr.doc.item_code = "_Test Serialized Item"
@@ -29,105 +23,8 @@
 		self.assertRaises(SerialNoCannotCreateDirectError, sr.insert)
 		
 		sr.doc.warehouse = None
->>>>>>> ada70994
 		sr.insert()
 		self.assertTrue(sr.doc.name)
-		
-<<<<<<< HEAD
-		stock_in_hand_account = webnotes.conn.get_value("Warehouse", sr.doc.warehouse, 
-			"account")
-		against_stock_account = webnotes.conn.get_value("Company", "_Test Company", 
-			"stock_adjustment_account")
-		
-		# check stock ledger entries
-		sle = webnotes.conn.sql("""select * from `tabStock Ledger Entry` 
-			where voucher_type = 'Serial No' and voucher_no = %s""", sr.doc.name, as_dict=1)[0]
-		self.assertTrue(sle)
-		self.assertEquals([sle.item_code, sle.warehouse, sle.actual_qty], 
-			["_Test Serialized Item", "_Test Warehouse - _TC", 1.0])
-			
-		# check gl entries
-		gl_entries = webnotes.conn.sql("""select account, debit, credit
-			from `tabGL Entry` where voucher_type='Serial No' and voucher_no=%s
-			order by account desc""", sr.doc.name, as_list=1)
-		self.assertTrue(gl_entries)
-		gl_entries.sort(key=lambda x: x[0])
-		expected_values = [
-			[stock_in_hand_account, 1000.0, 0.0],
-			[against_stock_account, 0.0, 1000.0]
-		]
-		expected_values.sort(key=lambda x: x[0])
-		
-		for i, gle in enumerate(gl_entries):
-			self.assertEquals(expected_values[i][0], gle[0])
-			self.assertEquals(expected_values[i][1], gle[1])
-			self.assertEquals(expected_values[i][2], gle[2])
-		
-		sr.load_from_db()
-		self.assertEquals(sr.doc.sle_exists, 1)
-		
-		# save again	
-		sr.save()
-		gl_entries = webnotes.conn.sql("""select account, debit, credit
-			from `tabGL Entry` where voucher_type='Serial No' and voucher_no=%s
-			order by account desc""", sr.doc.name, as_list=1)
-		gl_entries.sort(key=lambda x: x[0])
-		
-		for i, gle in enumerate(gl_entries):
-			self.assertEquals(expected_values[i][0], gle[0])
-			self.assertEquals(expected_values[i][1], gle[1])
-			self.assertEquals(expected_values[i][2], gle[2])
-		
-		self.assertFalse(get_stock_and_account_difference([sr.doc.warehouse]))
-		
-		# trash/cancel
-		sr.submit()
-		sr.cancel()
-		
-		gl_count = webnotes.conn.sql("""select count(name) from `tabGL Entry` 
-			where voucher_type='Serial No' and voucher_no=%s and ifnull(is_cancelled, 'No') = 'Yes' 
-			order by account asc, name asc""", sr.doc.name)
-		
-		self.assertEquals(gl_count[0][0], 4)
-		
-		webnotes.defaults.set_global_default("perpetual_accounting", 0)
-		
-		
-	def atest_aii_gl_entries_for_serial_no_delivered(self):
-		webnotes.defaults.set_global_default("perpetual_accounting", 1)
-		
-		sr = webnotes.bean(copy=test_records[0])
-		sr.doc.serial_no = "_Test Serial No 2"
-		sr.doc.status = "Delivered"
-		sr.insert()
-		
-		gl_entries = webnotes.conn.sql("""select account, debit, credit
-			from `tabGL Entry` where voucher_type='Serial No' and voucher_no=%s
-			order by account desc""", sr.doc.name, as_dict=1)
-		self.assertFalse(gl_entries)
-		
-		webnotes.defaults.set_global_default("perpetual_accounting", 0)
 
-test_dependencies = ["Item"]
-test_records = [
-	[
-		{
-			"company": "_Test Company", 
-			"doctype": "Serial No", 
-			"serial_no": "_Test Serial No", 
-			"status": "In Store",
-			"item_code": "_Test Serialized Item", 
-			"item_group": "_Test Item Group", 
-			"warehouse": "_Test Warehouse - _TC",
-			"purchase_rate": 1000.0, 
-			"purchase_time": "11:37:39", 
-			"purchase_date": "2013-02-26",
-			'fiscal_year': "_Test Fiscal Year 2013",
-			"cost_center": "_Test Cost Center - _TC"
-		}
-	]
-]
-=======
 		sr.doc.warehouse = "_Test Warehouse - _TC"
-		self.assertTrue(SerialNoCannotCannotChangeError, sr.doc.save)
->>>>>>> ada70994
+		self.assertTrue(SerialNoCannotCannotChangeError, sr.doc.save)