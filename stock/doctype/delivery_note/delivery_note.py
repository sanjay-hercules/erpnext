# Copyright (c) 2013, Web Notes Technologies Pvt. Ltd.
# License: GNU General Public License v3. See license.txt

from __future__ import unicode_literals
import webnotes

from webnotes.utils import cstr, flt, cint
from webnotes.model.bean import getlist
from webnotes.model.code import get_obj
from webnotes import msgprint, _
import webnotes.defaults
from webnotes.model.mapper import get_mapped_doclist
from stock.utils import update_bin
from controllers.selling_controller import SellingController

class DocType(SellingController):
	def __init__(self, doc, doclist=[]):
		self.doc = doc
		self.doclist = doclist
		self.tname = 'Delivery Note Item'
		self.fname = 'delivery_note_details'
		self.status_updater = [{
			'source_dt': 'Delivery Note Item',
			'target_dt': 'Sales Order Item',
			'join_field': 'prevdoc_detail_docname',
			'target_field': 'delivered_qty',
			'target_parent_dt': 'Sales Order',
			'target_parent_field': 'per_delivered',
			'target_ref_field': 'qty',
			'source_field': 'qty',
			'percent_join_field': 'against_sales_order',
			'status_field': 'delivery_status',
			'keyword': 'Delivered'
		}]
		
	def onload(self):
		billed_qty = webnotes.conn.sql("""select sum(ifnull(qty, 0)) from `tabSales Invoice Item`
			where docstatus=1 and delivery_note=%s""", self.doc.name)
		if billed_qty:
			total_qty = sum((item.qty for item in self.doclist.get({"parentfield": "delivery_note_details"})))
			self.doc.fields["__billing_complete"] = billed_qty[0][0] == total_qty
			
	def get_portal_page(self):
		return "shipment" if self.doc.docstatus==1 else None

	def set_actual_qty(self):
		for d in getlist(self.doclist, 'delivery_note_details'):
			if d.item_code and d.warehouse:
				actual_qty = webnotes.conn.sql("select actual_qty from `tabBin` where item_code = '%s' and warehouse = '%s'" % (d.item_code, d.warehouse))
				d.actual_qty = actual_qty and flt(actual_qty[0][0]) or 0

	def so_required(self):
		"""check in manage account if sales order required or not"""
		if webnotes.conn.get_value("Selling Settings", None, 'so_required') == 'Yes':
			 for d in getlist(self.doclist,'delivery_note_details'):
				 if not d.against_sales_order:
					 msgprint("Sales Order No. required against item %s"%d.item_code)
					 raise Exception


	def validate(self):
		super(DocType, self).validate()
		
		import utilities
		utilities.validate_status(self.doc.status, ["Draft", "Submitted", "Cancelled"])

		self.so_required()
		self.validate_proj_cust()
		self.check_stop_sales_order("against_sales_order")
		self.validate_for_items()
		self.validate_warehouse()
<<<<<<< HEAD
		self.validate_uom_is_integer("stock_uom", "qty")		
=======
		self.validate_uom_is_integer("stock_uom", "qty")
		
		sales_com_obj.validate_max_discount(self, 'delivery_note_details')
		
>>>>>>> 8f72d9f6

		# Set actual qty for each item in selected warehouse
		self.update_current_stock()
		
		self.validate_with_previous_doc()
		
		self.doc.status = 'Draft'
		if not self.doc.installation_status: self.doc.installation_status = 'Not Installed'	
		
	def validate_with_previous_doc(self):
		items = self.doclist.get({"parentfield": "delivery_note_details"})
		
		for fn in (("Sales Order", "against_sales_order"), ("Sales Invoice", "against_sales_invoice")):
			if items.get_distinct_values(fn[1]):
				super(DocType, self).validate_with_previous_doc(self.tname, {
					fn[0]: {
						"ref_dn_field": fn[1],
						"compare_fields": [["customer", "="], ["company", "="], ["project_name", "="],
							["currency", "="]],
					},
				})

				if cint(webnotes.defaults.get_global_default('maintain_same_sales_rate')):
					super(DocType, self).validate_with_previous_doc(self.tname, {
						fn[0] + " Item": {
							"ref_dn_field": "prevdoc_detail_docname",
							"compare_fields": [["export_rate", "="]],
							"is_child_table": True
						}
					})
						
	def validate_proj_cust(self):
		"""check for does customer belong to same project as entered.."""
		if self.doc.project_name and self.doc.customer:
			res = webnotes.conn.sql("select name from `tabProject` where name = '%s' and (customer = '%s' or ifnull(customer,'')='')"%(self.doc.project_name, self.doc.customer))
			if not res:
				msgprint("Customer - %s does not belong to project - %s. \n\nIf you want to use project for multiple customers then please make customer details blank in project - %s."%(self.doc.customer,self.doc.project_name,self.doc.project_name))
				raise Exception

	def validate_for_items(self):
		check_list, chk_dupl_itm = [], []
		for d in getlist(self.doclist,'delivery_note_details'):
			e = [d.item_code, d.description, d.warehouse, d.against_sales_order or d.against_sales_invoice, d.batch_no or '']
			f = [d.item_code, d.description, d.against_sales_order or d.against_sales_invoice]

			if webnotes.conn.get_value("Item", d.item_code, "is_stock_item") == 'Yes':
				if e in check_list:
					msgprint("Please check whether item %s has been entered twice wrongly." 
						% d.item_code)
				else:
					check_list.append(e)
			else:
				if f in chk_dupl_itm:
					msgprint("Please check whether item %s has been entered twice wrongly." 
						% d.item_code)
				else:
					chk_dupl_itm.append(f)

	def validate_warehouse(self):
		for d in self.get_item_list():
			if webnotes.conn.get_value("Item", d['item_code'], "is_stock_item") == "Yes":
				if not d['warehouse']:
					msgprint("Please enter Warehouse for item %s as it is stock item"
						% d['item_code'], raise_exception=1)
				

	def update_current_stock(self):
		for d in getlist(self.doclist, 'delivery_note_details'):
			bin = webnotes.conn.sql("select actual_qty from `tabBin` where item_code = %s and warehouse = %s", (d.item_code, d.warehouse), as_dict = 1)
			d.actual_qty = bin and flt(bin[0]['actual_qty']) or 0

		for d in getlist(self.doclist, 'packing_details'):
			bin = webnotes.conn.sql("select actual_qty, projected_qty from `tabBin` where item_code =	%s and warehouse = %s", (d.item_code, d.warehouse), as_dict = 1)
			d.actual_qty = bin and flt(bin[0]['actual_qty']) or 0
			d.projected_qty = bin and flt(bin[0]['projected_qty']) or 0
			
	def on_update(self):
		from stock.doctype.packed_item.packed_item import make_packing_list
		self.doclist = make_packing_list(self, 'delivery_note_details')

	def on_submit(self):
		self.validate_packed_qty()

		# Check for Approving Authority
		get_obj('Authorization Control').validate_approving_authority(self.doc.doctype, self.doc.company, self.doc.grand_total, self)
		
		# update delivered qty in sales order	
		self.update_prevdoc_status()
		
		# create stock ledger entry
		self.update_stock_ledger()

		self.credit_limit()
		
		self.make_gl_entries()

		# set DN status
		webnotes.conn.set(self.doc, 'status', 'Submitted')


	def on_cancel(self):
		self.check_stop_sales_order("against_sales_order")
		self.check_next_docstatus()
				
		self.update_prevdoc_status()
		
		self.update_stock_ledger()

		webnotes.conn.set(self.doc, 'status', 'Cancelled')
		self.cancel_packing_slips()
		
		self.make_cancel_gl_entries()

	def validate_packed_qty(self):
		"""
			Validate that if packed qty exists, it should be equal to qty
		"""
		if not any([flt(d.fields.get('packed_qty')) for d in self.doclist if
				d.doctype=='Delivery Note Item']):
			return
		packing_error_list = []
		for d in self.doclist:
			if d.doctype != 'Delivery Note Item': continue
			if flt(d.fields.get('qty')) != flt(d.fields.get('packed_qty')):
				packing_error_list.append([
					d.fields.get('item_code', ''),
					d.fields.get('qty', 0),
					d.fields.get('packed_qty', 0)
				])
		if packing_error_list:
			err_msg = "\n".join([("Item: " + d[0] + ", Qty: " + cstr(d[1]) \
				+ ", Packed: " + cstr(d[2])) for d in packing_error_list])
			webnotes.msgprint("Packing Error:\n" + err_msg, raise_exception=1)

	def check_next_docstatus(self):
		submit_rv = webnotes.conn.sql("select t1.name from `tabSales Invoice` t1,`tabSales Invoice Item` t2 where t1.name = t2.parent and t2.delivery_note = '%s' and t1.docstatus = 1" % (self.doc.name))
		if submit_rv:
			msgprint("Sales Invoice : " + cstr(submit_rv[0][0]) + " has already been submitted !")
			raise Exception , "Validation Error."

		submit_in = webnotes.conn.sql("select t1.name from `tabInstallation Note` t1, `tabInstallation Note Item` t2 where t1.name = t2.parent and t2.prevdoc_docname = '%s' and t1.docstatus = 1" % (self.doc.name))
		if submit_in:
			msgprint("Installation Note : "+cstr(submit_in[0][0]) +" has already been submitted !")
			raise Exception , "Validation Error."

	def cancel_packing_slips(self):
		"""
			Cancel submitted packing slips related to this delivery note
		"""
		res = webnotes.conn.sql("""SELECT name FROM `tabPacking Slip` WHERE delivery_note = %s 
			AND docstatus = 1""", self.doc.name)

		if res:
			from webnotes.model.bean import Bean
			for r in res:
				ps = Bean(dt='Packing Slip', dn=r[0])
				ps.cancel()
			webnotes.msgprint(_("Packing Slip(s) Cancelled"))


	def update_stock_ledger(self):
		sl_entries = []
		for d in self.get_item_list():
			if webnotes.conn.get_value("Item", d.item_code, "is_stock_item") == "Yes" \
					and d.warehouse:
				self.update_reserved_qty(d)
										
				sl_entries.append(self.get_sl_entries(d, {
					"actual_qty": -1*flt(d['qty']),
				}))
					
		self.make_sl_entries(sl_entries)
			
	def update_reserved_qty(self, d):
		if d['reserved_qty'] < 0 :
			# Reduce reserved qty from reserved warehouse mentioned in so
			if not d["reserved_warehouse"]:
				webnotes.throw(_("Reserved Warehouse is missing in Sales Order"))
				
			args = {
				"item_code": d['item_code'],
				"warehouse": d["reserved_warehouse"],
				"voucher_type": self.doc.doctype,
				"voucher_no": self.doc.name,
				"reserved_qty": (self.doc.docstatus==1 and 1 or -1)*flt(d['reserved_qty']),
				"posting_date": self.doc.posting_date,
				"is_amended": self.doc.amended_from and 'Yes' or 'No'
			}
			update_bin(args)

	def credit_limit(self):
		"""check credit limit of items in DN Detail which are not fetched from sales order"""
		amount, total = 0, 0
		for d in getlist(self.doclist, 'delivery_note_details'):
			if not (d.against_sales_order or d.against_sales_invoice):
				amount += d.amount
		if amount != 0:
			total = (amount/self.doc.net_total)*self.doc.grand_total
			self.check_credit(total)

def get_invoiced_qty_map(delivery_note):
	"""returns a map: {dn_detail: invoiced_qty}"""
	invoiced_qty_map = {}
	
	for dn_detail, qty in webnotes.conn.sql("""select dn_detail, qty from `tabSales Invoice Item`
		where delivery_note=%s and docstatus=1""", delivery_note):
			if not invoiced_qty_map.get(dn_detail):
				invoiced_qty_map[dn_detail] = 0
			invoiced_qty_map[dn_detail] += qty
	
	return invoiced_qty_map

@webnotes.whitelist()
def make_sales_invoice(source_name, target_doclist=None):
	invoiced_qty_map = get_invoiced_qty_map(source_name)
	
	def update_accounts(source, target):
		si = webnotes.bean(target)
		si.doc.is_pos = 0
		si.run_method("onload_post_render")
		
		si.set_doclist(si.doclist.get({"parentfield": ["!=", "entries"]}) +
			si.doclist.get({"parentfield": "entries", "qty": [">", 0]}))
		
		if len(si.doclist.get({"parentfield": "entries"})) == 0:
			webnotes.msgprint(_("Hey! All these items have already been invoiced."),
				raise_exception=True)
				
		return si.doclist
		
	def update_item(source_doc, target_doc, source_parent):
		target_doc.qty = source_doc.qty - invoiced_qty_map.get(source_doc.name, 0)
	
	doclist = get_mapped_doclist("Delivery Note", source_name, 	{
		"Delivery Note": {
			"doctype": "Sales Invoice", 
			"validation": {
				"docstatus": ["=", 1]
			}
		}, 
		"Delivery Note Item": {
			"doctype": "Sales Invoice Item", 
			"field_map": {
				"name": "dn_detail", 
				"parent": "delivery_note", 
				"prevdoc_detail_docname": "so_detail", 
				"against_sales_order": "sales_order", 
				"serial_no": "serial_no"
			},
			"postprocess": update_item
		}, 
		"Sales Taxes and Charges": {
			"doctype": "Sales Taxes and Charges", 
			"add_if_empty": True
		}, 
		"Sales Team": {
			"doctype": "Sales Team", 
			"field_map": {
				"incentives": "incentives"
			},
			"add_if_empty": True
		}
	}, target_doclist, update_accounts)
	
	return [d.fields for d in doclist]
	
@webnotes.whitelist()
def make_installation_note(source_name, target_doclist=None):
	def update_item(obj, target, source_parent):
		target.qty = flt(obj.qty) - flt(obj.installed_qty)
		target.serial_no = obj.serial_no
	
	doclist = get_mapped_doclist("Delivery Note", source_name, 	{
		"Delivery Note": {
			"doctype": "Installation Note", 
			"validation": {
				"docstatus": ["=", 1]
			}
		}, 
		"Delivery Note Item": {
			"doctype": "Installation Note Item", 
			"field_map": {
				"name": "prevdoc_detail_docname", 
				"parent": "prevdoc_docname", 
				"parenttype": "prevdoc_doctype", 
			},
			"postprocess": update_item,
			"condition": lambda doc: doc.installed_qty < doc.qty
		}
	}, target_doclist)

	return [d.fields for d in doclist]<|MERGE_RESOLUTION|>--- conflicted
+++ resolved
@@ -69,18 +69,8 @@
 		self.check_stop_sales_order("against_sales_order")
 		self.validate_for_items()
 		self.validate_warehouse()
-<<<<<<< HEAD
-		self.validate_uom_is_integer("stock_uom", "qty")		
-=======
 		self.validate_uom_is_integer("stock_uom", "qty")
-		
-		sales_com_obj.validate_max_discount(self, 'delivery_note_details')
-		
->>>>>>> 8f72d9f6
-
-		# Set actual qty for each item in selected warehouse
-		self.update_current_stock()
-		
+		self.update_current_stock()		
 		self.validate_with_previous_doc()
 		
 		self.doc.status = 'Draft'
