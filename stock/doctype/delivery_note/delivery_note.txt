--- conflicted
+++ resolved
@@ -2,11 +2,7 @@
  {
   "creation": "2013-05-24 19:29:09", 
   "docstatus": 0, 
-<<<<<<< HEAD
-  "modified": "2013-07-08 13:17:51", 
-=======
   "modified": "2013-07-08 17:46:45", 
->>>>>>> 7eee8531
   "modified_by": "Administrator", 
   "owner": "Administrator"
  }, 
