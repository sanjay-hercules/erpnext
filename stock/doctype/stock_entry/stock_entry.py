# Copyright (c) 2013, Web Notes Technologies Pvt. Ltd.
# License: GNU General Public License v3. See license.txt

from __future__ import unicode_literals
import webnotes
import webnotes.defaults

from webnotes.utils import cstr, cint, flt, comma_or, nowdate
from webnotes.model.doc import Document, addchild
from webnotes.model.bean import getlist
from webnotes.model.code import get_obj
from webnotes import msgprint, _
from stock.utils import get_incoming_rate
from stock.stock_ledger import get_previous_sle
from controllers.queries import get_match_cond
import json

sql = webnotes.conn.sql

class NotUpdateStockError(webnotes.ValidationError): pass
class StockOverReturnError(webnotes.ValidationError): pass
class IncorrectValuationRateError(webnotes.ValidationError): pass
	
from controllers.stock_controller import StockController

class DocType(StockController):
	def __init__(self, doc, doclist=None):
		self.doc = doc
		self.doclist = doclist
		self.fname = 'mtn_details' 
		
	def validate(self):
		self.validate_posting_time()
		self.validate_purpose()
		pro_obj = self.doc.production_order and \
			get_obj('Production Order', self.doc.production_order) or None

		self.validate_item()
		self.validate_uom_is_integer("uom", "qty")
		self.validate_uom_is_integer("stock_uom", "transfer_qty")
		self.validate_warehouse(pro_obj)
		self.validate_production_order(pro_obj)
		self.get_stock_and_rate()
		self.validate_incoming_rate()
		self.validate_bom()
		self.validate_finished_goods()
		self.validate_return_reference_doc()
		self.validate_with_material_request()
		self.validate_fiscal_year()
		self.set_total_amount()
		
	def on_submit(self):
<<<<<<< HEAD
		self.update_serial_no(1)
		self.update_stock_ledger()
=======
		self.update_stock_ledger(0)
		self.update_serial_no(1)
>>>>>>> ada70994
		self.update_production_order(1)
		self.make_gl_entries()

	def on_cancel(self):
<<<<<<< HEAD
		self.update_serial_no(0)
		self.delete_and_repost_sle()
=======
		self.update_stock_ledger(1)
		self.update_serial_no(0)
>>>>>>> ada70994
		self.update_production_order(0)
		self.make_cancel_gl_entries()
		
	def validate_fiscal_year(self):
		import accounts.utils
		accounts.utils.validate_fiscal_year(self.doc.posting_date, self.doc.fiscal_year,
			self.meta.get_label("posting_date"))
		
	def validate_purpose(self):
		valid_purposes = ["Material Issue", "Material Receipt", "Material Transfer", 
			"Manufacture/Repack", "Subcontract", "Sales Return", "Purchase Return"]
		if self.doc.purpose not in valid_purposes:
			msgprint(_("Purpose must be one of ") + comma_or(valid_purposes),
				raise_exception=True)
		
	def validate_item(self):
		stock_items = self.get_stock_items()
		for item in self.doclist.get({"parentfield": "mtn_details"}):
			if item.item_code not in stock_items:
				msgprint(_("""Only Stock Items are allowed for Stock Entry"""),
					raise_exception=True)
		
	def validate_warehouse(self, pro_obj):
		"""perform various (sometimes conditional) validations on warehouse"""
		
		source_mandatory = ["Material Issue", "Material Transfer", "Purchase Return"]
		target_mandatory = ["Material Receipt", "Material Transfer", "Sales Return"]
		
		validate_for_manufacture_repack = any([d.bom_no for d in self.doclist.get(
			{"parentfield": "mtn_details"})])

		if self.doc.purpose in source_mandatory and self.doc.purpose not in target_mandatory:
			self.doc.to_warehouse = None
			for d in getlist(self.doclist, 'mtn_details'):
				d.t_warehouse = None
		elif self.doc.purpose in target_mandatory and self.doc.purpose not in source_mandatory:
			self.doc.from_warehouse = None
			for d in getlist(self.doclist, 'mtn_details'):
				d.s_warehouse = None

		for d in getlist(self.doclist, 'mtn_details'):
			if not d.s_warehouse and not d.t_warehouse:
				d.s_warehouse = self.doc.from_warehouse
				d.t_warehouse = self.doc.to_warehouse

			if not (d.s_warehouse or d.t_warehouse):
				msgprint(_("Atleast one warehouse is mandatory"), raise_exception=1)
			
			if self.doc.purpose in source_mandatory and not d.s_warehouse:
				msgprint(_("Row # ") + "%s: " % cint(d.idx)
					+ _("Source Warehouse") + _(" is mandatory"), raise_exception=1)
				
			if self.doc.purpose in target_mandatory and not d.t_warehouse:
				msgprint(_("Row # ") + "%s: " % cint(d.idx)
					+ _("Target Warehouse") + _(" is mandatory"), raise_exception=1)

			if self.doc.purpose == "Manufacture/Repack":
				if validate_for_manufacture_repack:
					if d.bom_no:
						d.s_warehouse = None
						
						if not d.t_warehouse:
							msgprint(_("Row # ") + "%s: " % cint(d.idx)
								+ _("Target Warehouse") + _(" is mandatory"), raise_exception=1)
						
						elif pro_obj and cstr(d.t_warehouse) != pro_obj.doc.fg_warehouse:
							msgprint(_("Row # ") + "%s: " % cint(d.idx)
								+ _("Target Warehouse") + _(" should be same as that in ")
								+ _("Production Order"), raise_exception=1)
					
					else:
						d.t_warehouse = None
						if not d.s_warehouse:
							msgprint(_("Row # ") + "%s: " % cint(d.idx)
								+ _("Source Warehouse") + _(" is mandatory"), raise_exception=1)
			
			if cstr(d.s_warehouse) == cstr(d.t_warehouse):
				msgprint(_("Source and Target Warehouse cannot be same"), 
					raise_exception=1)
				
	def validate_production_order(self, pro_obj=None):
		if not pro_obj:
			if self.doc.production_order:
				pro_obj = get_obj('Production Order', self.doc.production_order)
			else:
				return
		
		if self.doc.purpose == "Manufacture/Repack":
			if not flt(self.doc.fg_completed_qty):
				msgprint(_("Manufacturing Quantity") + _(" is mandatory"), raise_exception=1)
			
			if flt(pro_obj.doc.qty) < (flt(pro_obj.doc.produced_qty)
					+ flt(self.doc.fg_completed_qty)):
				# do not allow manufacture of qty > production order qty
				msgprint(_("For Item ") + pro_obj.doc.production_item 
					+ _("Quantity already manufactured")
					+ " = %s." % flt(pro_obj.doc.produced_qty)
					+ _("Hence, maximum allowed Manufacturing Quantity")
					+ " = %s." % (flt(pro_obj.doc.qty) - flt(pro_obj.doc.produced_qty)),
					raise_exception=1)
		elif self.doc.purpose != "Material Transfer":
			self.doc.production_order = None
			
	def set_total_amount(self):
		self.doc.total_amount = sum([flt(item.amount) for item in self.doclist.get({"parentfield": "mtn_details"})])
			
	def make_gl_entries(self):
		if not cint(webnotes.defaults.get_global_default("perpetual_accounting")):
			return
		
		gl_entries = []
		warehouse_list = []
		against_expense_account = self.doc.expense_adjustment_account
		for item in self.doclist.get({"parentfield": "mtn_details"}):
			valuation_amount = flt(item.incoming_rate) * flt(item.transfer_qty)
			if valuation_amount:
				if item.t_warehouse and not item.s_warehouse:
					warehouse = item.t_warehouse
				elif item.s_warehouse and not item.t_warehouse:
					warehouse = item.s_warehouse
					valuation_amount = -1*valuation_amount
				elif item.s_warehouse and item.t_warehouse:
					s_account = webnotes.conn.get_value("Warehouse", item.s_warehouse, "account")
					t_account = webnotes.conn.get_value("Warehouse", item.t_warehouse, "account")
					if s_account != t_account:
						warehouse = item.t_warehouse
						against_expense_account = s_account
						
				if item.s_warehouse and item.s_warehouse not in warehouse_list:
					warehouse_list.append(item.s_warehouse)
				if item.t_warehouse and item.t_warehouse not in warehouse_list:
					warehouse_list.append(item.t_warehouse)
						
				gl_entries += self.get_gl_entries_for_stock(against_expense_account, 
					valuation_amount, warehouse, cost_center=self.doc.cost_center)

		if gl_entries:
			from accounts.general_ledger import make_gl_entries
			make_gl_entries(gl_entries, cancel=self.doc.docstatus == 2)
			
			self.sync_stock_account_balance(warehouse_list, self.doc.cost_center)
				
	def get_stock_and_rate(self):
		"""get stock and incoming rate on posting date"""
		for d in getlist(self.doclist, 'mtn_details'):
			args = webnotes._dict({
				"item_code": d.item_code,
				"warehouse": d.s_warehouse or d.t_warehouse,
				"posting_date": self.doc.posting_date,
				"posting_time": self.doc.posting_time,
				"qty": d.s_warehouse and -1*d.transfer_qty or d.transfer_qty,
				"serial_no": d.serial_no,
				"bom_no": d.bom_no,
			})
			# get actual stock at source warehouse
			d.actual_qty = get_previous_sle(args).get("qty_after_transaction") or 0
			
			# get incoming rate
			if not flt(d.incoming_rate):
				d.incoming_rate = self.get_incoming_rate(args)
				
			d.amount = flt(d.transfer_qty) * flt(d.incoming_rate)
			
	def get_incoming_rate(self, args):
		incoming_rate = 0
		if self.doc.purpose == "Sales Return" and \
				(self.doc.delivery_note_no or self.doc.sales_invoice_no):
			sle = webnotes.conn.sql("""select name, posting_date, posting_time, 
				actual_qty, stock_value, warehouse from `tabStock Ledger Entry` 
				where voucher_type = %s and voucher_no = %s and 
				item_code = %s and ifnull(is_cancelled, 'No') = 'No' limit 1""", 
				((self.doc.delivery_note_no and "Delivery Note" or "Sales Invoice"),
				self.doc.delivery_note_no or self.doc.sales_invoice_no, args.item_code), as_dict=1)
			if sle:
				args.update({
					"posting_date": sle[0].posting_date,
					"posting_time": sle[0].posting_time,
					"sle": sle[0].name,
					"warehouse": sle[0].warehouse,
				})
				previous_sle = get_previous_sle(args)
				incoming_rate = (flt(sle[0].stock_value) - flt(previous_sle.get("stock_value"))) / \
					flt(sle[0].actual_qty)
		else:
			incoming_rate = get_incoming_rate(args)
			
		return incoming_rate
		
	def validate_incoming_rate(self):
		for d in getlist(self.doclist, 'mtn_details'):
			if d.t_warehouse:
				self.validate_value("incoming_rate", ">", 0, d, raise_exception=IncorrectValuationRateError)
					
	def validate_bom(self):
		for d in getlist(self.doclist, 'mtn_details'):
			if d.bom_no and not webnotes.conn.sql("""select name from `tabBOM`
					where item = %s and name = %s and docstatus = 1 and is_active = 1""",
					(d.item_code, d.bom_no)):
				msgprint(_("Item") + " %s: " % cstr(d.item_code)
					+ _("does not belong to BOM: ") + cstr(d.bom_no)
					+ _(" or the BOM is cancelled or inactive"), raise_exception=1)
					
	def validate_finished_goods(self):
		"""validation: finished good quantity should be same as manufacturing quantity"""
		for d in getlist(self.doclist, 'mtn_details'):
			if d.bom_no and flt(d.transfer_qty) != flt(self.doc.fg_completed_qty):
				msgprint(_("Row #") + " %s: " % d.idx 
					+ _("Quantity should be equal to Manufacturing Quantity. ")
					+ _("To fetch items again, click on 'Get Items' button \
						or update the Quantity manually."), raise_exception=1)
						
	def validate_return_reference_doc(self):
		"""validate item with reference doc"""
		ref = get_return_doclist_and_details(self.doc.fields)
		
		if ref.doclist:
			# validate docstatus
			if ref.doclist[0].docstatus != 1:
				webnotes.msgprint(_(ref.doclist[0].doctype) + ' "' + ref.doclist[0].name + '": ' 
					+ _("Status should be Submitted"), raise_exception=webnotes.InvalidStatusError)
			
			# update stock check
			if ref.doclist[0].doctype == "Sales Invoice" and cint(ref.doclist[0].update_stock) != 1:
				webnotes.msgprint(_(ref.doclist[0].doctype) + ' "' + ref.doclist[0].name + '": ' 
					+ _("Update Stock should be checked."), 
					raise_exception=NotUpdateStockError)
			
			# posting date check
			ref_posting_datetime = "%s %s" % (cstr(ref.doclist[0].posting_date), 
				cstr(ref.doclist[0].posting_time) or "00:00:00")
			this_posting_datetime = "%s %s" % (cstr(self.doc.posting_date), 
				cstr(self.doc.posting_time))
			if this_posting_datetime < ref_posting_datetime:
				from webnotes.utils.dateutils import datetime_in_user_format
				webnotes.msgprint(_("Posting Date Time cannot be before")
					+ ": " + datetime_in_user_format(ref_posting_datetime),
					raise_exception=True)
			
			stock_items = get_stock_items_for_return(ref.doclist, ref.parentfields)
			already_returned_item_qty = self.get_already_returned_item_qty(ref.fieldname)
			
			for item in self.doclist.get({"parentfield": "mtn_details"}):
				# validate if item exists in the ref doclist and that it is a stock item
				if item.item_code not in stock_items:
					msgprint(_("Item") + ': "' + item.item_code + _("\" does not exist in ") +
						ref.doclist[0].doctype + ": " + ref.doclist[0].name, 
						raise_exception=webnotes.DoesNotExistError)
				
				# validate quantity <= ref item's qty - qty already returned
				ref_item = ref.doclist.getone({"item_code": item.item_code})
				returnable_qty = ref_item.qty - flt(already_returned_item_qty.get(item.item_code))
				self.validate_value("transfer_qty", "<=", returnable_qty, item,
					raise_exception=StockOverReturnError)
				
	def get_already_returned_item_qty(self, ref_fieldname):
		return dict(webnotes.conn.sql("""select item_code, sum(transfer_qty) as qty
			from `tabStock Entry Detail` where parent in (
				select name from `tabStock Entry` where `%s`=%s and docstatus=1)
			group by item_code""" % (ref_fieldname, "%s"), (self.doc.fields.get(ref_fieldname),)))
		
	def update_serial_no(self, is_submit):
		"""Create / Update Serial No"""

		from stock.doctype.stock_ledger_entry.stock_ledger_entry import update_serial_nos_after_submit, get_serial_nos
		update_serial_nos_after_submit(self, "Stock Entry", "mtn_details")
		
		for d in getlist(self.doclist, 'mtn_details'):
			for serial_no in get_serial_nos(d.serial_no):
				if self.doc.purpose == 'Purchase Return':
					sr = webnotes.bean("Serial No", serial_no)
					sr.doc.status = "Purchase Returned" if is_submit else "Available"
					sr.save()
				
				if self.doc.purpose == "Sales Return":
					sr = webnotes.bean("Serial No", serial_no)
					sr.doc.status = "Sales Returned" if is_submit else "Delivered"
					sr.save()
						
	def update_stock_ledger(self):
		sl_entries = []			
		for d in getlist(self.doclist, 'mtn_details'):
			if cstr(d.s_warehouse):
				sl_entries.append(self.get_sl_entries(d, {
					"warehouse": cstr(d.s_warehouse),
					"actual_qty": -flt(d.transfer_qty),
					"incoming_rate": flt(d.incoming_rate)
				}))
				
			if cstr(d.t_warehouse):
				sl_entries.append(self.get_sl_entries(d, {
					"warehouse": cstr(d.t_warehouse),
					"actual_qty": flt(d.transfer_qty),
					"incoming_rate": flt(d.incoming_rate)
				}))
				
		self.make_sl_entries(sl_entries, self.doc.amended_from and 'Yes' or 'No')

	def update_production_order(self, is_submit):
		if self.doc.production_order:
			# first perform some validations
			# (they are here coz this fn is also called during on_cancel)
			pro_obj = get_obj("Production Order", self.doc.production_order)
			if flt(pro_obj.doc.docstatus) != 1:
				msgprint("""You cannot do any transaction against 
					Production Order : %s, as it's not submitted"""
					% (pro_obj.doc.name), raise_exception=1)
					
			if pro_obj.doc.status == 'Stopped':
				msgprint("""You cannot do any transaction against Production Order : %s, 
					as it's status is 'Stopped'"""% (pro_obj.doc.name), raise_exception=1)
					
			# update bin
			if self.doc.purpose == "Manufacture/Repack":
				from stock.utils import update_bin
				pro_obj.doc.produced_qty = flt(pro_obj.doc.produced_qty) + \
					(is_submit and 1 or -1 ) * flt(self.doc.fg_completed_qty)
				args = {
					"item_code": pro_obj.doc.production_item,
					"warehouse": pro_obj.doc.fg_warehouse,
					"posting_date": self.doc.posting_date,
					"planned_qty": (is_submit and -1 or 1 ) * flt(self.doc.fg_completed_qty)
				}
				update_bin(args)
			
			# update production order status
			pro_obj.doc.status = (flt(pro_obj.doc.qty)==flt(pro_obj.doc.produced_qty)) \
				and 'Completed' or 'In Process'
			pro_obj.doc.save()
					
	def get_item_details(self, arg):
		arg = json.loads(arg)

		item = sql("""select stock_uom, description, item_name from `tabItem` 
			where name = %s and (ifnull(end_of_life,'')='' or end_of_life ='0000-00-00' 
			or end_of_life > now())""", (arg.get('item_code')), as_dict = 1)
		if not item: 
			msgprint("Item is not active", raise_exception=1)
						
		ret = {
			'uom'			      	: item and item[0]['stock_uom'] or '',
			'stock_uom'			  	: item and item[0]['stock_uom'] or '',
			'description'		  	: item and item[0]['description'] or '',
			'item_name' 		  	: item and item[0]['item_name'] or '',
			'qty'					: 0,
			'transfer_qty'			: 0,
			'conversion_factor'		: 1,
     		'batch_no'          	: '',
			'actual_qty'			: 0,
			'incoming_rate'			: 0
		}
		stock_and_rate = arg.get('warehouse') and self.get_warehouse_details(json.dumps(arg)) or {}
		ret.update(stock_and_rate)
		return ret

	def get_uom_details(self, arg = ''):
		arg, ret = eval(arg), {}
		uom = sql("""select conversion_factor from `tabUOM Conversion Detail` 
			where parent = %s and uom = %s""", (arg['item_code'], arg['uom']), as_dict = 1)
		if not uom:
			msgprint("There is no Conversion Factor for UOM '%s' in Item '%s'" % (arg['uom'],
				arg['item_code']))
			ret = {'uom' : ''}
		else:
			ret = {
				'conversion_factor'		: flt(uom[0]['conversion_factor']),
				'transfer_qty'			: flt(arg['qty']) * flt(uom[0]['conversion_factor']),
			}
		return ret
		
	def get_warehouse_details(self, args):
		args = json.loads(args)
		ret = {}
		if args.get('warehouse') and args.get('item_code'):
			args.update({
				"posting_date": self.doc.posting_date,
				"posting_time": self.doc.posting_time,
			})
			args = webnotes._dict(args)
		
			ret = {
				"actual_qty" : get_previous_sle(args).get("qty_after_transaction") or 0,
				"incoming_rate" : self.get_incoming_rate(args)
			}
		return ret
		
	def get_items(self):
		self.doclist = self.doc.clear_table(self.doclist, 'mtn_details', 1)
		
		pro_obj = None
		if self.doc.production_order:
			# common validations
			pro_obj = get_obj('Production Order', self.doc.production_order)
			if pro_obj:
				self.validate_production_order(pro_obj)
				self.doc.bom_no = pro_obj.doc.bom_no
			else:
				# invalid production order
				self.doc.production_order = None
		
		if self.doc.bom_no:
			if self.doc.purpose in ["Material Issue", "Material Transfer", "Manufacture/Repack",
					"Subcontract"]:
				if self.doc.production_order and self.doc.purpose == "Material Transfer":
					item_dict = self.get_pending_raw_materials(pro_obj)
				else:
					item_dict = self.get_bom_raw_materials(self.doc.fg_completed_qty)
					for item in item_dict.values():
						if pro_obj:
							item["from_warehouse"] = pro_obj.doc.wip_warehouse
						item["to_warehouse"] = ""

				# add raw materials to Stock Entry Detail table
				self.add_to_stock_entry_detail(item_dict)
					
			# add finished good item to Stock Entry Detail table -- along with bom_no
			if self.doc.production_order and self.doc.purpose == "Manufacture/Repack":
				self.add_to_stock_entry_detail({
					cstr(pro_obj.doc.production_item): {
						"to_warehouse": pro_obj.doc.fg_warehouse,
						"from_warehouse": "",
						"qty": self.doc.fg_completed_qty,
						"description": pro_obj.doc.description,
						"stock_uom": pro_obj.doc.stock_uom
					}
				}, bom_no=pro_obj.doc.bom_no)
				
			elif self.doc.purpose in ["Material Receipt", "Manufacture/Repack"]:
				if self.doc.purpose=="Material Receipt":
					self.doc.from_warehouse = ""
					
				item = webnotes.conn.sql("""select item, description, uom from `tabBOM`
					where name=%s""", (self.doc.bom_no,), as_dict=1)
				self.add_to_stock_entry_detail({
					item[0]["item"] : {
						"qty": self.doc.fg_completed_qty,
						"description": item[0]["description"],
						"stock_uom": item[0]["uom"],
						"from_warehouse": ""
					}
				}, bom_no=self.doc.bom_no)
		
		self.get_stock_and_rate()
	
	def get_bom_raw_materials(self, qty):
		""" 
			get all items from flat bom except 
			child items of sub-contracted and sub assembly items 
			and sub assembly items itself.
		"""
		# item dict = { item_code: {qty, description, stock_uom} }
		item_dict = {}
		
		def _make_items_dict(items_list):
			"""makes dict of unique items with it's qty"""
			for item in items_list:
				if item_dict.has_key(item.item_code):
					item_dict[item.item_code]["qty"] += flt(item.qty)
				else:
					item_dict[item.item_code] = {
						"qty": flt(item.qty), 
						"description": item.description, 
						"stock_uom": item.stock_uom,
						"from_warehouse": item.default_warehouse
					}
		
		if self.doc.use_multi_level_bom:
			# get all raw materials with sub assembly childs					
			fl_bom_sa_child_item = sql("""select 
					fb.item_code, 
					ifnull(sum(fb.qty_consumed_per_unit),0)*%s as qty, 
					fb.description, 
					fb.stock_uom,
					it.default_warehouse
				from 
					`tabBOM Explosion Item` fb,`tabItem` it 
				where 
					it.name = fb.item_code 
					and ifnull(it.is_pro_applicable, 'No') = 'No'
					and ifnull(it.is_sub_contracted_item, 'No') = 'No' 
					and fb.docstatus < 2 
					and fb.parent=%s group by item_code, stock_uom""", 
				(qty, self.doc.bom_no), as_dict=1)
			
			if fl_bom_sa_child_item:
				_make_items_dict(fl_bom_sa_child_item)
		else:
			# get only BOM items
			fl_bom_sa_items = sql("""select 
					`tabItem`.item_code,
					ifnull(sum(`tabBOM Item`.qty_consumed_per_unit), 0) *%s as qty,
					`tabItem`.description, 
					`tabItem`.stock_uom,
					`tabItem`.default_warehouse
				from 
					`tabBOM Item`, `tabItem`
				where 
					`tabBOM Item`.parent = %s and 
					`tabBOM Item`.item_code = tabItem.name and
					`tabBOM Item`.docstatus < 2 
				group by item_code""", (qty, self.doc.bom_no), as_dict=1)
			
			if fl_bom_sa_items:
				_make_items_dict(fl_bom_sa_items)
			
		return item_dict
	
	def get_pending_raw_materials(self, pro_obj):
		"""
			issue (item quantity) that is pending to issue or desire to transfer,
			whichever is less
		"""
		item_dict = self.get_bom_raw_materials(1)
		issued_item_qty = self.get_issued_qty()
		
		max_qty = flt(pro_obj.doc.qty)
		only_pending_fetched = []
		
		for item in item_dict:
			pending_to_issue = (max_qty * item_dict[item]["qty"]) - issued_item_qty.get(item, 0)
			desire_to_transfer = flt(self.doc.fg_completed_qty) * item_dict[item]["qty"]
			if desire_to_transfer <= pending_to_issue:
				item_dict[item]["qty"] = desire_to_transfer
			else:
				item_dict[item]["qty"] = pending_to_issue
				if pending_to_issue:
					only_pending_fetched.append(item)
		
		# delete items with 0 qty
		for item in item_dict.keys():
			if not item_dict[item]["qty"]:
				del item_dict[item]
		
		# show some message
		if not len(item_dict):
			webnotes.msgprint(_("""All items have already been transferred \
				for this Production Order."""))
			
		elif only_pending_fetched:
			webnotes.msgprint(_("""Only quantities pending to be transferred \
				were fetched for the following items:\n""" + "\n".join(only_pending_fetched)))

		return item_dict

	def get_issued_qty(self):
		issued_item_qty = {}
		result = sql("""select t1.item_code, sum(t1.qty)
			from `tabStock Entry Detail` t1, `tabStock Entry` t2
			where t1.parent = t2.name and t2.production_order = %s and t2.docstatus = 1
			and t2.purpose = 'Material Transfer'
			group by t1.item_code""", self.doc.production_order)
		for t in result:
			issued_item_qty[t[0]] = flt(t[1])
		
		return issued_item_qty

	def add_to_stock_entry_detail(self, item_dict, bom_no=None):
		for d in item_dict:
			se_child = addchild(self.doc, 'mtn_details', 'Stock Entry Detail', 
				self.doclist)
			se_child.s_warehouse = item_dict[d].get("from_warehouse", self.doc.from_warehouse)
			se_child.t_warehouse = item_dict[d].get("to_warehouse", self.doc.to_warehouse)
			se_child.item_code = cstr(d)
			se_child.description = item_dict[d]["description"]
			se_child.uom = item_dict[d]["stock_uom"]
			se_child.stock_uom = item_dict[d]["stock_uom"]
			se_child.qty = flt(item_dict[d]["qty"])
			
			# in stock uom
			se_child.transfer_qty = flt(item_dict[d]["qty"])
			se_child.conversion_factor = 1.00
			
			# to be assigned for finished item
			se_child.bom_no = bom_no

	def get_cust_values(self):
		"""fetches customer details"""
		if self.doc.delivery_note_no:
			doctype = "Delivery Note"
			name = self.doc.delivery_note_no
		else:
			doctype = "Sales Invoice"
			name = self.doc.sales_invoice_no
		
		result = webnotes.conn.sql("""select customer, customer_name,
			address_display as customer_address
			from `tab%s` where name=%s""" % (doctype, "%s"), (name,), as_dict=1)
		
		return result and result[0] or {}
		
	def get_cust_addr(self):
		from utilities.transaction_base import get_default_address, get_address_display
		res = sql("select customer_name from `tabCustomer` where name = '%s'"%self.doc.customer)
		address_display = None
		customer_address = get_default_address("customer", self.doc.customer)
		if customer_address:
			address_display = get_address_display(customer_address)
		ret = { 
			'customer_name'		: res and res[0][0] or '',
			'customer_address' : address_display}

		return ret

	def get_supp_values(self):
		result = webnotes.conn.sql("""select supplier, supplier_name,
			address_display as supplier_address
			from `tabPurchase Receipt` where name=%s""", (self.doc.purchase_receipt_no,),
			as_dict=1)
		
		return result and result[0] or {}
		
	def get_supp_addr(self):
		from utilities.transaction_base import get_default_address, get_address_display
		res = sql("""select supplier_name from `tabSupplier`
			where name=%s""", self.doc.supplier)
		address_display = None
		supplier_address = get_default_address("customer", self.doc.customer)
		if supplier_address:
			address_display = get_address_display(supplier_address)	
		
		ret = {
			'supplier_name' : res and res[0][0] or '',
			'supplier_address' : address_display }
		return ret
		
	def validate_with_material_request(self):
		for item in self.doclist.get({"parentfield": "mtn_details"}):
			if item.material_request:
				mreq_item = webnotes.conn.get_value("Material Request Item", 
					{"name": item.material_request_item, "parent": item.material_request},
					["item_code", "warehouse", "idx"], as_dict=True)
				if mreq_item.item_code != item.item_code or mreq_item.warehouse != item.t_warehouse:
					msgprint(_("Row #") + (" %d: " % item.idx) + _("does not match")
						+ " " + _("Row #") + (" %d %s " % (mreq_item.idx, _("of")))
						+ _("Material Request") + (" - %s" % item.material_request), 
						raise_exception=webnotes.MappingMismatchError)
	
@webnotes.whitelist()
def get_production_order_details(production_order):
	result = webnotes.conn.sql("""select bom_no, 
		ifnull(qty, 0) - ifnull(produced_qty, 0) as fg_completed_qty, use_multi_level_bom
		from `tabProduction Order` where name = %s""", production_order, as_dict=1)
	return result and result[0] or {}
	
def query_sales_return_doc(doctype, txt, searchfield, start, page_len, filters):
	conditions = ""
	if doctype == "Sales Invoice":
		conditions = "and update_stock=1"
	
	return webnotes.conn.sql("""select name, customer, customer_name
		from `tab%s` where docstatus = 1
			and (`%s` like %%(txt)s 
				or `customer` like %%(txt)s) %s %s
		order by name, customer, customer_name
		limit %s""" % (doctype, searchfield, conditions, 
		get_match_cond(doctype, searchfield), "%(start)s, %(page_len)s"), 
		{"txt": "%%%s%%" % txt, "start": start, "page_len": page_len}, 
		as_list=True)
	
def query_purchase_return_doc(doctype, txt, searchfield, start, page_len, filters):
	return webnotes.conn.sql("""select name, supplier, supplier_name
		from `tab%s` where docstatus = 1
			and (`%s` like %%(txt)s 
				or `supplier` like %%(txt)s) %s
		order by name, supplier, supplier_name
		limit %s""" % (doctype, searchfield, get_match_cond(doctype, searchfield), 
		"%(start)s, %(page_len)s"),	{"txt": "%%%s%%" % txt, "start": 
		start, "page_len": page_len}, as_list=True)
		
def query_return_item(doctype, txt, searchfield, start, page_len, filters):
	txt = txt.replace("%", "")

	ref = get_return_doclist_and_details(filters)
			
	stock_items = get_stock_items_for_return(ref.doclist, ref.parentfields)
	
	result = []
	for item in ref.doclist.get({"parentfield": ["in", ref.parentfields]}):
		if item.item_code in stock_items:
			item.item_name = cstr(item.item_name)
			item.description = cstr(item.description)
			if (txt in item.item_code) or (txt in item.item_name) or (txt in item.description):
				val = [
					item.item_code, 
					(len(item.item_name) > 40) and (item.item_name[:40] + "...") or item.item_name, 
					(len(item.description) > 40) and (item.description[:40] + "...") or \
						item.description
				]
				if val not in result:
					result.append(val)

	return result[start:start+page_len]

def get_batch_no(doctype, txt, searchfield, start, page_len, filters):
	if not filters.get("posting_date"):
		filters["posting_date"] = nowdate()
		
	batch_nos = None
	args = {
		'item_code': filters['item_code'], 
		's_warehouse': filters['s_warehouse'], 
		'posting_date': filters['posting_date'], 
		'txt': "%%%s%%" % txt, 
		'mcond':get_match_cond(doctype, searchfield), 
		"start": start, 
		"page_len": page_len
	}
	
	if filters.get("s_warehouse"):
		batch_nos = webnotes.conn.sql("""select batch_no 
			from `tabStock Ledger Entry` sle 
			where item_code = '%(item_code)s' 
				and warehouse = '%(s_warehouse)s'
				and ifnull(is_cancelled, 'No') = 'No' 
				and batch_no like '%(txt)s' 
				and exists(select * from `tabBatch` 
					where name = sle.batch_no 
					and (ifnull(expiry_date, '2099-12-31') >= %(posting_date)s 
						or expiry_date = '')
					and docstatus != 2) 
			%(mcond)s
			group by batch_no having sum(actual_qty) > 0 
			order by batch_no desc 
			limit %(start)s, %(page_len)s """ 
			% args)
	
	if batch_nos:
		return batch_nos
	else:
		return webnotes.conn.sql("""select name from `tabBatch` 
			where item = '%(item_code)s'
			and docstatus < 2
			and (ifnull(expiry_date, '2099-12-31') >= %(posting_date)s 
				or expiry_date = '' or expiry_date = "0000-00-00")
			%(mcond)s
			order by name desc 
			limit %(start)s, %(page_len)s
		""" % args)

def get_stock_items_for_return(ref_doclist, parentfields):
	"""return item codes filtered from doclist, which are stock items"""
	if isinstance(parentfields, basestring):
		parentfields = [parentfields]
	
	all_items = list(set([d.item_code for d in 
		ref_doclist.get({"parentfield": ["in", parentfields]})]))
	stock_items = webnotes.conn.sql_list("""select name from `tabItem`
		where is_stock_item='Yes' and name in (%s)""" % (", ".join(["%s"] * len(all_items))),
		tuple(all_items))

	return stock_items
	
def get_return_doclist_and_details(args):
	ref = webnotes._dict()
	
	# get ref_doclist
	if args["purpose"] in return_map:
		for fieldname, val in return_map[args["purpose"]].items():
			if args.get(fieldname):
				ref.fieldname = fieldname
				ref.doclist = webnotes.get_doclist(val[0], args[fieldname])
				ref.parentfields = val[1]
				break
				
	return ref
	
return_map = {
	"Sales Return": {
		# [Ref DocType, [Item tables' parentfields]]
		"delivery_note_no": ["Delivery Note", ["delivery_note_details", "packing_details"]],
		"sales_invoice_no": ["Sales Invoice", ["entries", "packing_details"]]
	},
	"Purchase Return": {
		"purchase_receipt_no": ["Purchase Receipt", ["purchase_receipt_details"]]
	}
}

@webnotes.whitelist()
def make_return_jv(stock_entry):
	se = webnotes.bean("Stock Entry", stock_entry)
	if not se.doc.purpose in ["Sales Return", "Purchase Return"]:
		return
	
	ref = get_return_doclist_and_details(se.doc.fields)
	
	if ref.doclist[0].doctype == "Delivery Note":
		result = make_return_jv_from_delivery_note(se, ref)
	elif ref.doclist[0].doctype == "Sales Invoice":
		result = make_return_jv_from_sales_invoice(se, ref)
	elif ref.doclist[0].doctype == "Purchase Receipt":
		result = make_return_jv_from_purchase_receipt(se, ref)
	
	# create jv doclist and fetch balance for each unique row item
	jv_list = [{
		"__islocal": 1,
		"doctype": "Journal Voucher",
		"posting_date": se.doc.posting_date,
		"voucher_type": se.doc.purpose == "Sales Return" and "Credit Note" or "Debit Note",
		"fiscal_year": se.doc.fiscal_year,
		"company": se.doc.company
	}]
	
	from accounts.utils import get_balance_on
	for r in result:
		jv_list.append({
			"__islocal": 1,
			"doctype": "Journal Voucher Detail",
			"parentfield": "entries",
			"account": r.get("account"),
			"against_invoice": r.get("against_invoice"),
			"against_voucher": r.get("against_voucher"),
			"balance": get_balance_on(r.get("account"), se.doc.posting_date)
		})
		
	return jv_list
	
def make_return_jv_from_sales_invoice(se, ref):
	# customer account entry
	parent = {
		"account": ref.doclist[0].debit_to,
		"against_invoice": ref.doclist[0].name,
	}
	
	# income account entries
	children = []
	for se_item in se.doclist.get({"parentfield": "mtn_details"}):
		# find item in ref.doclist
		ref_item = ref.doclist.getone({"item_code": se_item.item_code})
		
		account = get_sales_account_from_item(ref.doclist, ref_item)
		
		if account not in children:
			children.append(account)
			
	return [parent] + [{"account": account} for account in children]
	
def get_sales_account_from_item(doclist, ref_item):
	account = None
	if not ref_item.income_account:
		if ref_item.parent_item:
			parent_item = doclist.getone({"item_code": ref_item.parent_item})
			account = parent_item.income_account
	else:
		account = ref_item.income_account
	
	return account
	
def make_return_jv_from_delivery_note(se, ref):
	invoices_against_delivery = get_invoice_list("Sales Invoice Item", "delivery_note",
		ref.doclist[0].name)
	
	if not invoices_against_delivery:
		sales_orders_against_delivery = [d.prevdoc_docname for d in 
			ref.doclist.get({"prevdoc_doctype": "Sales Order"}) if d.prevdoc_docname]
		
		if sales_orders_against_delivery:
			invoices_against_delivery = get_invoice_list("Sales Invoice Item", "sales_order",
				sales_orders_against_delivery)
			
	if not invoices_against_delivery:
		return []
		
	packing_item_parent_map = dict([[d.item_code, d.parent_item] for d in ref.doclist.get(
		{"parentfield": ref.parentfields[1]})])
	
	parent = {}
	children = []
	
	for se_item in se.doclist.get({"parentfield": "mtn_details"}):
		for sales_invoice in invoices_against_delivery:
			si = webnotes.bean("Sales Invoice", sales_invoice)
			
			if se_item.item_code in packing_item_parent_map:
				ref_item = si.doclist.get({"item_code": packing_item_parent_map[se_item.item_code]})
			else:
				ref_item = si.doclist.get({"item_code": se_item.item_code})
			
			if not ref_item:
				continue
				
			ref_item = ref_item[0]
			
			account = get_sales_account_from_item(si.doclist, ref_item)
			
			if account not in children:
				children.append(account)
			
			if not parent:
				parent = {"account": si.doc.debit_to}

			break
			
	if len(invoices_against_delivery) == 1:
		parent["against_invoice"] = invoices_against_delivery[0]
	
	result = [parent] + [{"account": account} for account in children]
	
	return result
	
def get_invoice_list(doctype, link_field, value):
	if isinstance(value, basestring):
		value = [value]
	
	return webnotes.conn.sql_list("""select distinct parent from `tab%s`
		where docstatus = 1 and `%s` in (%s)""" % (doctype, link_field,
			", ".join(["%s"]*len(value))), tuple(value))
			
def make_return_jv_from_purchase_receipt(se, ref):
	invoice_against_receipt = get_invoice_list("Purchase Invoice Item", "purchase_receipt",
		ref.doclist[0].name)
	
	if not invoice_against_receipt:
		purchase_orders_against_receipt = [d.prevdoc_docname for d in 
			ref.doclist.get({"prevdoc_doctype": "Purchase Order"}) if d.prevdoc_docname]
		
		if purchase_orders_against_receipt:
			invoice_against_receipt = get_invoice_list("Purchase Invoice Item", "purchase_order",
				purchase_orders_against_receipt)
			
	if not invoice_against_receipt:
		return []
	
	parent = {}
	children = []
	
	for se_item in se.doclist.get({"parentfield": "mtn_details"}):
		for purchase_invoice in invoice_against_receipt:
			pi = webnotes.bean("Purchase Invoice", purchase_invoice)
			ref_item = pi.doclist.get({"item_code": se_item.item_code})
			
			if not ref_item:
				continue
				
			ref_item = ref_item[0]
			
			account = ref_item.expense_head
			
			if account not in children:
				children.append(account)
			
			if not parent:
				parent = {"account": pi.doc.credit_to}

			break
			
	if len(invoice_against_receipt) == 1:
		parent["against_voucher"] = invoice_against_receipt[0]
	
	result = [parent] + [{"account": account} for account in children]
	
	return result
		<|MERGE_RESOLUTION|>--- conflicted
+++ resolved
@@ -50,24 +50,14 @@
 		self.set_total_amount()
 		
 	def on_submit(self):
-<<<<<<< HEAD
+		self.update_stock_ledger()
 		self.update_serial_no(1)
-		self.update_stock_ledger()
-=======
-		self.update_stock_ledger(0)
-		self.update_serial_no(1)
->>>>>>> ada70994
 		self.update_production_order(1)
 		self.make_gl_entries()
 
 	def on_cancel(self):
-<<<<<<< HEAD
+		self.delete_and_repost_sle()
 		self.update_serial_no(0)
-		self.delete_and_repost_sle()
-=======
-		self.update_stock_ledger(1)
-		self.update_serial_no(0)
->>>>>>> ada70994
 		self.update_production_order(0)
 		self.make_cancel_gl_entries()
 		
