# Copyright (c) 2013, Web Notes Technologies Pvt. Ltd.
# License: GNU General Public License v3. See license.txt

from __future__ import unicode_literals
import webnotes
import webnotes.defaults

from webnotes.utils import cstr, cint, flt, comma_or, nowdate
from webnotes.model.doc import addchild
from webnotes.model.bean import getlist
from webnotes.model.code import get_obj
from webnotes import msgprint, _
from stock.utils import get_incoming_rate
from stock.stock_ledger import get_previous_sle
from controllers.queries import get_match_cond
import json


class NotUpdateStockError(webnotes.ValidationError): pass
class StockOverReturnError(webnotes.ValidationError): pass
class IncorrectValuationRateError(webnotes.ValidationError): pass
class DuplicateEntryForProductionOrderError(webnotes.ValidationError): pass
class StockOverProductionError(webnotes.ValidationError): pass
	
from controllers.stock_controller import StockController

class DocType(StockController):
	def __init__(self, doc, doclist=None):
		self.doc = doc
		self.doclist = doclist
		self.fname = 'mtn_details' 
		
	def validate(self):
		self.validate_posting_time()
		self.validate_purpose()
		pro_obj = self.doc.production_order and \
			get_obj('Production Order', self.doc.production_order) or None

		self.validate_item()
		self.validate_uom_is_integer("uom", "qty")
		self.validate_uom_is_integer("stock_uom", "transfer_qty")
		self.validate_warehouse(pro_obj)
		self.validate_production_order(pro_obj)
		self.get_stock_and_rate()
		self.validate_incoming_rate()
		self.validate_bom()
		self.validate_finished_goods()
		self.validate_return_reference_doc()
		self.validate_with_material_request()
		self.validate_fiscal_year()
		self.set_total_amount()
		
	def on_submit(self):
		self.update_stock_ledger()

		from stock.doctype.serial_no.serial_no import update_serial_nos_after_submit
		update_serial_nos_after_submit(self, "mtn_details")
		self.update_production_order()
		self.make_gl_entries()

	def on_cancel(self):
		self.update_stock_ledger()
		self.update_production_order()
		self.make_cancel_gl_entries()
		
	def validate_fiscal_year(self):
		import accounts.utils
		accounts.utils.validate_fiscal_year(self.doc.posting_date, self.doc.fiscal_year,
			self.meta.get_label("posting_date"))
		
	def validate_purpose(self):
		valid_purposes = ["Material Issue", "Material Receipt", "Material Transfer", 
			"Manufacture/Repack", "Subcontract", "Sales Return", "Purchase Return"]
		if self.doc.purpose not in valid_purposes:
			msgprint(_("Purpose must be one of ") + comma_or(valid_purposes),
				raise_exception=True)
		
	def validate_item(self):
		stock_items = self.get_stock_items()
		for item in self.doclist.get({"parentfield": "mtn_details"}):
			if item.item_code not in stock_items:
				msgprint(_("""Only Stock Items are allowed for Stock Entry"""),
					raise_exception=True)
		
	def validate_warehouse(self, pro_obj):
		"""perform various (sometimes conditional) validations on warehouse"""
		
		source_mandatory = ["Material Issue", "Material Transfer", "Purchase Return"]
		target_mandatory = ["Material Receipt", "Material Transfer", "Sales Return"]
		
		validate_for_manufacture_repack = any([d.bom_no for d in self.doclist.get(
			{"parentfield": "mtn_details"})])

		if self.doc.purpose in source_mandatory and self.doc.purpose not in target_mandatory:
			self.doc.to_warehouse = None
			for d in getlist(self.doclist, 'mtn_details'):
				d.t_warehouse = None
		elif self.doc.purpose in target_mandatory and self.doc.purpose not in source_mandatory:
			self.doc.from_warehouse = None
			for d in getlist(self.doclist, 'mtn_details'):
				d.s_warehouse = None

		for d in getlist(self.doclist, 'mtn_details'):
			if not d.s_warehouse and not d.t_warehouse:
				d.s_warehouse = self.doc.from_warehouse
				d.t_warehouse = self.doc.to_warehouse

			if not (d.s_warehouse or d.t_warehouse):
				msgprint(_("Atleast one warehouse is mandatory"), raise_exception=1)
			
			if self.doc.purpose in source_mandatory and not d.s_warehouse:
				msgprint(_("Row # ") + "%s: " % cint(d.idx)
					+ _("Source Warehouse") + _(" is mandatory"), raise_exception=1)
				
			if self.doc.purpose in target_mandatory and not d.t_warehouse:
				msgprint(_("Row # ") + "%s: " % cint(d.idx)
					+ _("Target Warehouse") + _(" is mandatory"), raise_exception=1)

			if self.doc.purpose == "Manufacture/Repack":
				if validate_for_manufacture_repack:
					if d.bom_no:
						d.s_warehouse = None
						
						if not d.t_warehouse:
							msgprint(_("Row # ") + "%s: " % cint(d.idx)
								+ _("Target Warehouse") + _(" is mandatory"), raise_exception=1)
						
						elif pro_obj and cstr(d.t_warehouse) != pro_obj.doc.fg_warehouse:
							msgprint(_("Row # ") + "%s: " % cint(d.idx)
								+ _("Target Warehouse") + _(" should be same as that in ")
								+ _("Production Order"), raise_exception=1)
					
					else:
						d.t_warehouse = None
						if not d.s_warehouse:
							msgprint(_("Row # ") + "%s: " % cint(d.idx)
								+ _("Source Warehouse") + _(" is mandatory"), raise_exception=1)
			
			if cstr(d.s_warehouse) == cstr(d.t_warehouse):
				msgprint(_("Source and Target Warehouse cannot be same"), 
					raise_exception=1)
				
	def validate_production_order(self, pro_obj=None):
		if not pro_obj:
			if self.doc.production_order:
				pro_obj = get_obj('Production Order', self.doc.production_order)
			else:
				return
		
		if self.doc.purpose == "Manufacture/Repack":
			# check for double entry
			self.check_duplicate_entry_for_production_order()
		elif self.doc.purpose != "Material Transfer":
			self.doc.production_order = None
	
	def check_duplicate_entry_for_production_order(self):
		other_ste = [t[0] for t in webnotes.conn.get_values("Stock Entry",  {
			"production_order": self.doc.production_order,
			"purpose": self.doc.purpose,
			"docstatus": ["!=", 2],
			"name": ["!=", self.doc.name]
		}, "name")]
		
		if other_ste:
			production_item, qty = webnotes.conn.get_value("Production Order", 
				self.doc.production_order, ["production_item", "qty"])
			args = other_ste + [production_item]
			fg_qty_already_entered = webnotes.conn.sql("""select sum(actual_qty)
				from `tabStock Entry Detail` 
				where parent in (%s) 
					and item_code = %s 
					and ifnull(s_warehouse,'')='' """ % (", ".join(["%s" * len(other_ste)]), "%s"), args)[0][0]
			
			if fg_qty_already_entered >= qty:
				webnotes.throw(_("Stock Entries already created for Production Order ") 
					+ self.doc.production_order + ":" + ", ".join(other_ste), DuplicateEntryForProductionOrderError)

	def set_total_amount(self):
		self.doc.total_amount = sum([flt(item.amount) for item in self.doclist.get({"parentfield": "mtn_details"})])
			
	def get_stock_and_rate(self):
		"""get stock and incoming rate on posting date"""
		for d in getlist(self.doclist, 'mtn_details'):
			args = webnotes._dict({
				"item_code": d.item_code,
				"warehouse": d.s_warehouse or d.t_warehouse,
				"posting_date": self.doc.posting_date,
				"posting_time": self.doc.posting_time,
				"qty": d.s_warehouse and -1*d.transfer_qty or d.transfer_qty,
				"serial_no": d.serial_no,
				"bom_no": d.bom_no,
			})
			# get actual stock at source warehouse
			d.actual_qty = get_previous_sle(args).get("qty_after_transaction") or 0
			
			# get incoming rate
			if not flt(d.incoming_rate):
				d.incoming_rate = self.get_incoming_rate(args)
				
			d.amount = flt(d.transfer_qty) * flt(d.incoming_rate)
			
	def get_incoming_rate(self, args):
		incoming_rate = 0
		if self.doc.purpose == "Sales Return" and \
				(self.doc.delivery_note_no or self.doc.sales_invoice_no):
			sle = webnotes.conn.sql("""select name, posting_date, posting_time, 
				actual_qty, stock_value, warehouse from `tabStock Ledger Entry` 
				where voucher_type = %s and voucher_no = %s and 
				item_code = %s limit 1""", 
				((self.doc.delivery_note_no and "Delivery Note" or "Sales Invoice"),
				self.doc.delivery_note_no or self.doc.sales_invoice_no, args.item_code), as_dict=1)
			if sle:
				args.update({
					"posting_date": sle[0].posting_date,
					"posting_time": sle[0].posting_time,
					"sle": sle[0].name,
					"warehouse": sle[0].warehouse,
				})
				previous_sle = get_previous_sle(args)
				incoming_rate = (flt(sle[0].stock_value) - flt(previous_sle.get("stock_value"))) / \
					flt(sle[0].actual_qty)
		else:
			incoming_rate = get_incoming_rate(args)
			
		return incoming_rate
		
	def validate_incoming_rate(self):
		for d in getlist(self.doclist, 'mtn_details'):
			if d.t_warehouse:
				self.validate_value("incoming_rate", ">", 0, d, raise_exception=IncorrectValuationRateError)
					
	def validate_bom(self):
		for d in getlist(self.doclist, 'mtn_details'):
			if d.bom_no and not webnotes.conn.sql("""select name from `tabBOM`
					where item = %s and name = %s and docstatus = 1 and is_active = 1""",
					(d.item_code, d.bom_no)):
				msgprint(_("Item") + " %s: " % cstr(d.item_code)
					+ _("does not belong to BOM: ") + cstr(d.bom_no)
					+ _(" or the BOM is cancelled or inactive"), raise_exception=1)
					
	def validate_finished_goods(self):
		"""validation: finished good quantity should be same as manufacturing quantity"""
		for d in getlist(self.doclist, 'mtn_details'):
			if d.bom_no and flt(d.transfer_qty) != flt(self.doc.fg_completed_qty):
				msgprint(_("Row #") + " %s: " % d.idx 
					+ _("Quantity should be equal to Manufacturing Quantity. ")
					+ _("To fetch items again, click on 'Get Items' button \
						or update the Quantity manually."), raise_exception=1)
						
	def validate_return_reference_doc(self):
		"""validate item with reference doc"""
		ref = get_return_doclist_and_details(self.doc.fields)
		
		if ref.doclist:
			# validate docstatus
			if ref.doclist[0].docstatus != 1:
				webnotes.msgprint(_(ref.doclist[0].doctype) + ' "' + ref.doclist[0].name + '": ' 
					+ _("Status should be Submitted"), raise_exception=webnotes.InvalidStatusError)
			
			# update stock check
			if ref.doclist[0].doctype == "Sales Invoice" and cint(ref.doclist[0].update_stock) != 1:
				webnotes.msgprint(_(ref.doclist[0].doctype) + ' "' + ref.doclist[0].name + '": ' 
					+ _("Update Stock should be checked."), 
					raise_exception=NotUpdateStockError)
			
			# posting date check
			ref_posting_datetime = "%s %s" % (cstr(ref.doclist[0].posting_date), 
				cstr(ref.doclist[0].posting_time) or "00:00:00")
			this_posting_datetime = "%s %s" % (cstr(self.doc.posting_date), 
				cstr(self.doc.posting_time))
			if this_posting_datetime < ref_posting_datetime:
				from webnotes.utils.dateutils import datetime_in_user_format
				webnotes.msgprint(_("Posting Date Time cannot be before")
					+ ": " + datetime_in_user_format(ref_posting_datetime),
					raise_exception=True)
			
			stock_items = get_stock_items_for_return(ref.doclist, ref.parentfields)
			already_returned_item_qty = self.get_already_returned_item_qty(ref.fieldname)
			
			for item in self.doclist.get({"parentfield": "mtn_details"}):
				# validate if item exists in the ref doclist and that it is a stock item
				if item.item_code not in stock_items:
					msgprint(_("Item") + ': "' + item.item_code + _("\" does not exist in ") +
						ref.doclist[0].doctype + ": " + ref.doclist[0].name, 
						raise_exception=webnotes.DoesNotExistError)
				
				# validate quantity <= ref item's qty - qty already returned
				ref_item = ref.doclist.getone({"item_code": item.item_code})
				returnable_qty = ref_item.qty - flt(already_returned_item_qty.get(item.item_code))
				self.validate_value("transfer_qty", "<=", returnable_qty, item,
					raise_exception=StockOverReturnError)
				
	def get_already_returned_item_qty(self, ref_fieldname):
		return dict(webnotes.conn.sql("""select item_code, sum(transfer_qty) as qty
			from `tabStock Entry Detail` where parent in (
				select name from `tabStock Entry` where `%s`=%s and docstatus=1)
			group by item_code""" % (ref_fieldname, "%s"), (self.doc.fields.get(ref_fieldname),)))
						
	def update_stock_ledger(self):
		sl_entries = []			
		for d in getlist(self.doclist, 'mtn_details'):
			if cstr(d.s_warehouse) and self.doc.docstatus == 1:
				sl_entries.append(self.get_sl_entries(d, {
					"warehouse": cstr(d.s_warehouse),
					"actual_qty": -flt(d.transfer_qty),
					"incoming_rate": 0
				}))
				
			if cstr(d.t_warehouse):
				sl_entries.append(self.get_sl_entries(d, {
					"warehouse": cstr(d.t_warehouse),
					"actual_qty": flt(d.transfer_qty),
					"incoming_rate": flt(d.incoming_rate)
				}))
			
			# On cancellation, make stock ledger entry for 
			# target warehouse first, to update serial no values properly
			
			if cstr(d.s_warehouse) and self.doc.docstatus == 2:
				sl_entries.append(self.get_sl_entries(d, {
					"warehouse": cstr(d.s_warehouse),
					"actual_qty": -flt(d.transfer_qty),
					"incoming_rate": 0
				}))
				
		self.make_sl_entries(sl_entries, self.doc.amended_from and 'Yes' or 'No')

	def update_production_order(self):
		def _validate_production_order(pro_bean):
			if flt(pro_bean.doc.docstatus) != 1:
				webnotes.throw(_("Production Order must be submitted") + ": " + 
					self.doc.production_order)
					
			if pro_bean.doc.status == 'Stopped':
				msgprint(_("Transaction not allowed against stopped Production Order") + ": " + 
					self.doc.production_order)
		
		if self.doc.production_order:
			pro_bean = webnotes.bean("Production Order", self.doc.production_order)
			_validate_production_order(pro_bean)
			self.update_produced_qty(pro_bean)
			self.update_planned_qty(pro_bean)
			
	def update_produced_qty(self, pro_bean):
		if self.doc.purpose == "Manufacture/Repack":
			produced_qty = flt(pro_bean.doc.produced_qty) + \
				(self.doc.docstatus==1 and 1 or -1 ) * flt(self.doc.fg_completed_qty)
				
			if produced_qty > flt(pro_bean.doc.qty):
				webnotes.throw(_("Production Order") + ": " + self.doc.production_order + "\n" +
					_("Total Manufactured Qty can not be greater than Planned qty to manufacture") 
					+ "(%s/%s)" % (produced_qty, flt(pro_bean.doc.qty)), StockOverProductionError)
					
			status = 'Completed' if flt(produced_qty) >= flt(pro_bean.doc.qty) else 'In Process'
			webnotes.conn.sql("""update `tabProduction Order` set status=%s, produced_qty=%s 
				where name=%s""", (status, produced_qty, self.doc.production_order))
			
	def update_planned_qty(self, pro_bean):
		from stock.utils import update_bin
		update_bin({
			"item_code": pro_bean.doc.production_item,
			"warehouse": pro_bean.doc.fg_warehouse,
			"posting_date": self.doc.posting_date,
			"planned_qty": (self.doc.docstatus==1 and -1 or 1 ) * flt(self.doc.fg_completed_qty)
		})
					
	def get_item_details(self, arg):
		arg = json.loads(arg)
<<<<<<< HEAD

		item = webnotes.conn.sql("""select stock_uom, description, item_name, 
=======
		
		item = sql("""select stock_uom, description, item_name, 
>>>>>>> 8f72d9f6
			purchase_account, cost_center from `tabItem` 
			where name = %s and (ifnull(end_of_life,'')='' or end_of_life ='0000-00-00' 
			or end_of_life > now())""", (arg.get('item_code')), as_dict = 1)
		if not item: 
			msgprint("Item is not active", raise_exception=1)
						
		ret = {
			'uom'			      	: item and item[0]['stock_uom'] or '',
			'stock_uom'			  	: item and item[0]['stock_uom'] or '',
			'description'		  	: item and item[0]['description'] or '',
			'item_name' 		  	: item and item[0]['item_name'] or '',
			'expense_account'		: item and item[0]['purchase_account'] or arg.get("expense_account") \
				or webnotes.conn.get_value("Company", arg.get("company"), "default_expense_account"),
			'cost_center'			: item and item[0]['cost_center'] or arg.get("cost_center"),
			'qty'					: 0,
			'transfer_qty'			: 0,
			'conversion_factor'		: 1,
     		'batch_no'          	: '',
			'actual_qty'			: 0,
			'incoming_rate'			: 0
		}
		stock_and_rate = arg.get('warehouse') and self.get_warehouse_details(json.dumps(arg)) or {}
		ret.update(stock_and_rate)
		return ret

	def get_uom_details(self, arg = ''):
		arg, ret = eval(arg), {}
		uom = webnotes.conn.sql("""select conversion_factor from `tabUOM Conversion Detail` 
			where parent = %s and uom = %s""", (arg['item_code'], arg['uom']), as_dict = 1)
		if not uom or not flt(uom[0].conversion_factor):
			msgprint("There is no Conversion Factor for UOM '%s' in Item '%s'" % (arg['uom'],
				arg['item_code']))
			ret = {'uom' : ''}
		else:
			ret = {
				'conversion_factor'		: flt(uom[0]['conversion_factor']),
				'transfer_qty'			: flt(arg['qty']) * flt(uom[0]['conversion_factor']),
			}
		return ret
		
	def get_warehouse_details(self, args):
		args = json.loads(args)
		ret = {}
		if args.get('warehouse') and args.get('item_code'):
			args.update({
				"posting_date": self.doc.posting_date,
				"posting_time": self.doc.posting_time,
			})
			args = webnotes._dict(args)
		
			ret = {
				"actual_qty" : get_previous_sle(args).get("qty_after_transaction") or 0,
				"incoming_rate" : self.get_incoming_rate(args)
			}
		return ret
		
	def get_items(self):
		self.doclist = filter(lambda d: d.parentfield!="mtn_details", self.doclist)
		# self.doclist = self.doc.clear_table(self.doclist, 'mtn_details')
		
		pro_obj = None
		if self.doc.production_order:
			# common validations
			pro_obj = get_obj('Production Order', self.doc.production_order)
			if pro_obj:
				self.validate_production_order(pro_obj)
				self.doc.bom_no = pro_obj.doc.bom_no
			else:
				# invalid production order
				self.doc.production_order = None
		
		if self.doc.bom_no:
			if self.doc.purpose in ["Material Issue", "Material Transfer", "Manufacture/Repack",
					"Subcontract"]:
				if self.doc.production_order and self.doc.purpose == "Material Transfer":
					item_dict = self.get_pending_raw_materials(pro_obj)
				else:
					item_dict = self.get_bom_raw_materials(self.doc.fg_completed_qty)
					for item in item_dict.values():
						if pro_obj:
							item["from_warehouse"] = pro_obj.doc.wip_warehouse
						item["to_warehouse"] = ""

				# add raw materials to Stock Entry Detail table
				self.add_to_stock_entry_detail(item_dict)
					
			# add finished good item to Stock Entry Detail table -- along with bom_no
			if self.doc.production_order and self.doc.purpose == "Manufacture/Repack":
				self.add_to_stock_entry_detail({
					cstr(pro_obj.doc.production_item): {
						"to_warehouse": pro_obj.doc.fg_warehouse,
						"from_warehouse": "",
						"qty": self.doc.fg_completed_qty,
						"description": pro_obj.doc.description,
						"stock_uom": pro_obj.doc.stock_uom
					}
				}, bom_no=pro_obj.doc.bom_no)
								
			elif self.doc.purpose in ["Material Receipt", "Manufacture/Repack"]:
				if self.doc.purpose=="Material Receipt":
					self.doc.from_warehouse = ""
					
				item = webnotes.conn.sql("""select item, description, uom from `tabBOM`
					where name=%s""", (self.doc.bom_no,), as_dict=1)
				self.add_to_stock_entry_detail({
					item[0]["item"] : {
						"qty": self.doc.fg_completed_qty,
						"description": item[0]["description"],
						"stock_uom": item[0]["uom"],
						"from_warehouse": ""
					}
				}, bom_no=self.doc.bom_no)
		
		self.get_stock_and_rate()
		
	
	def get_bom_raw_materials(self, qty):
		from manufacturing.doctype.bom.bom import get_bom_items_as_dict
		
		# item dict = { item_code: {qty, description, stock_uom} }
		item_dict = get_bom_items_as_dict(self.doc.bom_no, qty=qty, fetch_exploded = self.doc.use_multi_level_bom)
		
		for item in item_dict.values():
			item.from_warehouse = item.default_warehouse
			
		return item_dict
			
	def get_pending_raw_materials(self, pro_obj):
		"""
			issue (item quantity) that is pending to issue or desire to transfer,
			whichever is less
		"""
		item_dict = self.get_bom_raw_materials(1)
		issued_item_qty = self.get_issued_qty()
		
		max_qty = flt(pro_obj.doc.qty)
		only_pending_fetched = []
		
		for item in item_dict:
			pending_to_issue = (max_qty * item_dict[item]["qty"]) - issued_item_qty.get(item, 0)
			desire_to_transfer = flt(self.doc.fg_completed_qty) * item_dict[item]["qty"]
			if desire_to_transfer <= pending_to_issue:
				item_dict[item]["qty"] = desire_to_transfer
			else:
				item_dict[item]["qty"] = pending_to_issue
				if pending_to_issue:
					only_pending_fetched.append(item)
		
		# delete items with 0 qty
		for item in item_dict.keys():
			if not item_dict[item]["qty"]:
				del item_dict[item]
		
		# show some message
		if not len(item_dict):
			webnotes.msgprint(_("""All items have already been transferred \
				for this Production Order."""))
			
		elif only_pending_fetched:
			webnotes.msgprint(_("""Only quantities pending to be transferred \
				were fetched for the following items:\n""" + "\n".join(only_pending_fetched)))

		return item_dict

	def get_issued_qty(self):
		issued_item_qty = {}
		result = webnotes.conn.sql("""select t1.item_code, sum(t1.qty)
			from `tabStock Entry Detail` t1, `tabStock Entry` t2
			where t1.parent = t2.name and t2.production_order = %s and t2.docstatus = 1
			and t2.purpose = 'Material Transfer'
			group by t1.item_code""", self.doc.production_order)
		for t in result:
			issued_item_qty[t[0]] = flt(t[1])
		
		return issued_item_qty

	def add_to_stock_entry_detail(self, item_dict, bom_no=None):
		for d in item_dict:
			se_child = addchild(self.doc, 'mtn_details', 'Stock Entry Detail', 
				self.doclist)
			se_child.s_warehouse = item_dict[d].get("from_warehouse", self.doc.from_warehouse)
			se_child.t_warehouse = item_dict[d].get("to_warehouse", self.doc.to_warehouse)
			se_child.item_code = cstr(d)
			se_child.description = item_dict[d]["description"]
			se_child.uom = item_dict[d]["stock_uom"]
			se_child.stock_uom = item_dict[d]["stock_uom"]
			se_child.qty = flt(item_dict[d]["qty"])
			
			# in stock uom
			se_child.transfer_qty = flt(item_dict[d]["qty"])
			se_child.conversion_factor = 1.00
			
			# to be assigned for finished item
			se_child.bom_no = bom_no

	def get_cust_values(self):
		"""fetches customer details"""
		if self.doc.delivery_note_no:
			doctype = "Delivery Note"
			name = self.doc.delivery_note_no
		else:
			doctype = "Sales Invoice"
			name = self.doc.sales_invoice_no
		
		result = webnotes.conn.sql("""select customer, customer_name,
			address_display as customer_address
			from `tab%s` where name=%s""" % (doctype, "%s"), (name,), as_dict=1)
		
		return result and result[0] or {}
		
	def get_cust_addr(self):
		from utilities.transaction_base import get_default_address, get_address_display
		res = webnotes.conn.sql("select customer_name from `tabCustomer` where name = '%s'"%self.doc.customer)
		address_display = None
		customer_address = get_default_address("customer", self.doc.customer)
		if customer_address:
			address_display = get_address_display(customer_address)
		ret = { 
			'customer_name'		: res and res[0][0] or '',
			'customer_address' : address_display}

		return ret

	def get_supp_values(self):
		result = webnotes.conn.sql("""select supplier, supplier_name,
			address_display as supplier_address
			from `tabPurchase Receipt` where name=%s""", (self.doc.purchase_receipt_no,),
			as_dict=1)
		
		return result and result[0] or {}
		
	def get_supp_addr(self):
		from utilities.transaction_base import get_default_address, get_address_display
		res = webnotes.conn.sql("""select supplier_name from `tabSupplier`
			where name=%s""", self.doc.supplier)
		address_display = None
		supplier_address = get_default_address("customer", self.doc.customer)
		if supplier_address:
			address_display = get_address_display(supplier_address)	
		
		ret = {
			'supplier_name' : res and res[0][0] or '',
			'supplier_address' : address_display }
		return ret
		
	def validate_with_material_request(self):
		for item in self.doclist.get({"parentfield": "mtn_details"}):
			if item.material_request:
				mreq_item = webnotes.conn.get_value("Material Request Item", 
					{"name": item.material_request_item, "parent": item.material_request},
					["item_code", "warehouse", "idx"], as_dict=True)
				if mreq_item.item_code != item.item_code or mreq_item.warehouse != item.t_warehouse:
					msgprint(_("Row #") + (" %d: " % item.idx) + _("does not match")
						+ " " + _("Row #") + (" %d %s " % (mreq_item.idx, _("of")))
						+ _("Material Request") + (" - %s" % item.material_request), 
						raise_exception=webnotes.MappingMismatchError)
	
@webnotes.whitelist()
def get_production_order_details(production_order):
	result = webnotes.conn.sql("""select bom_no, 
		ifnull(qty, 0) - ifnull(produced_qty, 0) as fg_completed_qty, use_multi_level_bom
		from `tabProduction Order` where name = %s""", production_order, as_dict=1)
	return result and result[0] or {}
	
def query_sales_return_doc(doctype, txt, searchfield, start, page_len, filters):
	conditions = ""
	if doctype == "Sales Invoice":
		conditions = "and update_stock=1"
	
	return webnotes.conn.sql("""select name, customer, customer_name
		from `tab%s` where docstatus = 1
			and (`%s` like %%(txt)s 
				or `customer` like %%(txt)s) %s %s
		order by name, customer, customer_name
		limit %s""" % (doctype, searchfield, conditions, 
		get_match_cond(doctype, searchfield), "%(start)s, %(page_len)s"), 
		{"txt": "%%%s%%" % txt, "start": start, "page_len": page_len}, 
		as_list=True)
	
def query_purchase_return_doc(doctype, txt, searchfield, start, page_len, filters):
	return webnotes.conn.sql("""select name, supplier, supplier_name
		from `tab%s` where docstatus = 1
			and (`%s` like %%(txt)s 
				or `supplier` like %%(txt)s) %s
		order by name, supplier, supplier_name
		limit %s""" % (doctype, searchfield, get_match_cond(doctype, searchfield), 
		"%(start)s, %(page_len)s"),	{"txt": "%%%s%%" % txt, "start": 
		start, "page_len": page_len}, as_list=True)
		
def query_return_item(doctype, txt, searchfield, start, page_len, filters):
	txt = txt.replace("%", "")

	ref = get_return_doclist_and_details(filters)
			
	stock_items = get_stock_items_for_return(ref.doclist, ref.parentfields)
	
	result = []
	for item in ref.doclist.get({"parentfield": ["in", ref.parentfields]}):
		if item.item_code in stock_items:
			item.item_name = cstr(item.item_name)
			item.description = cstr(item.description)
			if (txt in item.item_code) or (txt in item.item_name) or (txt in item.description):
				val = [
					item.item_code, 
					(len(item.item_name) > 40) and (item.item_name[:40] + "...") or item.item_name, 
					(len(item.description) > 40) and (item.description[:40] + "...") or \
						item.description
				]
				if val not in result:
					result.append(val)

	return result[start:start+page_len]

def get_batch_no(doctype, txt, searchfield, start, page_len, filters):
	if not filters.get("posting_date"):
		filters["posting_date"] = nowdate()
		
	batch_nos = None
	args = {
		'item_code': filters['item_code'], 
		's_warehouse': filters['s_warehouse'], 
		'posting_date': filters['posting_date'], 
		'txt': "%%%s%%" % txt, 
		'mcond':get_match_cond(doctype, searchfield), 
		"start": start, 
		"page_len": page_len
	}
	
	if filters.get("s_warehouse"):
		batch_nos = webnotes.conn.sql("""select batch_no 
			from `tabStock Ledger Entry` sle 
			where item_code = '%(item_code)s' 
				and warehouse = '%(s_warehouse)s'
				and batch_no like '%(txt)s' 
				and exists(select * from `tabBatch` 
					where name = sle.batch_no 
					and (ifnull(expiry_date, '2099-12-31') >= %(posting_date)s 
						or expiry_date = '')
					and docstatus != 2) 
			%(mcond)s
			group by batch_no having sum(actual_qty) > 0 
			order by batch_no desc 
			limit %(start)s, %(page_len)s """ 
			% args)
	
	if batch_nos:
		return batch_nos
	else:
		return webnotes.conn.sql("""select name from `tabBatch` 
			where item = '%(item_code)s'
			and docstatus < 2
			and (ifnull(expiry_date, '2099-12-31') >= %(posting_date)s 
				or expiry_date = '' or expiry_date = "0000-00-00")
			%(mcond)s
			order by name desc 
			limit %(start)s, %(page_len)s
		""" % args)

def get_stock_items_for_return(ref_doclist, parentfields):
	"""return item codes filtered from doclist, which are stock items"""
	if isinstance(parentfields, basestring):
		parentfields = [parentfields]
	
	all_items = list(set([d.item_code for d in 
		ref_doclist.get({"parentfield": ["in", parentfields]})]))
	stock_items = webnotes.conn.sql_list("""select name from `tabItem`
		where is_stock_item='Yes' and name in (%s)""" % (", ".join(["%s"] * len(all_items))),
		tuple(all_items))

	return stock_items
	
def get_return_doclist_and_details(args):
	ref = webnotes._dict()
	
	# get ref_doclist
	if args["purpose"] in return_map:
		for fieldname, val in return_map[args["purpose"]].items():
			if args.get(fieldname):
				ref.fieldname = fieldname
				ref.doclist = webnotes.get_doclist(val[0], args[fieldname])
				ref.parentfields = val[1]
				break
				
	return ref
	
return_map = {
	"Sales Return": {
		# [Ref DocType, [Item tables' parentfields]]
		"delivery_note_no": ["Delivery Note", ["delivery_note_details", "packing_details"]],
		"sales_invoice_no": ["Sales Invoice", ["entries", "packing_details"]]
	},
	"Purchase Return": {
		"purchase_receipt_no": ["Purchase Receipt", ["purchase_receipt_details"]]
	}
}

@webnotes.whitelist()
def make_return_jv(stock_entry):
	se = webnotes.bean("Stock Entry", stock_entry)
	if not se.doc.purpose in ["Sales Return", "Purchase Return"]:
		return
	
	ref = get_return_doclist_and_details(se.doc.fields)
	
	if ref.doclist[0].doctype == "Delivery Note":
		result = make_return_jv_from_delivery_note(se, ref)
	elif ref.doclist[0].doctype == "Sales Invoice":
		result = make_return_jv_from_sales_invoice(se, ref)
	elif ref.doclist[0].doctype == "Purchase Receipt":
		result = make_return_jv_from_purchase_receipt(se, ref)
	
	# create jv doclist and fetch balance for each unique row item
	jv_list = [{
		"__islocal": 1,
		"doctype": "Journal Voucher",
		"posting_date": se.doc.posting_date,
		"voucher_type": se.doc.purpose == "Sales Return" and "Credit Note" or "Debit Note",
		"fiscal_year": se.doc.fiscal_year,
		"company": se.doc.company
	}]
	
	from accounts.utils import get_balance_on
	for r in result:
		jv_list.append({
			"__islocal": 1,
			"doctype": "Journal Voucher Detail",
			"parentfield": "entries",
			"account": r.get("account"),
			"against_invoice": r.get("against_invoice"),
			"against_voucher": r.get("against_voucher"),
			"balance": get_balance_on(r.get("account"), se.doc.posting_date) \
				if r.get("account") else 0
		})
		
	return jv_list
	
def make_return_jv_from_sales_invoice(se, ref):
	# customer account entry
	parent = {
		"account": ref.doclist[0].debit_to,
		"against_invoice": ref.doclist[0].name,
	}
	
	# income account entries
	children = []
	for se_item in se.doclist.get({"parentfield": "mtn_details"}):
		# find item in ref.doclist
		ref_item = ref.doclist.getone({"item_code": se_item.item_code})
		
		account = get_sales_account_from_item(ref.doclist, ref_item)
		
		if account not in children:
			children.append(account)
			
	return [parent] + [{"account": account} for account in children]
	
def get_sales_account_from_item(doclist, ref_item):
	account = None
	if not ref_item.income_account:
		if ref_item.parent_item:
			parent_item = doclist.getone({"item_code": ref_item.parent_item})
			account = parent_item.income_account
	else:
		account = ref_item.income_account
	
	return account
	
def make_return_jv_from_delivery_note(se, ref):
	invoices_against_delivery = get_invoice_list("Sales Invoice Item", "delivery_note",
		ref.doclist[0].name)
	
	if not invoices_against_delivery:
		sales_orders_against_delivery = [d.against_sales_order for d in ref.doclist if d.against_sales_order]
		
		if sales_orders_against_delivery:
			invoices_against_delivery = get_invoice_list("Sales Invoice Item", "sales_order",
				sales_orders_against_delivery)
			
	if not invoices_against_delivery:
		return []
		
	packing_item_parent_map = dict([[d.item_code, d.parent_item] for d in ref.doclist.get(
		{"parentfield": ref.parentfields[1]})])
	
	parent = {}
	children = []
	
	for se_item in se.doclist.get({"parentfield": "mtn_details"}):
		for sales_invoice in invoices_against_delivery:
			si = webnotes.bean("Sales Invoice", sales_invoice)
			
			if se_item.item_code in packing_item_parent_map:
				ref_item = si.doclist.get({"item_code": packing_item_parent_map[se_item.item_code]})
			else:
				ref_item = si.doclist.get({"item_code": se_item.item_code})
			
			if not ref_item:
				continue
				
			ref_item = ref_item[0]
			
			account = get_sales_account_from_item(si.doclist, ref_item)
			
			if account not in children:
				children.append(account)
			
			if not parent:
				parent = {"account": si.doc.debit_to}

			break
			
	if len(invoices_against_delivery) == 1:
		parent["against_invoice"] = invoices_against_delivery[0]
	
	result = [parent] + [{"account": account} for account in children]
	
	return result
	
def get_invoice_list(doctype, link_field, value):
	if isinstance(value, basestring):
		value = [value]
	
	return webnotes.conn.sql_list("""select distinct parent from `tab%s`
		where docstatus = 1 and `%s` in (%s)""" % (doctype, link_field,
			", ".join(["%s"]*len(value))), tuple(value))
			
def make_return_jv_from_purchase_receipt(se, ref):
	invoice_against_receipt = get_invoice_list("Purchase Invoice Item", "purchase_receipt",
		ref.doclist[0].name)
	
	if not invoice_against_receipt:
		purchase_orders_against_receipt = [d.prevdoc_docname for d in 
			ref.doclist.get({"prevdoc_doctype": "Purchase Order"}) if d.prevdoc_docname]
		
		if purchase_orders_against_receipt:
			invoice_against_receipt = get_invoice_list("Purchase Invoice Item", "purchase_order",
				purchase_orders_against_receipt)
			
	if not invoice_against_receipt:
		return []
	
	parent = {}
	children = []
	
	for se_item in se.doclist.get({"parentfield": "mtn_details"}):
		for purchase_invoice in invoice_against_receipt:
			pi = webnotes.bean("Purchase Invoice", purchase_invoice)
			ref_item = pi.doclist.get({"item_code": se_item.item_code})
			
			if not ref_item:
				continue
				
			ref_item = ref_item[0]
			
			account = ref_item.expense_head
			
			if account not in children:
				children.append(account)
			
			if not parent:
				parent = {"account": pi.doc.credit_to}

			break
			
	if len(invoice_against_receipt) == 1:
		parent["against_voucher"] = invoice_against_receipt[0]
	
	result = [parent] + [{"account": account} for account in children]
	
	return result
		<|MERGE_RESOLUTION|>--- conflicted
+++ resolved
@@ -366,13 +366,7 @@
 					
 	def get_item_details(self, arg):
 		arg = json.loads(arg)
-<<<<<<< HEAD
-
 		item = webnotes.conn.sql("""select stock_uom, description, item_name, 
-=======
-		
-		item = sql("""select stock_uom, description, item_name, 
->>>>>>> 8f72d9f6
 			purchase_account, cost_center from `tabItem` 
 			where name = %s and (ifnull(end_of_life,'')='' or end_of_life ='0000-00-00' 
 			or end_of_life > now())""", (arg.get('item_code')), as_dict = 1)
