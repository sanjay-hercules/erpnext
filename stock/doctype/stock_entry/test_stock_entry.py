--- conflicted
+++ resolved
@@ -619,7 +619,6 @@
 		
 		return se, pr.doc.name
 		
-<<<<<<< HEAD
 	def _clear_stock_account_balance(self):
 		webnotes.conn.sql("delete from `tabStock Ledger Entry`")
 		webnotes.conn.sql("""delete from `tabBin`""")
@@ -628,7 +627,6 @@
 		self.old_default_company = webnotes.conn.get_default("company")
 		webnotes.conn.set_default("company", "_Test Company")
 		
-=======
 	def test_serial_no_not_reqd(self):
 		se = webnotes.bean(copy=test_records[0])
 		se.doclist[1].serial_no = "ABCD"
@@ -756,7 +754,6 @@
 	se.submit()
 	return se
 
->>>>>>> ada70994
 test_records = [
 	[
 		{
