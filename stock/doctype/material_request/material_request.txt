[
 {
  "creation": "2013-03-07 14:48:38", 
  "docstatus": 0, 
<<<<<<< HEAD
  "modified": "2013-07-08 16:17:33", 
=======
  "modified": "2013-07-08 15:40:01", 
>>>>>>> 7eee8531
  "modified_by": "Administrator", 
  "owner": "Administrator"
 }, 
 {
  "allow_attach": 1, 
  "allow_print": 0, 
  "autoname": "naming_series:", 
  "doctype": "DocType", 
  "icon": "icon-ticket", 
  "is_submittable": 1, 
  "module": "Stock", 
  "name": "__common__", 
  "read_only_onload": 1, 
  "search_fields": "status,transaction_date,sales_order_no"
 }, 
 {
  "doctype": "DocField", 
  "name": "__common__", 
  "parent": "Material Request", 
  "parentfield": "fields", 
  "parenttype": "DocType", 
  "permlevel": 0
 }, 
 {
  "amend": 1, 
  "cancel": 1, 
  "create": 1, 
  "doctype": "DocPerm", 
  "name": "__common__", 
  "parent": "Material Request", 
  "parentfield": "permissions", 
  "parenttype": "DocType", 
  "permlevel": 0, 
  "read": 1, 
  "report": 1, 
  "submit": 1, 
  "write": 1
 }, 
 {
  "doctype": "DocType", 
  "name": "Material Request"
 }, 
 {
  "doctype": "DocField", 
  "fieldname": "type_section", 
  "fieldtype": "Section Break", 
  "label": "Type", 
  "options": "icon-pushpin"
 }, 
 {
  "doctype": "DocField", 
  "fieldname": "material_request_type", 
  "fieldtype": "Select", 
  "in_list_view": 1, 
  "label": "Material Request Type", 
  "options": "Purchase\nTransfer", 
  "reqd": 1
 }, 
 {
  "doctype": "DocField", 
  "fieldname": "column_break_2", 
  "fieldtype": "Column Break"
 }, 
 {
  "description": "To manage multiple series please go to Setup > Manage Series", 
  "doctype": "DocField", 
  "fieldname": "naming_series", 
  "fieldtype": "Select", 
  "label": "Series", 
  "no_copy": 1, 
  "oldfieldname": "naming_series", 
  "oldfieldtype": "Select", 
  "options": "MREQ-\nIDT", 
  "print_hide": 1, 
  "reqd": 1
 }, 
 {
  "doctype": "DocField", 
  "fieldname": "items", 
  "fieldtype": "Section Break", 
  "label": "Items", 
  "oldfieldtype": "Section Break", 
  "options": "icon-shopping-cart"
 }, 
 {
  "allow_on_submit": 0, 
  "doctype": "DocField", 
  "fieldname": "indent_details", 
  "fieldtype": "Table", 
  "label": "Material Request Items", 
  "no_copy": 0, 
  "oldfieldname": "indent_details", 
  "oldfieldtype": "Table", 
  "options": "Material Request Item"
 }, 
 {
<<<<<<< HEAD
  "doctype": "DocField", 
  "fieldname": "section_break1", 
  "fieldtype": "Section Break"
 }, 
 {
  "doctype": "DocField", 
  "fieldname": "column_break4", 
  "fieldtype": "Column Break", 
  "print_width": "50%", 
  "width": "50%"
 }, 
 {
  "description": "One or multiple Sales Order no which generated this Material Request", 
  "doctype": "DocField", 
  "fieldname": "sales_order_no", 
  "fieldtype": "Link", 
  "label": "Sales Order No", 
  "no_copy": 1, 
  "oldfieldname": "sales_order_no", 
  "oldfieldtype": "Data", 
  "options": "Sales Order", 
  "print_width": "100px", 
  "width": "100px"
 }, 
 {
  "doctype": "DocField", 
  "fieldname": "column_break5", 
  "fieldtype": "Column Break", 
  "print_width": "50%", 
  "width": "50%"
 }, 
 {
  "doctype": "DocField", 
  "fieldname": "pull_sales_order_details", 
  "fieldtype": "Button", 
  "label": "Pull Sales Order Items"
 }, 
 {
  "description": "Give additional details about the indent.", 
=======
  "default": "Give additional details about the indent.", 
>>>>>>> 7eee8531
  "doctype": "DocField", 
  "fieldname": "more_info", 
  "fieldtype": "Section Break", 
  "label": "More Info", 
  "oldfieldtype": "Section Break", 
  "options": "icon-file-text"
 }, 
 {
  "doctype": "DocField", 
  "fieldname": "column_break1", 
  "fieldtype": "Column Break", 
  "oldfieldtype": "Column Break", 
  "print_width": "50%", 
  "width": "50%"
 }, 
 {
  "description": "The date at which current entry is made in system.", 
  "doctype": "DocField", 
  "fieldname": "transaction_date", 
  "fieldtype": "Date", 
  "in_filter": 1, 
  "label": "Transaction Date", 
  "no_copy": 1, 
  "oldfieldname": "transaction_date", 
  "oldfieldtype": "Date", 
  "print_width": "100px", 
  "reqd": 1, 
  "search_index": 1, 
  "width": "100px"
 }, 
 {
  "description": "Select the relevant company name if you have multiple companies", 
  "doctype": "DocField", 
  "fieldname": "company", 
  "fieldtype": "Link", 
  "in_filter": 1, 
  "label": "Company", 
  "oldfieldname": "company", 
  "oldfieldtype": "Link", 
  "options": "Company", 
  "print_hide": 1, 
  "print_width": "150px", 
  "reqd": 1, 
  "search_index": 1, 
  "width": "150px"
 }, 
 {
  "doctype": "DocField", 
  "fieldname": "fiscal_year", 
  "fieldtype": "Select", 
  "in_filter": 1, 
  "label": "Fiscal Year", 
  "oldfieldname": "fiscal_year", 
  "oldfieldtype": "Select", 
  "options": "link:Fiscal Year", 
  "print_hide": 1, 
  "print_width": "150px", 
  "reqd": 1, 
  "search_index": 1, 
  "width": "150px"
 }, 
 {
  "description": "Name of the entity who has requested for the Material Request", 
  "doctype": "DocField", 
  "fieldname": "requested_by", 
  "fieldtype": "Data", 
  "in_list_view": 0, 
  "label": "Requested By", 
  "no_copy": 1, 
  "oldfieldname": "requested_by", 
  "oldfieldtype": "Data", 
  "print_width": "100px", 
  "width": "100px"
 }, 
 {
  "doctype": "DocField", 
  "fieldname": "column_break2", 
  "fieldtype": "Column Break", 
  "oldfieldtype": "Column Break", 
  "print_width": "50%", 
  "width": "50%"
 }, 
 {
  "allow_on_submit": 1, 
  "doctype": "DocField", 
  "fieldname": "letter_head", 
  "fieldtype": "Select", 
  "label": "Letter Head", 
  "oldfieldname": "letter_head", 
  "oldfieldtype": "Select", 
  "options": "link:Letter Head", 
  "print_hide": 1
 }, 
 {
  "doctype": "DocField", 
  "fieldname": "status", 
  "fieldtype": "Select", 
  "in_filter": 1, 
  "in_list_view": 1, 
  "label": "Status", 
  "no_copy": 1, 
  "oldfieldname": "status", 
  "oldfieldtype": "Select", 
  "options": "\nDraft\nSubmitted\nStopped\nCancelled", 
  "print_hide": 1, 
  "print_width": "100px", 
  "read_only": 1, 
  "reqd": 0, 
  "search_index": 1, 
  "width": "100px"
 }, 
 {
  "description": "% of materials ordered against this Material Request", 
  "doctype": "DocField", 
  "fieldname": "per_ordered", 
  "fieldtype": "Percent", 
  "in_list_view": 1, 
  "label": "% Completed", 
  "no_copy": 1, 
  "oldfieldname": "per_ordered", 
  "oldfieldtype": "Currency", 
  "print_hide": 1, 
  "read_only": 1
 }, 
 {
  "doctype": "DocField", 
  "fieldname": "amended_from", 
  "fieldtype": "Data", 
  "label": "Amended From", 
  "no_copy": 1, 
  "oldfieldname": "amended_from", 
  "oldfieldtype": "Data", 
  "print_hide": 1, 
  "print_width": "150px", 
  "read_only": 1, 
  "width": "150px"
 }, 
 {
  "doctype": "DocField", 
  "fieldname": "remark", 
  "fieldtype": "Small Text", 
  "in_list_view": 0, 
  "label": "Remarks", 
  "no_copy": 1, 
  "oldfieldname": "remark", 
  "oldfieldtype": "Small Text", 
  "print_hide": 0, 
  "print_width": "150px", 
  "width": "150px"
 }, 
 {
  "description": "Add Terms and Conditions for the Material Request. You can also prepare a Terms and Conditions Master and use the Template", 
  "doctype": "DocField", 
  "fieldname": "terms_section_break", 
  "fieldtype": "Section Break", 
  "label": "Terms and Conditions", 
  "oldfieldtype": "Section Break", 
  "options": "icon-legal"
 }, 
 {
  "doctype": "DocField", 
  "fieldname": "tc_name", 
  "fieldtype": "Link", 
  "label": "Select Terms and Conditions", 
  "oldfieldname": "tc_name", 
  "oldfieldtype": "Link", 
  "options": "Terms and Conditions", 
  "print_hide": 1, 
  "report_hide": 1
 }, 
 {
  "doctype": "DocField", 
  "fieldname": "terms", 
  "fieldtype": "Text Editor", 
  "label": "Terms and Conditions Content", 
  "oldfieldname": "terms", 
  "oldfieldtype": "Text Editor"
 }, 
 {
  "allow_on_submit": 1, 
  "doctype": "DocField", 
  "fieldname": "select_print_heading", 
  "fieldtype": "Link", 
  "label": "Select Print Heading", 
  "options": "Print Heading", 
  "print_hide": 1
 }, 
 {
  "doctype": "DocPerm", 
  "role": "Purchase Manager"
 }, 
 {
  "doctype": "DocPerm", 
  "role": "Material Manager"
 }, 
 {
  "doctype": "DocPerm", 
  "role": "Material User"
 }, 
 {
  "doctype": "DocPerm", 
  "role": "Purchase User"
 }
]<|MERGE_RESOLUTION|>--- conflicted
+++ resolved
@@ -2,11 +2,7 @@
  {
   "creation": "2013-03-07 14:48:38", 
   "docstatus": 0, 
-<<<<<<< HEAD
-  "modified": "2013-07-08 16:17:33", 
-=======
-  "modified": "2013-07-08 15:40:01", 
->>>>>>> 7eee8531
+  "modified": "2013-07-08 16:18:00", 
   "modified_by": "Administrator", 
   "owner": "Administrator"
  }, 
@@ -103,49 +99,7 @@
   "options": "Material Request Item"
  }, 
  {
-<<<<<<< HEAD
-  "doctype": "DocField", 
-  "fieldname": "section_break1", 
-  "fieldtype": "Section Break"
- }, 
- {
-  "doctype": "DocField", 
-  "fieldname": "column_break4", 
-  "fieldtype": "Column Break", 
-  "print_width": "50%", 
-  "width": "50%"
- }, 
- {
-  "description": "One or multiple Sales Order no which generated this Material Request", 
-  "doctype": "DocField", 
-  "fieldname": "sales_order_no", 
-  "fieldtype": "Link", 
-  "label": "Sales Order No", 
-  "no_copy": 1, 
-  "oldfieldname": "sales_order_no", 
-  "oldfieldtype": "Data", 
-  "options": "Sales Order", 
-  "print_width": "100px", 
-  "width": "100px"
- }, 
- {
-  "doctype": "DocField", 
-  "fieldname": "column_break5", 
-  "fieldtype": "Column Break", 
-  "print_width": "50%", 
-  "width": "50%"
- }, 
- {
-  "doctype": "DocField", 
-  "fieldname": "pull_sales_order_details", 
-  "fieldtype": "Button", 
-  "label": "Pull Sales Order Items"
- }, 
- {
   "description": "Give additional details about the indent.", 
-=======
-  "default": "Give additional details about the indent.", 
->>>>>>> 7eee8531
   "doctype": "DocField", 
   "fieldname": "more_info", 
   "fieldtype": "Section Break", 
