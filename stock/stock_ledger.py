# Copyright (c) 2013, Web Notes Technologies Pvt. Ltd.
# License: GNU General Public License v3. See license.txt

import webnotes
from webnotes import msgprint
from webnotes.utils import cint, flt, cstr, now
from stock.utils import get_valuation_method
import json

# future reposting
class NegativeStockError(webnotes.ValidationError): pass

<<<<<<< HEAD
_exceptions = webnotes.local('stockledger_exceptions')

# _exceptions = []
=======
def make_sl_entries(sl_entries, is_amended=None):
	from stock.utils import update_bin
	
	cancel = True if sl_entries[0].get("is_cancelled") == "Yes" else False
	if cancel:
		set_as_cancel(sl_entries[0].get('voucher_no'), sl_entries[0].get('voucher_type'))
	
	for sle in sl_entries:
		sle_id = None
		if sle.get('is_cancelled') == 'Yes':
			sle['actual_qty'] = -flt(sle['actual_qty'])
		
		if sle.get("actual_qty"):
			sle_id = make_entry(sle)
			
		args = sle.copy()
		args.update({
			"sle_id": sle_id,
			"is_amended": is_amended
		})
		update_bin(args)
		
	if cancel:
		delete_cancelled_entry(sl_entries[0].get('voucher_type'), sl_entries[0].get('voucher_no'))
			
def set_as_cancel(voucher_type, voucher_no):
	webnotes.conn.sql("""update `tabStock Ledger Entry` set is_cancelled='Yes',
		modified=%s, modified_by=%s
		where voucher_no=%s and voucher_type=%s""", 
		(now(), webnotes.session.user, voucher_type, voucher_no))
		
def make_entry(args):
	args.update({"doctype": "Stock Ledger Entry"})
	sle = webnotes.bean([args])
	sle.ignore_permissions = 1
	sle.insert()
	sle.submit()
	return sle.doc.name
	
def delete_cancelled_entry(voucher_type, voucher_no):
	webnotes.conn.sql("""delete from `tabStock Ledger Entry` 
		where voucher_type=%s and voucher_no=%s""", (voucher_type, voucher_no))

_exceptions = []
>>>>>>> 7496b528
def update_entries_after(args, verbose=1):
	"""
		update valution rate and qty after transaction 
		from the current time-bucket onwards
		
		args = {
			"item_code": "ABC",
			"warehouse": "XYZ",
			"posting_date": "2012-12-12",
			"posting_time": "12:00"
		}
	"""
	if not _exceptions:
		webnotes.local.stockledger_exceptions = []
	
	previous_sle = get_sle_before_datetime(args)
	
	qty_after_transaction = flt(previous_sle.get("qty_after_transaction"))
	valuation_rate = flt(previous_sle.get("valuation_rate"))
	stock_queue = json.loads(previous_sle.get("stock_queue") or "[]")
	stock_value = flt(previous_sle.get("stock_value"))
	prev_stock_value = flt(previous_sle.get("stock_value"))
	
	entries_to_fix = get_sle_after_datetime(previous_sle or \
		{"item_code": args["item_code"], "warehouse": args["warehouse"]}, for_update=True)

	valuation_method = get_valuation_method(args["item_code"])
	stock_value_difference = 0.0

	for sle in entries_to_fix:
		if sle.serial_no or not cint(webnotes.conn.get_default("allow_negative_stock")):
			# validate negative stock for serialized items, fifo valuation 
			# or when negative stock is not allowed for moving average
			if not validate_negative_stock(qty_after_transaction, sle):
				qty_after_transaction += flt(sle.actual_qty)
				continue

		if sle.serial_no:
			valuation_rate = get_serialized_values(qty_after_transaction, sle, valuation_rate)
		elif valuation_method == "Moving Average":
			valuation_rate = get_moving_average_values(qty_after_transaction, sle, valuation_rate)
		else:
			valuation_rate = get_fifo_values(qty_after_transaction, sle, stock_queue)
				
		qty_after_transaction += flt(sle.actual_qty)
		
		# get stock value
		if sle.serial_no:
			stock_value = qty_after_transaction * valuation_rate
		elif valuation_method == "Moving Average":
			stock_value = (qty_after_transaction > 0) and \
				(qty_after_transaction * valuation_rate) or 0
		else:
			stock_value = sum((flt(batch[0]) * flt(batch[1]) for batch in stock_queue))
			
		stock_value_difference = stock_value - prev_stock_value
		prev_stock_value = stock_value
			
		# update current sle
		webnotes.conn.sql("""update `tabStock Ledger Entry`
			set qty_after_transaction=%s, valuation_rate=%s, stock_queue=%s,
			stock_value=%s, stock_value_difference=%s where name=%s""", 
			(qty_after_transaction, valuation_rate,
			json.dumps(stock_queue), stock_value, stock_value_difference, sle.name))
	
	if _exceptions:
		_raise_exceptions(args, verbose)
	
	# update bin
	if not webnotes.conn.exists({"doctype": "Bin", "item_code": args["item_code"], 
			"warehouse": args["warehouse"]}):
		bin_wrapper = webnotes.bean([{
			"doctype": "Bin",
			"item_code": args["item_code"],
			"warehouse": args["warehouse"],
		}])
		bin_wrapper.ignore_permissions = 1
		bin_wrapper.insert()
	
	webnotes.conn.sql("""update `tabBin` set valuation_rate=%s, actual_qty=%s,
		stock_value=%s, 
		projected_qty = (actual_qty + indented_qty + ordered_qty + planned_qty - reserved_qty)
		where item_code=%s and warehouse=%s""", (valuation_rate, qty_after_transaction,
		stock_value, args["item_code"], args["warehouse"]))
		
def get_sle_before_datetime(args, for_update=False):
	"""
		get previous stock ledger entry before current time-bucket

		Details:
		get the last sle before the current time-bucket, so that all values
		are reposted from the current time-bucket onwards.
		this is necessary because at the time of cancellation, there may be
		entries between the cancelled entries in the same time-bucket
	"""
	sle = get_stock_ledger_entries(args,
		["timestamp(posting_date, posting_time) < timestamp(%(posting_date)s, %(posting_time)s)"],
		"desc", "limit 1", for_update=for_update)
	
	return sle and sle[0] or webnotes._dict()
	
def get_sle_after_datetime(args, for_update=False):
	"""get Stock Ledger Entries after a particular datetime, for reposting"""
	# NOTE: using for update of 
	return get_stock_ledger_entries(args,
		["timestamp(posting_date, posting_time) > timestamp(%(posting_date)s, %(posting_time)s)"],
		"asc", for_update=for_update)
				
def get_stock_ledger_entries(args, conditions=None, order="desc", limit=None, for_update=False):
	"""get stock ledger entries filtered by specific posting datetime conditions"""
	if not args.get("posting_date"):
		args["posting_date"] = "1900-01-01"
	if not args.get("posting_time"):
		args["posting_time"] = "00:00"
	
	return webnotes.conn.sql("""select * from `tabStock Ledger Entry`
		where item_code = %%(item_code)s
		and warehouse = %%(warehouse)s
		and ifnull(is_cancelled, 'No')='No'
		%(conditions)s
		order by timestamp(posting_date, posting_time) %(order)s, name %(order)s
		%(limit)s %(for_update)s""" % {
			"conditions": conditions and ("and " + " and ".join(conditions)) or "",
			"limit": limit or "",
			"for_update": for_update and "for update" or "",
			"order": order
		}, args, as_dict=1)
		
def validate_negative_stock(qty_after_transaction, sle):
	"""
		validate negative stock for entries current datetime onwards
		will not consider cancelled entries
	"""
	diff = qty_after_transaction + flt(sle.actual_qty)

	if not _exceptions:
		webnotes.local.stockledger_exceptions = []
	
	if diff < 0 and abs(diff) > 0.0001:
		# negative stock!
		exc = sle.copy().update({"diff": diff})
		_exceptions.append(exc)
		return False
	else:
		return True
	
def get_serialized_values(qty_after_transaction, sle, valuation_rate):
	incoming_rate = flt(sle.incoming_rate)
	actual_qty = flt(sle.actual_qty)
	serial_no = cstr(sle.serial_no).split("\n")
	
	if incoming_rate < 0:
		# wrong incoming rate
		incoming_rate = valuation_rate
	elif incoming_rate == 0 or flt(sle.actual_qty) < 0:
		# In case of delivery/stock issue, get average purchase rate
		# of serial nos of current entry
		incoming_rate = flt(webnotes.conn.sql("""select avg(ifnull(purchase_rate, 0))
			from `tabSerial No` where name in (%s)""" % (", ".join(["%s"]*len(serial_no))),
			tuple(serial_no))[0][0])
	
	if incoming_rate and not valuation_rate:
		valuation_rate = incoming_rate
	else:
		new_stock_qty = qty_after_transaction + actual_qty
		if new_stock_qty > 0:
			new_stock_value = qty_after_transaction * valuation_rate + actual_qty * incoming_rate
			if new_stock_value > 0:
				# calculate new valuation rate only if stock value is positive
				# else it remains the same as that of previous entry
				valuation_rate = new_stock_value / new_stock_qty
				
	return valuation_rate
	
def get_moving_average_values(qty_after_transaction, sle, valuation_rate):
	incoming_rate = flt(sle.incoming_rate)
	actual_qty = flt(sle.actual_qty)	
	
	if not incoming_rate:
		# In case of delivery/stock issue in_rate = 0 or wrong incoming rate
		incoming_rate = valuation_rate
	
	elif qty_after_transaction < 0:
		# if negative stock, take current valuation rate as incoming rate
		valuation_rate = incoming_rate
		
	new_stock_qty = qty_after_transaction + actual_qty
	new_stock_value = qty_after_transaction * valuation_rate + actual_qty * incoming_rate
	
	if new_stock_qty > 0 and new_stock_value > 0:
		valuation_rate = new_stock_value / flt(new_stock_qty)
	elif new_stock_qty <= 0:
		valuation_rate = 0.0
	
	# NOTE: val_rate is same as previous entry if new stock value is negative
	
	return valuation_rate
	
def get_fifo_values(qty_after_transaction, sle, stock_queue):
	incoming_rate = flt(sle.incoming_rate)
	actual_qty = flt(sle.actual_qty)
	if not stock_queue:
		stock_queue.append([0, 0])

	if actual_qty > 0:
		if stock_queue[-1][0] > 0:
			stock_queue.append([actual_qty, incoming_rate])
		else:
			qty = stock_queue[-1][0] + actual_qty
			stock_queue[-1] = [qty, qty > 0 and incoming_rate or 0]
	else:
		incoming_cost = 0
		qty_to_pop = abs(actual_qty)
		while qty_to_pop:
			if not stock_queue:
				stock_queue.append([0, 0])
			
			batch = stock_queue[0]
			
			if 0 < batch[0] <= qty_to_pop:
				# if batch qty > 0
				# not enough or exactly same qty in current batch, clear batch
				incoming_cost += flt(batch[0]) * flt(batch[1])
				qty_to_pop -= batch[0]
				stock_queue.pop(0)
			else:
				# all from current batch
				incoming_cost += flt(qty_to_pop) * flt(batch[1])
				batch[0] -= qty_to_pop
				qty_to_pop = 0
		
	stock_value = sum((flt(batch[0]) * flt(batch[1]) for batch in stock_queue))
	stock_qty = sum((flt(batch[0]) for batch in stock_queue))

	valuation_rate = stock_qty and (stock_value / flt(stock_qty)) or 0

	return valuation_rate

def _raise_exceptions(args, verbose=1):
	deficiency = min(e["diff"] for e in _exceptions)
	msg = """Negative stock error: 
		Cannot complete this transaction because stock will start
		becoming negative (%s) for Item <b>%s</b> in Warehouse 
		<b>%s</b> on <b>%s %s</b> in Transaction %s %s.
		Total Quantity Deficiency: <b>%s</b>""" % \
		(_exceptions[0]["diff"], args.get("item_code"), args.get("warehouse"),
		_exceptions[0]["posting_date"], _exceptions[0]["posting_time"],
		_exceptions[0]["voucher_type"], _exceptions[0]["voucher_no"],
		abs(deficiency))
	if verbose:
		msgprint(msg, raise_exception=NegativeStockError)
	else:
		raise NegativeStockError, msg
		
def get_previous_sle(args, for_update=False):
	"""
		get the last sle on or before the current time-bucket, 
		to get actual qty before transaction, this function
		is called from various transaction like stock entry, reco etc
		
		args = {
			"item_code": "ABC",
			"warehouse": "XYZ",
			"posting_date": "2012-12-12",
			"posting_time": "12:00",
			"sle": "name of reference Stock Ledger Entry"
		}
	"""
	if not args.get("sle"): args["sle"] = ""
	
	sle = get_stock_ledger_entries(args, ["name != %(sle)s",
		"timestamp(posting_date, posting_time) <= timestamp(%(posting_date)s, %(posting_time)s)"],
		"desc", "limit 1", for_update=for_update)
	return sle and sle[0] or {}<|MERGE_RESOLUTION|>--- conflicted
+++ resolved
@@ -10,11 +10,9 @@
 # future reposting
 class NegativeStockError(webnotes.ValidationError): pass
 
-<<<<<<< HEAD
 _exceptions = webnotes.local('stockledger_exceptions')
-
 # _exceptions = []
-=======
+
 def make_sl_entries(sl_entries, is_amended=None):
 	from stock.utils import update_bin
 	
@@ -58,8 +56,6 @@
 	webnotes.conn.sql("""delete from `tabStock Ledger Entry` 
 		where voucher_type=%s and voucher_no=%s""", (voucher_type, voucher_no))
 
-_exceptions = []
->>>>>>> 7496b528
 def update_entries_after(args, verbose=1):
 	"""
 		update valution rate and qty after transaction 
