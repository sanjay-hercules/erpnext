--- conflicted
+++ resolved
@@ -40,13 +40,8 @@
 	"""Get ancestor elements of a DocType with a tree structure"""
 	lft, rgt = webnotes.conn.get_value(doctype, name, ["lft", "rgt"])
 	result = webnotes.conn.sql_list("""select name from `tab%s` 
-<<<<<<< HEAD
-		where lft<%s and rgt>%s and docstatus < 2""" % (doctype, "%s", "%s"), (lft, rgt))
-	return result or None
-=======
 		where lft<%s and rgt>%s order by lft desc""" % (doctype, "%s", "%s"), (lft, rgt))
 	return result or []
->>>>>>> 0b4943ce
 
 @webnotes.whitelist()
 def get_price_list_currency(args):
