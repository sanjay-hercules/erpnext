--- conflicted
+++ resolved
@@ -270,8 +270,7 @@
 	# postprocess: fetch shipping address, set missing values
 		
 	return [d.fields for d in doclist]
-<<<<<<< HEAD
-	
+
 def _make_customer(source_name, ignore_permissions=False):
 	quotation = webnotes.conn.get_value("Quotation", source_name, ["lead", "order_type"])
 	if quotation and quotation[0]:
@@ -297,7 +296,6 @@
 					return customer
 				else:
 					raise e
-=======
 
 def quotation_details(doctype, txt, searchfield, start, page_len, filters):
 	from controllers.queries import get_match_cond
@@ -335,5 +333,4 @@
 		return webnotes.conn.sql(""" select name, item_name, description from `tabItem` item 
 			where %s %s and %s like %s order by name desc limit %s, %s""" % 
 		("%s", get_match_cond(doctype, searchfield), searchfield, "%s", "%s", "%s"), 
-		(filters["cond"], "%%%s%%" % txt, start, page_len))
->>>>>>> 208e4f59
+		(filters["cond"], "%%%s%%" % txt, start, page_len))