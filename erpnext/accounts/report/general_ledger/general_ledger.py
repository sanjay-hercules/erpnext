# Copyright (c) 2015, Frappe Technologies Pvt. Ltd. and Contributors
# License: GNU General Public License v3. See license.txt

from __future__ import unicode_literals
import frappe
from frappe.utils import flt, getdate, cstr
from frappe import _
from erpnext.accounts.utils import get_account_currency

def execute(filters=None):
	account_details = {}
	for acc in frappe.db.sql("""select name, is_group from tabAccount""", as_dict=1):
		account_details.setdefault(acc.name, acc)

	validate_filters(filters, account_details)

	validate_party(filters)

	filters = set_account_currency(filters)

	columns = get_columns(filters)

	res = get_result(filters, account_details)

	return columns, res

def validate_filters(filters, account_details):
	if filters.get("account") and not account_details.get(filters.account):
		frappe.throw(_("Account {0} does not exists").format(filters.account))

	if filters.get("account") and filters.get("group_by_account") \
			and account_details[filters.account].is_group == 0:
		frappe.throw(_("Can not filter based on Account, if grouped by Account"))

	if filters.get("voucher_no") and filters.get("group_by_voucher"):
		frappe.throw(_("Can not filter based on Voucher No, if grouped by Voucher"))

	if filters.from_date > filters.to_date:
		frappe.throw(_("From Date must be before To Date"))


def validate_party(filters):
	party_type, party = filters.get("party_type"), filters.get("party")

	if party:
		if not party_type:
			frappe.throw(_("To filter based on Party, select Party Type first"))
		elif not frappe.db.exists(party_type, party):
			frappe.throw(_("Invalid {0}: {1}").format(party_type, party))

def set_account_currency(filters):
	if not (filters.get("account") or filters.get("party")):
		return filters
	else:
		filters["company_currency"] = frappe.db.get_value("Company", filters.company, "default_currency")
		account_currency = None

		if filters.get("account"):
			account_currency = get_account_currency(filters.account)
		elif filters.get("party"):
			gle_currency = frappe.db.get_value("GL Entry", {"party_type": filters.party_type,
				"party": filters.party, "company": filters.company}, "account_currency")
			if gle_currency:
				account_currency = gle_currency
			else:
				account_currency = frappe.db.get_value(filters.party_type, filters.party, "default_currency")

		filters["account_currency"] = account_currency or filters.company_currency

		if filters.account_currency != filters.company_currency:
			filters["show_in_account_currency"] = 1

		return filters

def get_columns(filters):
	columns = [
		_("Posting Date") + ":Date:90", _("Account") + ":Link/Account:200",
		_("Debit") + ":Float:100", _("Credit") + ":Float:100"
	]

	if filters.get("show_in_account_currency"):
		columns += [
			_("Debit") + " (" + filters.account_currency + ")" + ":Float:100",
			_("Credit") + " (" + filters.account_currency + ")" + ":Float:100"
		]

	columns += [
		_("Voucher Type") + "::120", _("Voucher No") + ":Dynamic Link/Voucher Type:160",
		_("Against Account") + "::120", _("Party Type") + "::80", _("Party") + "::150",
		_("Cost Center") + ":Link/Cost Center:100", _("Remarks") + "::400"
	]

	return columns

def get_result(filters, account_details):
	gl_entries = get_gl_entries(filters)

	data = get_data_with_opening_closing(filters, account_details, gl_entries)

	result = get_result_as_list(data, filters)

	return result

def get_gl_entries(filters):
	select_fields = """, sum(ifnull(debit_in_account_currency, 0)) as debit_in_account_currency,
		sum(ifnull(credit_in_account_currency, 0)) as credit_in_account_currency""" \
		if filters.get("show_in_account_currency") else ""

	group_by_condition = "group by voucher_type, voucher_no, account, cost_center" \
		if filters.get("group_by_voucher") else "group by name"

	gl_entries = frappe.db.sql("""select posting_date, account, party_type, party,
			sum(ifnull(debit, 0)) as debit, sum(ifnull(credit, 0)) as credit,
			voucher_type, voucher_no, cost_center, remarks, against, is_opening {select_fields}
		from `tabGL Entry`
		where company=%(company)s {conditions}
		{group_by_condition}
		order by posting_date, account"""\
		.format(select_fields=select_fields, conditions=get_conditions(filters),
			group_by_condition=group_by_condition), filters, as_dict=1)

	return gl_entries

def get_conditions(filters):
	conditions = []
	if filters.get("account"):
		lft, rgt = frappe.db.get_value("Account", filters["account"], ["lft", "rgt"])
		conditions.append("""account in (select name from tabAccount
			where lft>=%s and rgt<=%s and docstatus<2)""" % (lft, rgt))

	if filters.get("voucher_no"):
		conditions.append("voucher_no=%(voucher_no)s")

	if filters.get("party_type"):
		conditions.append("party_type=%(party_type)s")

	if filters.get("party"):
		conditions.append("party=%(party)s")

	if not (filters.get("account") or filters.get("party") or filters.get("group_by_account")):
		conditions.append("posting_date >=%(from_date)s")

	from frappe.desk.reportview import build_match_conditions
	match_conditions = build_match_conditions("GL Entry")
	if match_conditions: conditions.append(match_conditions)

	return "and {}".format(" and ".join(conditions)) if conditions else ""

def get_data_with_opening_closing(filters, account_details, gl_entries):
	data = []
	gle_map = initialize_gle_map(gl_entries)

	opening, total_debit, total_credit, opening_in_account_currency, total_debit_in_account_currency, \
		total_credit_in_account_currency, gle_map = get_accountwise_gle(filters, gl_entries, gle_map)

	# Opening for filtered account
	if filters.get("account") or filters.get("party"):
		data += [get_balance_row(_("Opening"), opening, opening_in_account_currency), {}]

<<<<<<< HEAD
	for acc, acc_dict in gle_map.items():
		if acc_dict.entries:
			# Opening for individual ledger, if grouped by account
			if filters.get("group_by_account"):
				data.append(get_balance_row(_("Opening"), acc_dict.opening,
					acc_dict.opening_in_account_currency))

			data += acc_dict.entries

			# Totals and closing for individual ledger, if grouped by account
			if filters.get("group_by_account"):
				account_closing = acc_dict.opening + acc_dict.total_debit - acc_dict.total_credit
				account_closing_in_account_currency = acc_dict.opening_in_account_currency \
					+ acc_dict.total_debit_in_account_currency - acc_dict.total_credit_in_account_currency

				data += [{"account": "'" + _("Totals") + "'", "debit": acc_dict.total_debit,
					"credit": acc_dict.total_credit},
					get_balance_row(_("Closing (Opening + Totals)"),
						account_closing, account_closing_in_account_currency), {}]
=======
	if filters.get("group_by_account"):
		for acc, acc_dict in gle_map.items():
			if acc_dict.entries:
				# Opening for individual ledger, if grouped by account
				if filters.get("group_by_account"):
					data.append(get_balance_row(_("Opening"), acc_dict.opening,
						acc_dict.opening_in_account_currency))

				data += acc_dict.entries

				# Totals and closing for individual ledger, if grouped by account
				if filters.get("group_by_account"):
					account_closing = acc_dict.opening + acc_dict.total_debit - acc_dict.total_credit
					account_closing_in_account_currency = acc_dict.opening_in_account_currency \
						+ acc_dict.total_debit_in_account_currency - acc_dict.total_credit_in_account_currency

					data += [{"account": "'" + _("Totals") + "'", "debit": acc_dict.total_debit,
						"credit": acc_dict.total_credit},
						get_balance_row(_("Closing (Opening + Totals)"),
							account_closing, account_closing_in_account_currency), {}]

	else:
		from_date, to_date = getdate(filters.from_date), getdate(filters.to_date)
		opening_debit = opening_credit = 0.0

		for gl in gl_entries:
			if gl.posting_date < from_date:
				opening_debit += flt(gl.debit, 3)
				opening_credit += flt(gl.credit, 3)
			else:
				data.append(gl)

	if not (filters.get("account") or filters.get("party")):
		data = [{
			"account": "'" + _("Opening") + "'",
			"debit": opening_debit,
			"credit": opening_credit
		}] + data
>>>>>>> c76e34d7

	# Total debit and credit between from and to date
	if total_debit or total_credit:
		data.append({
			"account": "'" + _("Totals") + "'",
			"debit": total_debit,
			"credit": total_credit,
			"debit_in_account_currency": total_debit_in_account_currency,
			"credit_in_account_currency": total_credit_in_account_currency
		})

	# Closing for filtered account
	if filters.get("account") or filters.get("party"):
		closing = opening + total_debit - total_credit
		closing_in_account_currency = opening_in_account_currency + \
			total_debit_in_account_currency - total_credit_in_account_currency

		data.append(get_balance_row(_("Closing (Opening + Totals)"),
			closing, closing_in_account_currency))

	return data

def initialize_gle_map(gl_entries):
	gle_map = frappe._dict()
	for gle in gl_entries:
		gle_map.setdefault(gle.account, frappe._dict({
			"opening": 0,
			"opening_in_account_currency": 0,
			"entries": [],
			"total_debit": 0,
			"total_debit_in_account_currency": 0,
			"total_credit": 0,
			"total_credit_in_account_currency": 0,
			"closing": 0,
			"closing_in_account_currency": 0
		}))
	return gle_map

def get_accountwise_gle(filters, gl_entries, gle_map):
	opening, total_debit, total_credit = 0, 0, 0
	opening_in_account_currency, total_debit_in_account_currency, total_credit_in_account_currency = 0, 0, 0

	from_date, to_date = getdate(filters.from_date), getdate(filters.to_date)
	for gle in gl_entries:
		amount = flt(gle.debit, 3) - flt(gle.credit, 3)
		amount_in_account_currency = flt(gle.debit_in_account_currency, 3) - flt(gle.credit_in_account_currency, 3)

		if (filters.get("account") or filters.get("party") or filters.get("group_by_account")) \
				and (gle.posting_date < from_date or cstr(gle.is_opening) == "Yes"):

			gle_map[gle.account].opening += amount
			if filters.get("show_in_account_currency"):
				gle_map[gle.account].opening_in_account_currency += amount_in_account_currency

			if filters.get("account") or filters.get("party"):
				opening += amount
				if filters.get("show_in_account_currency"):
					opening_in_account_currency += amount_in_account_currency

		elif gle.posting_date <= to_date:
			gle_map[gle.account].entries.append(gle)
			gle_map[gle.account].total_debit += flt(gle.debit, 3)
			gle_map[gle.account].total_credit += flt(gle.credit, 3)

			total_debit += flt(gle.debit, 3)
			total_credit += flt(gle.credit, 3)

			if filters.get("show_in_account_currency"):
				gle_map[gle.account].total_debit_in_account_currency += flt(gle.debit_in_account_currency, 3)
				gle_map[gle.account].total_credit_in_account_currency += flt(gle.credit_in_account_currency, 3)

				total_debit_in_account_currency += flt(gle.debit_in_account_currency, 3)
				total_credit_in_account_currency += flt(gle.credit_in_account_currency, 3)

	return opening, total_debit, total_credit, opening_in_account_currency, \
		total_debit_in_account_currency, total_credit_in_account_currency, gle_map

def get_balance_row(label, balance, balance_in_account_currency=None):
	balance_row = {
		"account": "'" + label + "'",
		"debit": balance if balance > 0 else 0,
		"credit": -1*balance if balance < 0 else 0
	}

	if balance_in_account_currency != None:
		balance_row.update({
			"debit_in_account_currency": balance_in_account_currency if balance_in_account_currency > 0 else 0,
			"credit_in_account_currency": -1*balance_in_account_currency if balance_in_account_currency < 0 else 0
		})

	return balance_row

def get_result_as_list(data, filters):
	result = []
	for d in data:
		row = [d.get("posting_date"), d.get("account"), d.get("debit"), d.get("credit")]

		if filters.get("show_in_account_currency"):
			row += [d.get("debit_in_account_currency"), d.get("credit_in_account_currency")]

		row += [d.get("voucher_type"), d.get("voucher_no"), d.get("against"),
			d.get("party_type"), d.get("party"), d.get("cost_center"), d.get("remarks")
		]

		result.append(row)

	return result<|MERGE_RESOLUTION|>--- conflicted
+++ resolved
@@ -157,27 +157,6 @@
 	if filters.get("account") or filters.get("party"):
 		data += [get_balance_row(_("Opening"), opening, opening_in_account_currency), {}]
 
-<<<<<<< HEAD
-	for acc, acc_dict in gle_map.items():
-		if acc_dict.entries:
-			# Opening for individual ledger, if grouped by account
-			if filters.get("group_by_account"):
-				data.append(get_balance_row(_("Opening"), acc_dict.opening,
-					acc_dict.opening_in_account_currency))
-
-			data += acc_dict.entries
-
-			# Totals and closing for individual ledger, if grouped by account
-			if filters.get("group_by_account"):
-				account_closing = acc_dict.opening + acc_dict.total_debit - acc_dict.total_credit
-				account_closing_in_account_currency = acc_dict.opening_in_account_currency \
-					+ acc_dict.total_debit_in_account_currency - acc_dict.total_credit_in_account_currency
-
-				data += [{"account": "'" + _("Totals") + "'", "debit": acc_dict.total_debit,
-					"credit": acc_dict.total_credit},
-					get_balance_row(_("Closing (Opening + Totals)"),
-						account_closing, account_closing_in_account_currency), {}]
-=======
 	if filters.get("group_by_account"):
 		for acc, acc_dict in gle_map.items():
 			if acc_dict.entries:
@@ -216,7 +195,6 @@
 			"debit": opening_debit,
 			"credit": opening_credit
 		}] + data
->>>>>>> c76e34d7
 
 	# Total debit and credit between from and to date
 	if total_debit or total_credit:
