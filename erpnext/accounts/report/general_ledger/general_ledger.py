# Copyright (c) 2015, Frappe Technologies Pvt. Ltd. and Contributors
# License: GNU General Public License v3. See license.txt

from __future__ import unicode_literals
import frappe, erpnext
from erpnext import get_company_currency, get_default_company
from erpnext.accounts.report.utils import get_currency, convert_to_presentation_currency
from frappe.utils import getdate, cstr, flt, fmt_money
from frappe import _, _dict
from erpnext.accounts.utils import get_account_currency


def execute(filters=None):
	if not filters:
		return [], []

	account_details = {}

	if filters and filters.get('print_in_account_currency') and \
		not filters.get('account'):
		frappe.throw(_("Select an account to print in account currency"))

	for acc in frappe.db.sql("""select name, is_group from tabAccount""", as_dict=1):
		account_details.setdefault(acc.name, acc)

	if filters.get('party'):
		parties = str(filters.get("party")).strip()
		filters.party = [d.strip() for d in parties.split(',') if d]

	validate_filters(filters, account_details)

	validate_party(filters)

	filters = set_account_currency(filters)

	columns = get_columns(filters)

	res = get_result(filters, account_details)

	return columns, res


def validate_filters(filters, account_details):
	if not filters.get('company'):
		frappe.throw(_('{0} is mandatory').format(_('Company')))

	if filters.get("account") and not account_details.get(filters.account):
		frappe.throw(_("Account {0} does not exists").format(filters.account))

	if (filters.get("account") and filters.get("group_by") == 'Group by Account'
		and account_details[filters.account].is_group == 0):
		frappe.throw(_("Can not filter based on Account, if grouped by Account"))

	if (filters.get("voucher_no") and filters.get("group_by") == 'Group by Voucher'):
		frappe.throw(_("Can not filter based on Voucher No, if grouped by Voucher"))

	if filters.from_date > filters.to_date:
		frappe.throw(_("From Date must be before To Date"))


def validate_party(filters):
	party_type, party = filters.get("party_type"), filters.get("party")

	if party:
		if not party_type:
			frappe.throw(_("To filter based on Party, select Party Type first"))
		else:
			for d in party:
				if not frappe.db.exists(party_type, d):
					frappe.throw(_("Invalid {0}: {1}").format(party_type, d))

def set_account_currency(filters):
	if filters.get("account") or (filters.get('party') and len(filters.party) == 1):
		filters["company_currency"] = frappe.db.get_value("Company", filters.company, "default_currency")
		account_currency = None

		if filters.get("account"):
			account_currency = get_account_currency(filters.account)
		elif filters.get("party"):
			gle_currency = frappe.db.get_value(
				"GL Entry", {
					"party_type": filters.party_type, "party": filters.party[0], "company": filters.company
				},
				"account_currency"
			)

			if gle_currency:
				account_currency = gle_currency
			else:
<<<<<<< HEAD
				account_currency = None if filters.party_type in ["Employee", "Student", "Shareholder"] else \
					frappe.db.get_value(filters.party_type, filters.party[0], "default_currency")
=======
				account_currency = (None if filters.party_type in ["Employee", "Student", "Shareholder", "Member"] else
					frappe.db.get_value(filters.party_type, filters.party, "default_currency"))
>>>>>>> 92640cc8

		filters["account_currency"] = account_currency or filters.company_currency

		if filters.account_currency != filters.company_currency:
			filters["show_in_account_currency"] = 1

	return filters

def get_result(filters, account_details):
	gl_entries = get_gl_entries(filters)

	data = get_data_with_opening_closing(filters, account_details, gl_entries)

	result = get_result_as_list(data, filters)

	return result


def get_gl_entries(filters):
	currency_map = get_currency(filters)
	select_fields = """, sum(debit_in_account_currency) as debit_in_account_currency,
		sum(credit_in_account_currency) as credit_in_account_currency""" \

	group_by_condition = "group by name"
	if filters.get("group_by") == "Group by Voucher":
		group_by_condition = "group by voucher_type, voucher_no, account, cost_center"

	gl_entries = frappe.db.sql(
		"""
		select
			posting_date, account, party_type, party,
			sum(debit) as debit, sum(credit) as credit,
			voucher_type, voucher_no, cost_center, project,
			against_voucher_type, against_voucher, account_currency,
			remarks, against, is_opening {select_fields}
		from `tabGL Entry`
		where company=%(company)s {conditions}
		{group_by_condition}
		order by posting_date, account
		""".format(
			select_fields=select_fields, conditions=get_conditions(filters),
			group_by_condition=group_by_condition
		),
		filters, as_dict=1)

	if filters.get('presentation_currency'):
		return convert_to_presentation_currency(gl_entries, currency_map)
	else:
		return gl_entries


def get_conditions(filters):
	conditions = []
	if filters.get("account"):
		lft, rgt = frappe.db.get_value("Account", filters["account"], ["lft", "rgt"])
		conditions.append("""account in (select name from tabAccount
			where lft>=%s and rgt<=%s and docstatus<2)""" % (lft, rgt))

	if filters.get("voucher_no"):
		conditions.append("voucher_no=%(voucher_no)s")

	if filters.get("group_by") == "Group by Party" and not filters.get("party_type"):
		conditions.append("party_type in ('Customer', 'Supplier')")

	if filters.get("party_type"):
		conditions.append("party_type=%(party_type)s")

	if filters.get("party"):
		conditions.append("party in %(party)s")

	if not (filters.get("account") or filters.get("party") or
		filters.get("group_by") in ["Group by Account", "Group by Party"]):
		conditions.append("posting_date >=%(from_date)s")
		conditions.append("posting_date <=%(to_date)s")

	if filters.get("project"):
		conditions.append("project=%(project)s")

	company_finance_book = erpnext.get_default_finance_book(filters.get("company"))
	if not filters.get("finance_book") or (filters.get("finance_book") == company_finance_book):
		filters['finance_book'] = company_finance_book
		conditions.append("ifnull(finance_book, '') in (%(finance_book)s, '')")
	elif filters.get("finance_book"):
		conditions.append("ifnull(finance_book, '') = %(finance_book)s")

	from frappe.desk.reportview import build_match_conditions
	match_conditions = build_match_conditions("GL Entry")

	if match_conditions:
		conditions.append(match_conditions)

	return "and {}".format(" and ".join(conditions)) if conditions else ""


def get_data_with_opening_closing(filters, account_details, gl_entries):
	data = []

	gle_map = initialize_gle_map(gl_entries, filters)

	totals, entries = get_accountwise_gle(filters, gl_entries, gle_map)

	# Opening for filtered account
	data.append(totals.opening)

	if filters.get("group_by") in ["Group by Account", "Group by Party"]:
		for acc, acc_dict in gle_map.items():
			# acc
			if acc_dict.entries:
				# opening
				data.append({})
				data.append(acc_dict.totals.opening)

				data += acc_dict.entries

				# totals
				data.append(acc_dict.totals.total)

				# closing
				data.append(acc_dict.totals.closing)
		data.append({})

	else:
		data += entries

	# totals
	data.append(totals.total)

	# closing
	data.append(totals.closing)

	return data


def get_totals_dict():
	def _get_debit_credit_dict(label):
		return _dict(
			account="'{0}'".format(label),
			debit=0.0,
			credit=0.0,
			debit_in_account_currency=0.0,
			credit_in_account_currency=0.0
		)
	return _dict(
		opening = _get_debit_credit_dict(_('Opening')),
		total = _get_debit_credit_dict(_('Total')),
		closing = _get_debit_credit_dict(_('Closing (Opening + Total)'))
	)


def initialize_gle_map(gl_entries, filters):
	gle_map = frappe._dict()
	group_by = 'party' if filters.get('group_by') == 'Group by Party' else "account"

	for gle in gl_entries:
		gle_map.setdefault(gle.get(group_by), _dict(totals=get_totals_dict(), entries=[]))
	return gle_map


def get_accountwise_gle(filters, gl_entries, gle_map):
	totals = get_totals_dict()
	entries = []
	group_by = 'party' if filters.get('group_by') == 'Group by Party' else "account"

	def update_value_in_dict(data, key, gle):
		data[key].debit += flt(gle.debit)
		data[key].credit += flt(gle.credit)

		data[key].debit_in_account_currency += flt(gle.debit_in_account_currency)
		data[key].credit_in_account_currency += flt(gle.credit_in_account_currency)

	from_date, to_date = getdate(filters.from_date), getdate(filters.to_date)
	for gle in gl_entries:
		if gle.posting_date < from_date or cstr(gle.is_opening) == "Yes":
			update_value_in_dict(gle_map[gle.get(group_by)].totals, 'opening', gle)
			update_value_in_dict(totals, 'opening', gle)

			update_value_in_dict(gle_map[gle.get(group_by)].totals, 'closing', gle)
			update_value_in_dict(totals, 'closing', gle)

		elif gle.posting_date <= to_date:
			update_value_in_dict(gle_map[gle.get(group_by)].totals, 'total', gle)
			update_value_in_dict(totals, 'total', gle)
			if filters.get("group_by") in ["Group by Account", "Group by Party"]:
				gle_map[gle.get(group_by)].entries.append(gle)
			else:
				entries.append(gle)

			update_value_in_dict(gle_map[gle.get(group_by)].totals, 'closing', gle)
			update_value_in_dict(totals, 'closing', gle)

	return totals, entries


def get_result_as_list(data, filters):
	balance, balance_in_account_currency = 0, 0
	inv_details = get_supplier_invoice_details()

	for d in data:
		if not d.get('posting_date'):
			balance, balance_in_account_currency = 0, 0

		balance = get_balance(d, balance, 'debit', 'credit')
		d['balance'] = balance

		if filters.get("show_in_account_currency"):
			balance_in_account_currency = get_balance(d, balance_in_account_currency,
				'debit_in_account_currency', 'credit_in_account_currency')
			d['balance_in_account_currency'] = balance_in_account_currency
		else:
			d['debit_in_account_currency'] = d.get('debit', 0)
			d['credit_in_account_currency'] = d.get('credit', 0)
			d['balance_in_account_currency'] = d.get('balance')

		d['account_currency'] = filters.account_currency
		d['bill_no'] = inv_details.get(d.get('against_voucher'), '')

	return data

def get_supplier_invoice_details():
	inv_details = {}
	for d in frappe.db.sql(""" select name, bill_no from `tabPurchase Invoice`
		where docstatus = 1 and bill_no is not null and bill_no != '' """, as_dict=1):
		inv_details[d.name] = d.bill_no

	return inv_details

def get_balance(row, balance, debit_field, credit_field):
	balance += (row.get(debit_field, 0) -  row.get(credit_field, 0))

	return balance

def get_columns(filters):
	if filters.get("presentation_currency"):
		currency = filters["presentation_currency"]
	else:
		if filters.get("company"):
			currency = get_company_currency(filters["company"])
		else:
			company = get_default_company()
			currency = get_company_currency(company)

	columns = [
		{
			"label": _("Posting Date"),
			"fieldname": "posting_date",
			"fieldtype": "Date",
			"width": 90
		},
		{
			"label": _("Account"),
			"fieldname": "account",
			"fieldtype": "Link",
			"options": "Account",
			"width": 180
		},
		{
			"label": _("Debit ({0})".format(currency)),
			"fieldname": "debit",
			"fieldtype": "Float",
			"width": 100
		},
		{
			"label": _("Credit ({0})".format(currency)),
			"fieldname": "credit",
			"fieldtype": "Float",
			"width": 100
		},
		{
			"label": _("Balance ({0})".format(currency)),
			"fieldname": "balance",
			"fieldtype": "Float",
			"width": 130
		}
	]

	columns.extend([
		{
			"label": _("Voucher Type"),
			"fieldname": "voucher_type",
			"width": 120
		},
		{
			"label": _("Voucher No"),
			"fieldname": "voucher_no",
			"fieldtype": "Dynamic Link",
			"options": "voucher_type",
			"width": 180
		},
		{
			"label": _("Against Account"),
			"fieldname": "against",
			"width": 120
		},
		{
			"label": _("Party Type"),
			"fieldname": "party_type",
			"width": 100
		},
		{
			"label": _("Party"),
			"fieldname": "party",
			"width": 100
		},
		{
			"label": _("Project"),
			"options": "Project",
			"fieldname": "project",
			"width": 100
		},
		{
			"label": _("Cost Center"),
			"options": "Cost Center",
			"fieldname": "cost_center",
			"width": 100
		},
		{
			"label": _("Against Voucher Type"),
			"fieldname": "against_voucher_type",
			"width": 100
		},
		{
			"label": _("Against Voucher"),
			"fieldname": "against_voucher",
			"fieldtype": "Dynamic Link",
			"options": "against_voucher_type",
			"width": 100
		},
		{
			"label": _("Supplier Invoice No"),
			"fieldname": "bill_no",
			"fieldtype": "Data",
			"width": 100
		},
		{
			"label": _("Remarks"),
			"fieldname": "remarks",
			"width": 400
		}
	])

	return columns<|MERGE_RESOLUTION|>--- conflicted
+++ resolved
@@ -87,13 +87,8 @@
 			if gle_currency:
 				account_currency = gle_currency
 			else:
-<<<<<<< HEAD
-				account_currency = None if filters.party_type in ["Employee", "Student", "Shareholder"] else \
-					frappe.db.get_value(filters.party_type, filters.party[0], "default_currency")
-=======
 				account_currency = (None if filters.party_type in ["Employee", "Student", "Shareholder", "Member"] else
 					frappe.db.get_value(filters.party_type, filters.party, "default_currency"))
->>>>>>> 92640cc8
 
 		filters["account_currency"] = account_currency or filters.company_currency
 
