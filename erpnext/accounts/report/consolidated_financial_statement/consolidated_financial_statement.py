# Copyright (c) 2013, Frappe Technologies Pvt. Ltd. and contributors
# For license information, please see license.txt

from __future__ import unicode_literals
import frappe, erpnext
from frappe import _
from frappe.utils import flt, cint
from erpnext.accounts.report.financial_statements import get_fiscal_year_data, sort_accounts
from erpnext.accounts.report.balance_sheet.balance_sheet import (get_provisional_profit_loss,
	check_opening_balance, get_chart_data)
from erpnext.accounts.report.profit_and_loss_statement.profit_and_loss_statement import (get_net_profit_loss,
	get_chart_data as get_pl_chart_data)
from erpnext.accounts.report.cash_flow.cash_flow import (get_cash_flow_accounts, get_account_type_based_gl_data,
	add_total_row_account)

def execute(filters=None):
	columns, data, message, chart = [], [], [], []

	if not filters.get('company'):
		return columns, data, message, chart

	fiscal_year = get_fiscal_year_data(filters.get('from_fiscal_year'), filters.get('to_fiscal_year'))
	companies_column, companies = get_companies(filters)
	columns = get_columns(companies_column)

	if filters.get('report') == "Balance Sheet":
		data, message, chart = get_balance_sheet_data(fiscal_year, companies, columns, filters)
	elif filters.get('report') == "Profit and Loss Statement":
		data, message, chart = get_profit_loss_data(fiscal_year, companies, columns, filters)
	else:
		if cint(frappe.db.get_single_value('Accounts Settings', 'use_custom_cash_flow')):
			from erpnext.accounts.report.cash_flow.custom_cash_flow import execute as execute_custom
			return execute_custom(filters=filters)

		data = get_cash_flow_data(fiscal_year, companies, filters)

	return columns, data, message, chart

def get_balance_sheet_data(fiscal_year, companies, columns, filters):
	asset = get_data(companies, "Asset", "Debit", fiscal_year, filters=filters)

	liability = get_data(companies, "Liability", "Credit", fiscal_year, filters=filters)

	equity = get_data(companies, "Equity", "Credit", fiscal_year, filters=filters)

	data = []
	data.extend(asset or [])
	data.extend(liability or [])
	data.extend(equity or [])

	company_currency = frappe.db.get_value("Company", filters.company, "default_currency")
	provisional_profit_loss, total_credit = get_provisional_profit_loss(asset, liability, equity,
		companies, filters.get('company'), company_currency, True)

	message, opening_balance = check_opening_balance(asset, liability, equity)

	if opening_balance and round(opening_balance,2) !=0:
		unclosed ={
			"account_name": "'" + _("Unclosed Fiscal Years Profit / Loss (Credit)") + "'",
			"account": "'" + _("Unclosed Fiscal Years Profit / Loss (Credit)") + "'",
			"warn_if_negative": True,
			"currency": frappe.get_cached_value('Company',  filters.company,  "default_currency")
		}
		for company in companies:
			unclosed[company] = opening_balance
			if provisional_profit_loss:
				provisional_profit_loss[company] = provisional_profit_loss[company] - opening_balance

		unclosed["total"]=opening_balance
		data.append(unclosed)

	if provisional_profit_loss:
		data.append(provisional_profit_loss)
	if total_credit:
		data.append(total_credit)

	chart = get_chart_data(filters, columns, asset, liability, equity)

	return data, message, chart

def get_profit_loss_data(fiscal_year, companies, columns, filters):
	income, expense, net_profit_loss = get_income_expense_data(companies, fiscal_year, filters)

	data = []
	data.extend(income or [])
	data.extend(expense or [])
	if net_profit_loss:
		data.append(net_profit_loss)

	chart = get_pl_chart_data(filters, columns, income, expense, net_profit_loss)

	return data, None, chart

def get_income_expense_data(companies, fiscal_year, filters):
	company_currency = frappe.get_cached_value('Company',  filters.company,  "default_currency")
	income = get_data(companies, "Income", "Credit", fiscal_year, filters, True)

	expense = get_data(companies, "Expense", "Debit", fiscal_year, filters, True)

	net_profit_loss = get_net_profit_loss(income, expense, companies, filters.company, company_currency, True)

	return income, expense, net_profit_loss

def get_cash_flow_data(fiscal_year, companies, filters):
	cash_flow_accounts = get_cash_flow_accounts()

	income, expense, net_profit_loss = get_income_expense_data(companies, fiscal_year, filters)

	data = []
	company_currency = frappe.get_cached_value('Company',  filters.company,  "default_currency")

	for cash_flow_account in cash_flow_accounts:
		section_data = []
		data.append({
			"account_name": cash_flow_account['section_header'],
			"parent_account": None,
			"indent": 0.0,
			"account": cash_flow_account['section_header']
		})

		if len(data) == 1:
			# add first net income in operations section
			if net_profit_loss:
				net_profit_loss.update({
					"indent": 1,
					"parent_account": cash_flow_accounts[0]['section_header']
				})
				data.append(net_profit_loss)
				section_data.append(net_profit_loss)

		for account in cash_flow_account['account_types']:
			account_data = get_account_type_based_data(account['account_type'], companies, fiscal_year)
			account_data.update({
				"account_name": account['label'],
				"account": account['label'],
				"indent": 1,
				"parent_account": cash_flow_account['section_header'],
				"currency": company_currency
			})
			data.append(account_data)
			section_data.append(account_data)

		add_total_row_account(data, section_data, cash_flow_account['section_footer'],
			companies, company_currency, True)

	add_total_row_account(data, data, _("Net Change in Cash"), companies, company_currency, True)

	return data

def get_account_type_based_data(account_type, companies, fiscal_year):
	data = {}
	total = 0
	for company in companies:
		amount = get_account_type_based_gl_data(company,
			fiscal_year.year_start_date, fiscal_year.year_end_date, account_type)

		if amount and account_type == "Depreciation":
			amount *= -1

		total += amount
		data.setdefault(company, amount)

	data["total"] = total
	return data

def get_columns(companies):
	columns = [{
		"fieldname": "account",
		"label": _("Account"),
		"fieldtype": "Link",
		"options": "Account",
		"width": 300
	}]

	columns.append({
		"fieldname": "currency",
		"label": _("Currency"),
		"fieldtype": "Link",
		"options": "Currency",
		"hidden": 1
	})

	for company in companies:
		columns.append({
			"fieldname": company,
			"label": company,
			"fieldtype": "Currency",
			"width": 150
		})

	return columns

def get_data(companies, root_type, balance_must_be, fiscal_year, filters=None, ignore_closing_entries=False):
	accounts, accounts_by_name = get_account_heads(root_type,
		companies, filters)

	if not accounts: return []

	company_currency = get_company_currency(filters)

	gl_entries_by_account = {}
	for root in frappe.db.sql("""select lft, rgt from tabAccount
			where root_type=%s and ifnull(parent_account, '') = ''""", root_type, as_dict=1):

		set_gl_entries_by_account(fiscal_year.year_start_date,
			fiscal_year.year_end_date, root.lft, root.rgt, filters,
			gl_entries_by_account, accounts_by_name, ignore_closing_entries=False)

	calculate_values(accounts_by_name, gl_entries_by_account, companies, fiscal_year, filters)
	accumulate_values_into_parents(accounts, accounts_by_name, companies)
	out = prepare_data(accounts, fiscal_year, balance_must_be, companies, company_currency)

	if out:
		add_total_row(out, root_type, balance_must_be, companies, company_currency)

	return out

def get_company_currency(filters=None):
	return frappe.get_cached_value('Company',  filters.get('company'),  "default_currency")

def calculate_values(accounts_by_name, gl_entries_by_account, companies, fiscal_year, filters):
	for entries in gl_entries_by_account.values():
		for entry in entries:
			key = entry.account_number or entry.account_name
			d = accounts_by_name.get(key)
			if d:
				for company in companies:
					# check if posting date is within the period
					if (entry.company == company or (filters.get('accumulated_in_group_company'))
						and entry.company in companies.get(company)):
						d[company] = d.get(company, 0.0) + flt(entry.debit) - flt(entry.credit)

				if entry.posting_date < fiscal_year.year_start_date:
					d["opening_balance"] = d.get("opening_balance", 0.0) + flt(entry.debit) - flt(entry.credit)

def accumulate_values_into_parents(accounts, accounts_by_name, companies):
	"""accumulate children's values in parent accounts"""
	for d in reversed(accounts):
		if d.parent_account:
			account = d.parent_account.split('-')[0].strip()
			if not accounts_by_name.get(account):
				continue

			for company in companies:
				accounts_by_name[account][company] = \
					accounts_by_name[account].get(company, 0.0) + d.get(company, 0.0)

			accounts_by_name[account]["opening_balance"] = \
				accounts_by_name[account].get("opening_balance", 0.0) + d.get("opening_balance", 0.0)

def get_account_heads(root_type, companies, filters):
	accounts = get_accounts(root_type, filters)

	if not accounts:
		return None, None

	accounts, accounts_by_name, parent_children_map = filter_accounts(accounts)

	return accounts, accounts_by_name

def get_companies(filters):
	companies = {}
	all_companies = get_subsidiary_companies(filters.get('company'))
	companies.setdefault(filters.get('company'), all_companies)

	for d in all_companies:
		if d not in companies:
			subsidiary_companies = get_subsidiary_companies(d)
			companies.setdefault(d, subsidiary_companies)

	return all_companies, companies

def get_subsidiary_companies(company):
<<<<<<< HEAD
	lft, rgt = frappe.get_cached_value('Company',
		company,  ["lft", "rgt"])
=======
	lft, rgt = frappe.db.get_value('Company', company,  ["lft", "rgt"])
>>>>>>> c6eac7c6

	return frappe.db.sql_list("""select name from `tabCompany`
		where lft >= {0} and rgt <= {1} order by lft, rgt""".format(lft, rgt))

def get_accounts(root_type, filters):
	return frappe.db.sql(""" select name, is_group, company,
			parent_account, lft, rgt, root_type, report_type, account_name, account_number
		from
			`tabAccount` where company = %s and root_type = %s
		""" , (filters.get('company'), root_type), as_dict=1)

def prepare_data(accounts, fiscal_year, balance_must_be, companies, company_currency):
	data = []
	year_start_date = fiscal_year.year_start_date
	year_end_date = fiscal_year.year_end_date

	for d in accounts:
		# add to output
		has_value = False
		total = 0
		row = frappe._dict({
			"account_name": _(d.account_name),
			"account": _(d.account_name),
			"parent_account": _(d.parent_account),
			"indent": flt(d.indent),
			"year_start_date": year_start_date,
			"year_end_date": year_end_date,
			"currency": company_currency,
			"opening_balance": d.get("opening_balance", 0.0) * (1 if balance_must_be == "Debit" else -1)
		})
		for company in companies:
			if d.get(company) and balance_must_be == "Credit":
				# change sign based on Debit or Credit, since calculation is done using (debit - credit)
				d[company] *= -1

			row[company] = flt(d.get(company, 0.0), 3)

			if abs(row[company]) >= 0.005:
				# ignore zero values
				has_value = True
				total += flt(row[company])

		row["has_value"] = has_value
		row["total"] = total
		data.append(row)

	return data

def set_gl_entries_by_account(from_date, to_date, root_lft, root_rgt, filters, gl_entries_by_account,
	accounts_by_name, ignore_closing_entries=False):
	"""Returns a dict like { "account": [gl entries], ... }"""

	company_lft, company_rgt = frappe.get_cached_value('Company',
		filters.get('company'),  ["lft", "rgt"])

	additional_conditions = get_additional_conditions(from_date, ignore_closing_entries, filters)

	gl_entries = frappe.db.sql("""select gl.posting_date, gl.account, gl.debit, gl.credit, gl.is_opening, gl.company,
		gl.fiscal_year, gl.debit_in_account_currency, gl.credit_in_account_currency, gl.account_currency,
		acc.account_name, acc.account_number
		from `tabGL Entry` gl, `tabAccount` acc where acc.name = gl.account and gl.company in
		(select name from `tabCompany` where lft >= %(company_lft)s and rgt <= %(company_rgt)s)
		{additional_conditions} and gl.posting_date <= %(to_date)s and acc.lft >= %(lft)s and acc.rgt <= %(rgt)s
		order by gl.account, gl.posting_date""".format(additional_conditions=additional_conditions),
		{
			"from_date": from_date,
			"to_date": to_date,
			"lft": root_lft,
			"rgt": root_rgt,
			"company_lft": company_lft,
			"company_rgt": company_rgt,
		},
		as_dict=True)

	for entry in gl_entries:
		key = entry.account_number or entry.account_name
		validate_entries(key, entry, accounts_by_name)
		gl_entries_by_account.setdefault(key, []).append(entry)

	return gl_entries_by_account

def validate_entries(key, entry, accounts_by_name):
	if key not in accounts_by_name:
		field = "Account number" if entry.account_number else "Account name"
		frappe.throw(_("{0} {1} is not present in the parent company").format(field, key))

def get_additional_conditions(from_date, ignore_closing_entries, filters):
	additional_conditions = []

	if ignore_closing_entries:
		additional_conditions.append("ifnull(gl.voucher_type, '')!='Period Closing Voucher'")

	if from_date:
		additional_conditions.append("gl.posting_date >= %(from_date)s")

	company_finance_book = erpnext.get_default_finance_book(filters.get("company"))

	if not filters.get('finance_book') or (filters.get('finance_book') == company_finance_book):
		additional_conditions.append("ifnull(finance_book, '') in (%s, '')" %
			frappe.db.escape(company_finance_book))
	elif filters.get("finance_book"):
		additional_conditions.append("ifnull(finance_book, '') = %s " %
			frappe.db.escape(filters.get("finance_book")))

	return " and {}".format(" and ".join(additional_conditions)) if additional_conditions else ""

def add_total_row(out, root_type, balance_must_be, companies, company_currency):
	total_row = {
		"account_name": "'" + _("Total {0} ({1})").format(_(root_type), _(balance_must_be)) + "'",
		"account": "'" + _("Total {0} ({1})").format(_(root_type), _(balance_must_be)) + "'",
		"currency": company_currency
	}

	for row in out:
		if not row.get("parent_account"):
			for company in companies:
				total_row.setdefault(company, 0.0)
				total_row[company] += row.get(company, 0.0)
				row[company] = 0.0

			total_row.setdefault("total", 0.0)
			total_row["total"] += flt(row["total"])
			row["total"] = ""

	if "total" in total_row:
		out.append(total_row)

		# blank row after Total
		out.append({})

def filter_accounts(accounts, depth=10):
	parent_children_map = {}
	accounts_by_name = {}
	for d in accounts:
		key = d.account_number or d.account_name
		accounts_by_name[key] = d
		parent_children_map.setdefault(d.parent_account or None, []).append(d)

	filtered_accounts = []

	def add_to_list(parent, level):
		if level < depth:
			children = parent_children_map.get(parent) or []
			sort_accounts(children, is_root=True if parent==None else False)

			for child in children:
				child.indent = level
				filtered_accounts.append(child)
				add_to_list(child.name, level + 1)

	add_to_list(None, 0)

	return filtered_accounts, accounts_by_name, parent_children_map<|MERGE_RESOLUTION|>--- conflicted
+++ resolved
@@ -271,12 +271,8 @@
 	return all_companies, companies
 
 def get_subsidiary_companies(company):
-<<<<<<< HEAD
 	lft, rgt = frappe.get_cached_value('Company',
 		company,  ["lft", "rgt"])
-=======
-	lft, rgt = frappe.db.get_value('Company', company,  ["lft", "rgt"])
->>>>>>> c6eac7c6
 
 	return frappe.db.sql_list("""select name from `tabCompany`
 		where lft >= {0} and rgt <= {1} order by lft, rgt""".format(lft, rgt))
