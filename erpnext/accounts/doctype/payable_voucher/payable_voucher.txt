--- conflicted
+++ resolved
@@ -5,11 +5,7 @@
 	{
 		'creation': '2010-08-08 17:09:11',
 		'docstatus': 0,
-<<<<<<< HEAD
-		'modified': '2012-02-27 18:25:38',
-=======
 		'modified': '2012-03-02 12:28:23',
->>>>>>> d14bea3d
 		'modified_by': u'Administrator',
 		'owner': u'Administrator'
 	},
@@ -28,11 +24,7 @@
 		'server_code_error': u' ',
 		'show_in_menu': 0,
 		'subject': u'From %(supplier_name)s worth %(grand_total)s due on %(due_date)s | %(outstanding_amount)s outstanding',
-<<<<<<< HEAD
-		'version': 520
-=======
 		'version': 521
->>>>>>> d14bea3d
 	},
 
 	# These values are common for all DocField
@@ -318,33 +310,6 @@
 
 	# DocField
 	{
-<<<<<<< HEAD
-		'default': u'Today',
-		'doctype': u'DocField',
-		'fieldname': u'voucher_date',
-		'fieldtype': u'Date',
-		'in_filter': 1,
-		'label': u'Voucher Date',
-		'no_copy': 0,
-		'oldfieldname': u'voucher_date',
-=======
-		'doctype': u'DocField',
-		'fieldname': u'due_date',
-		'fieldtype': u'Date',
-		'in_filter': 1,
-		'label': u'Due Date',
-		'no_copy': 0,
-		'oldfieldname': u'due_date',
->>>>>>> d14bea3d
-		'oldfieldtype': u'Date',
-		'permlevel': 0,
-		'reqd': 1,
-		'search_index': 1
-	},
-
-	# DocField
-	{
-<<<<<<< HEAD
 		'doctype': u'DocField',
 		'fieldname': u'due_date',
 		'fieldtype': u'Date',
@@ -353,7 +318,13 @@
 		'no_copy': 0,
 		'oldfieldname': u'due_date',
 		'oldfieldtype': u'Date',
-=======
+		'permlevel': 0,
+		'print_hide': 0,
+		'search_index': 1
+	},
+
+	# DocField
+	{
 		'description': u'If not applicable please enter: NA',
 		'doctype': u'DocField',
 		'fieldname': u'bill_no',
@@ -362,23 +333,6 @@
 		'label': u'Bill No',
 		'oldfieldname': u'bill_no',
 		'oldfieldtype': u'Data',
->>>>>>> d14bea3d
-		'permlevel': 0,
-		'print_hide': 0,
-		'search_index': 1
-	},
-
-	# DocField
-	{
-<<<<<<< HEAD
-		'description': u'If not applicable please enter: NA',
-		'doctype': u'DocField',
-		'fieldname': u'bill_no',
-		'fieldtype': u'Data',
-		'in_filter': 1,
-		'label': u'Bill No',
-		'oldfieldname': u'bill_no',
-		'oldfieldtype': u'Data',
 		'permlevel': 0,
 		'print_hide': 1,
 		'reqd': 1,
@@ -391,12 +345,6 @@
 		'fieldname': u'bill_date',
 		'fieldtype': u'Date',
 		'in_filter': 1,
-=======
-		'doctype': u'DocField',
-		'fieldname': u'bill_date',
-		'fieldtype': u'Date',
-		'in_filter': 1,
->>>>>>> d14bea3d
 		'label': u'Bill Date',
 		'oldfieldname': u'bill_date',
 		'oldfieldtype': u'Date',
@@ -658,11 +606,7 @@
 		'fieldtype': u'Column Break',
 		'oldfieldtype': u'Column Break',
 		'permlevel': 0,
-<<<<<<< HEAD
-		'print_hide': 0,
-=======
-		'print_hide': 1,
->>>>>>> d14bea3d
+		'print_hide': 1,
 		'width': u'50%'
 	},
 
@@ -721,10 +665,7 @@
 		'fieldtype': u'Column Break',
 		'oldfieldtype': u'Column Break',
 		'permlevel': 0,
-<<<<<<< HEAD
-=======
-		'print_hide': 1,
->>>>>>> d14bea3d
+		'print_hide': 1,
 		'width': u'50%'
 	},
 
@@ -829,12 +770,8 @@
 		'fieldtype': u'Section Break',
 		'label': u'TDS',
 		'oldfieldtype': u'Section Break',
-<<<<<<< HEAD
-		'permlevel': 0
-=======
-		'permlevel': 0,
-		'print_hide': 1
->>>>>>> d14bea3d
+		'permlevel': 0,
+		'print_hide': 1
 	},
 
 	# DocField
@@ -842,10 +779,7 @@
 		'doctype': u'DocField',
 		'fieldtype': u'Column Break',
 		'permlevel': 0,
-<<<<<<< HEAD
-=======
-		'print_hide': 1,
->>>>>>> d14bea3d
+		'print_hide': 1,
 		'width': u'50%'
 	},
 
@@ -892,10 +826,7 @@
 		'doctype': u'DocField',
 		'fieldtype': u'Column Break',
 		'permlevel': 0,
-<<<<<<< HEAD
-=======
-		'print_hide': 1,
->>>>>>> d14bea3d
+		'print_hide': 1,
 		'width': u'50%'
 	},
 
@@ -951,10 +882,7 @@
 		'fieldtype': u'Column Break',
 		'oldfieldtype': u'Column Break',
 		'permlevel': 0,
-<<<<<<< HEAD
-=======
-		'print_hide': 1,
->>>>>>> d14bea3d
+		'print_hide': 1,
 		'width': u'50%'
 	},
 
