--- conflicted
+++ resolved
@@ -679,11 +679,7 @@
  "issingle": 0, 
  "istable": 1, 
  "max_attachments": 0, 
-<<<<<<< HEAD
- "modified": "2017-11-15 19:26:57.074345", 
-=======
- "modified": "2017-12-05 13:37:44.483509", 
->>>>>>> 7ff6e378
+ "modified": "2017-12-06 13:37:44.483509", 
  "modified_by": "Administrator", 
  "module": "Accounts", 
  "name": "Purchase Taxes and Charges", 
