--- conflicted
+++ resolved
@@ -5,11 +5,7 @@
 	{
 		'creation': '2010-08-08 17:09:16',
 		'docstatus': 0,
-<<<<<<< HEAD
-		'modified': '2011-12-08 16:49:08',
-=======
-		'modified': '2011-12-08 13:00:59',
->>>>>>> 630256f6
+		'modified': '2011-12-08 17:28:34',
 		'modified_by': 'Administrator',
 		'owner': 'Administrator'
 	},
@@ -25,11 +21,7 @@
 		'section_style': 'Tray',
 		'server_code_error': ' ',
 		'show_in_menu': 0,
-<<<<<<< HEAD
-		'version': 66
-=======
-		'version': 60
->>>>>>> 630256f6
+		'version': 69
 	},
 
 	# These values are common for all DocField
@@ -206,7 +198,6 @@
 
 	# DocField
 	{
-<<<<<<< HEAD
 		'doctype': 'DocField',
 		'fieldname': 'import_ref_rate',
 		'fieldtype': 'Currency',
@@ -216,8 +207,6 @@
 
 	# DocField
 	{
-=======
->>>>>>> 630256f6
 		'colour': 'White:FFF',
 		'default': '0.00',
 		'doctype': 'DocField',
@@ -230,15 +219,6 @@
 		'print_hide': 0,
 		'trigger': 'Client',
 		'width': '100px'
-	},
-
-	# DocField
-	{
-		'doctype': 'DocField',
-		'fieldname': 'ref_rate',
-		'fieldtype': 'Currency',
-		'label': 'Ref Rate',
-		'permlevel': 0
 	},
 
 	# DocField
