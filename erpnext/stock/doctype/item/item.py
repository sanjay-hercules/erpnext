--- conflicted
+++ resolved
@@ -541,13 +541,8 @@
 
 	def update_item_price(self):
 		frappe.db.sql("""update `tabItem Price` set item_name=%s,
-<<<<<<< HEAD
-			item_description=%s, brand=%s, modified=NOW() where item_code=%s""",
+			item_description=%s, brand=%s where item_code=%s""",
                     (self.item_name, self.description, self.brand, self.name))
-=======
-			item_description=%s where item_code=%s""",
-			(self.item_name, self.description, self.name))
->>>>>>> 92640cc8
 
 	def on_trash(self):
 		super(Item, self).on_trash()
