// Copyright (c) 2015, Frappe Technologies Pvt. Ltd. and Contributors
// License: GNU General Public License v3. See license.txt

frappe.provide("erpnext.item");

frappe.ui.form.on("Item", {
	setup: function(frm) {
		frm.add_fetch('attribute', 'numeric_values', 'numeric_values');
		frm.add_fetch('attribute', 'from_range', 'from_range');
		frm.add_fetch('attribute', 'to_range', 'to_range');
		frm.add_fetch('attribute', 'increment', 'increment');
		frm.add_fetch('tax_type', 'tax_rate', 'tax_rate');
	},
	onload: function(frm) {
		erpnext.item.setup_queries(frm);
		if (frm.doc.variant_of){
			frm.fields_dict["attributes"].grid.set_column_disp("attribute_value", true);
		}

		// should never check Private
		frm.fields_dict["website_image"].df.is_private = 0;
		if (frm.doc.is_fixed_asset) {
			frm.trigger("set_asset_naming_series");
		}
	},

	refresh: function(frm) {
		if(frm.doc.is_stock_item) {
			frm.add_custom_button(__("Balance"), function() {
				frappe.route_options = {
					"item_code": frm.doc.name
				}
				frappe.set_route("query-report", "Stock Balance");
			}, __("View"));
			frm.add_custom_button(__("Ledger"), function() {
				frappe.route_options = {
					"item_code": frm.doc.name
				}
				frappe.set_route("query-report", "Stock Ledger");
			}, __("View"));
			frm.add_custom_button(__("Projected"), function() {
				frappe.route_options = {
					"item_code": frm.doc.name
				}
				frappe.set_route("query-report", "Stock Projected Qty");
			}, __("View"));
		}

		if(!frm.doc.is_fixed_asset) {
			erpnext.item.make_dashboard(frm);
		}

		// clear intro
		frm.set_intro();

		if (frm.doc.has_variants) {
			frm.set_intro(__("This Item is a Template and cannot be used in transactions. Item attributes will be copied over into the variants unless 'No Copy' is set"), true);
			frm.add_custom_button(__("Show Variants"), function() {
				frappe.set_route("List", "Item", {"variant_of": frm.doc.name});
			}, __("View"));

			frm.add_custom_button(__("Variant Details Report"), function() {
				frappe.set_route("query-report", "Item Variant Details", {"item": frm.doc.name});
			}, __("View"));

			if(frm.doc.variant_based_on==="Item Attribute") {
				frm.add_custom_button(__("Single Variant"), function() {
					erpnext.item.show_single_variant_dialog(frm);
				}, __("Make"));
				frm.add_custom_button(__("Multiple Variants"), function() {
					erpnext.item.show_multiple_variants_dialog(frm);
				}, __("Make"));
			} else {
				frm.add_custom_button(__("Variant"), function() {
					erpnext.item.show_modal_for_manufacturers(frm);
				}, __("Make"));
			}

			frm.page.set_inner_btn_group_as_primary(__("Make"));
		}
		if (frm.doc.variant_of) {
			frm.set_intro(__('This Item is a Variant of {0} (Template).',
				[`<a href="#Form/Item/${frm.doc.variant_of}">${frm.doc.variant_of}</a>`]), true);
		}

		if (frappe.defaults.get_default("item_naming_by")!="Naming Series" || frm.doc.variant_of) {
			frm.toggle_display("naming_series", false);
		} else {
			erpnext.toggle_naming_series();
		}

		erpnext.item.edit_prices_button(frm);
		erpnext.item.toggle_attributes(frm);

		frm.add_custom_button(__('Duplicate'), function() {
			var new_item = frappe.model.copy_doc(frm.doc);
			if(new_item.item_name===new_item.item_code) {
				new_item.item_name = null;
			}
			if(new_item.description===new_item.description) {
				new_item.description = null;
			}
			frappe.set_route('Form', 'Item', new_item.name);
		});

		if(frm.doc.has_variants) {
			frm.add_custom_button(__("Item Variant Settings"), function() {
				frappe.set_route("Form", "Item Variant Settings");
			}, __("View"));
		}

		const stock_exists = (frm.doc.__onload
			&& frm.doc.__onload.stock_exists) ? 1 : 0;

		['is_stock_item', 'has_serial_no', 'has_batch_no'].forEach((fieldname) => {
			frm.set_df_property(fieldname, 'read_only', stock_exists);
		});
	},

	validate: function(frm){
		erpnext.item.weight_to_validate(frm);
	},

	image: function() {
		refresh_field("image_view");
	},

	is_fixed_asset: function(frm) {
		frm.call({
			method: "set_asset_naming_series",
			doc: frm.doc,
			callback: function() {
				frm.set_value("is_stock_item", frm.doc.is_fixed_asset ? 0 : 1);
				frm.trigger("set_asset_naming_series");
			}
		})
	},

	set_asset_naming_series: function(frm) {
		if (frm.doc.__onload && frm.doc.__onload.asset_naming_series) {
			frm.set_df_property("asset_naming_series", "options", frm.doc.__onload.asset_naming_series);
		}
	},

	page_name: frappe.utils.warn_page_name_change,

	item_code: function(frm) {
		if(!frm.doc.item_name)
			frm.set_value("item_name", frm.doc.item_code);
		if(!frm.doc.description)
			frm.set_value("description", frm.doc.item_code);
	},

	is_stock_item: function(frm) {
		if(!frm.doc.is_stock_item) {
			frm.set_value("has_batch_no", 0);
			frm.set_value("create_new_batch", 0);
			frm.set_value("has_serial_no", 0);
		}
	},

	copy_from_item_group: function(frm) {
		return frm.call({
			doc: frm.doc,
			method: "copy_specification_from_item_group"
		});
	},

	has_variants: function(frm) {
		erpnext.item.toggle_attributes(frm);
	},

	show_in_website: function(frm) {
		if (frm.doc.default_warehouse && !frm.doc.website_warehouse){
			frm.set_value("website_warehouse", frm.doc.default_warehouse);
		}
	}
});

frappe.ui.form.on('Item Reorder', {
	reorder_levels_add: function(frm, cdt, cdn) {
		var row = frappe.get_doc(cdt, cdn);
		var type = frm.doc.default_material_request_type
		row.material_request_type = (type == 'Material Transfer')? 'Transfer' : type;
	}
})

frappe.ui.form.on('Item Customer Detail', {
	customer_items_add: function(frm, cdt, cdn) {
		frappe.model.set_value(cdt, cdn, 'customer_group', "");
	},
	customer_name: function(frm, cdt, cdn) {
		set_customer_group(frm, cdt, cdn);
	},
	customer_group: function(frm, cdt, cdn) {
		if(set_customer_group(frm, cdt, cdn)){
			frappe.msgprint(__("Changing Customer Group for the selected Customer is not allowed."));
		}
	}
});

var set_customer_group = function(frm, cdt, cdn) {
	var row = frappe.get_doc(cdt, cdn);

	if (!row.customer_name) {
		return false;
	}

	frappe.model.with_doc("Customer", row.customer_name, function() {
		var customer = frappe.model.get_doc("Customer", row.customer_name);
		row.customer_group = customer.customer_group;
		refresh_field("customer_group", cdn, "customer_items");
	});
	return true;
}

$.extend(erpnext.item, {
	setup_queries: function(frm) {
		frm.fields_dict["item_defaults"].grid.get_field("expense_account").get_query = function(doc, cdt, cdn) {
			const row = locals[cdt][cdn];
			return {
				query: "erpnext.controllers.queries.get_expense_account",
				filters: { company: row.company }
			}
		}

		frm.fields_dict["item_defaults"].grid.get_field("income_account").get_query = function(doc, cdt, cdn) {
			const row = locals[cdt][cdn];
			return {
				query: "erpnext.controllers.queries.get_income_account",
				filters: { company: row.company }
			}
		}

		frm.fields_dict["item_defaults"].grid.get_field("buying_cost_center").get_query = function(doc, cdt, cdn) {
			const row = locals[cdt][cdn];
			return {
				filters: {
					"is_group": 0,
					"company": row.company
				}
			}
		}

		frm.fields_dict["item_defaults"].grid.get_field("selling_cost_center").get_query = function(doc, cdt, cdn) {
			const row = locals[cdt][cdn];
			return {
				filters: {
					"is_group": 0,
					"company": row.company
				}
			}
		}


		frm.fields_dict['taxes'].grid.get_field("tax_type").get_query = function(doc, cdt, cdn) {
			return {
				filters: [
					['Account', 'account_type', 'in',
						'Tax, Chargeable, Income Account, Expense Account'],
					['Account', 'docstatus', '!=', 2]
				]
			}
		}

		frm.fields_dict['item_group'].get_query = function(doc, cdt, cdn) {
			return {
				filters: [
					['Item Group', 'docstatus', '!=', 2]
				]
			}
		}

		frm.fields_dict['deferred_revenue_account'].get_query = function() {
			return {
				filters: {
					'root_type': 'Liability',
					"is_group": 0
				}
			}
		}

		frm.fields_dict['deferred_expense_account'].get_query = function() {
			return {
				filters: {
					'root_type': 'Asset',
					"is_group": 0
				}
			}
		}

		frm.fields_dict.customer_items.grid.get_field("customer_name").get_query = function(doc, cdt, cdn) {
			return { query: "erpnext.controllers.queries.customer_query" }
		}

		frm.fields_dict.supplier_items.grid.get_field("supplier").get_query = function(doc, cdt, cdn) {
			return { query: "erpnext.controllers.queries.supplier_query" }
		}

		frm.fields_dict["item_defaults"].grid.get_field("default_warehouse").get_query = function(doc, cdt, cdn) {
			const row = locals[cdt][cdn];
			return {
				filters: {
					"is_group": 0,
					"company": row.company
				}
			}
		}

		frm.fields_dict.reorder_levels.grid.get_field("warehouse_group").get_query = function(doc, cdt, cdn) {
			return {
				filters: { "is_group": 1 }
			}
		}

		frm.fields_dict.reorder_levels.grid.get_field("warehouse").get_query = function(doc, cdt, cdn) {
			var d = locals[cdt][cdn];

			var filters = {
				"is_group": 0
			}

			if (d.parent_warehouse) {
				filters.extend({"parent_warehouse": d.warehouse_group})
			}

			return {
				filters: filters
			}
		}

	},

	make_dashboard: function(frm) {
		if(frm.doc.__islocal)
			return;

		// Show Stock Levels only if is_stock_item
		if (frm.doc.is_stock_item) {
			frappe.require('assets/js/item-dashboard.min.js', function() {
				var section = frm.dashboard.add_section('<h5 style="margin-top: 0px;">\
					<a href="#stock-balance">' + __("Stock Levels") + '</a></h5>');
				erpnext.item.item_dashboard = new erpnext.stock.ItemDashboard({
					parent: section,
					item_code: frm.doc.name
				});
				erpnext.item.item_dashboard.refresh();
			});
		}
	},

	edit_prices_button: function(frm) {
		frm.add_custom_button(__("Add / Edit Prices"), function() {
			frappe.set_route("List", "Item Price", {"item_code": frm.doc.name});
		}, __("View"));
	},

	weight_to_validate: function(frm){
		if((frm.doc.nett_weight || frm.doc.gross_weight) && !frm.doc.weight_uom) {
			frappe.msgprint(__('Weight is mentioned,\nPlease mention "Weight UOM" too'));
			frappe.validated = 0;
		}
	},

	show_modal_for_manufacturers: function(frm) {
		var dialog = new frappe.ui.Dialog({
			fields: [
				{fieldtype:'Link', options:'Manufacturer',
					reqd:1, label:'Manufacturer'},
				{fieldtype:'Data', label:'Manufacturer Part Number',
					fieldname: 'manufacturer_part_no'},
			]
		});

		dialog.set_primary_action(__('Make'), function() {
			var data = dialog.get_values();
			if(!data) return;

			// call the server to make the variant
			data.template = frm.doc.name;
			frappe.call({
				method:"erpnext.controllers.item_variant.get_variant",
				args: data,
				callback: function(r) {
					var doclist = frappe.model.sync(r.message);
					dialog.hide();
					frappe.set_route("Form", doclist[0].doctype, doclist[0].name);
				}
			});
		})

		dialog.show();
	},

	show_multiple_variants_dialog: function(frm) {
		var me = this;

		let promises = [];
		let attr_val_fields = {};

		function make_fields_from_attribute_values(attr_dict) {
			let fields = [];
			Object.keys(attr_dict).forEach((name, i) => {
				if(i % 3 === 0){
					fields.push({fieldtype: 'Section Break'});
				}
				fields.push({fieldtype: 'Column Break', label: name});
				attr_dict[name].forEach(value => {
					fields.push({
						fieldtype: 'Check',
						label: value,
						fieldname: value,
						default: 0,
						onchange: function() {
							let selected_attributes = get_selected_attributes();
							let lengths = [];
							Object.keys(selected_attributes).map(key => {
								lengths.push(selected_attributes[key].length);
							});
							if(lengths.includes(0)) {
								me.multiple_variant_dialog.get_primary_btn().html(__("Make Variants"));
								me.multiple_variant_dialog.disable_primary_action();
							} else {
								let no_of_combinations = lengths.reduce((a, b) => a * b, 1);
								me.multiple_variant_dialog.get_primary_btn()
									.html(__(
										`Make ${no_of_combinations} Variant${no_of_combinations === 1 ? '' : 's'}`
									));
								me.multiple_variant_dialog.enable_primary_action();
							}
						}
					});
				});
			});
			return fields;
		}

		function make_and_show_dialog(fields) {
			me.multiple_variant_dialog = new frappe.ui.Dialog({
				title: __("Select Attribute Values"),
				fields: [
					{
						fieldtype: "HTML",
						fieldname: "help",
						options: `<label class="control-label">
							${__("Select at least one value from each of the attributes.")}
						</label>`,
					}
				].concat(fields)
			});

			me.multiple_variant_dialog.set_primary_action(__("Make Variants"), () => {
				let selected_attributes = get_selected_attributes();

				me.multiple_variant_dialog.hide();
				frappe.call({
					method:"erpnext.controllers.item_variant.enqueue_multiple_variant_creation",
					args: {
						"item": frm.doc.name,
						"args": selected_attributes
					},
					callback: function(r) {
						if (r.message==='queued') {
							frappe.show_alert({
								message: __("Variant creation has been queued."),
								indicator: 'orange'
							});
						} else {
							frappe.show_alert({
								message: __("{0} variants created.", [r.message]),
								indicator: 'green'
							});
						}
					}
				});
			});

			$($(me.multiple_variant_dialog.$wrapper.find('.form-column'))
				.find('.frappe-control')).css('margin-bottom', '0px');

			me.multiple_variant_dialog.disable_primary_action();
			me.multiple_variant_dialog.clear();
			me.multiple_variant_dialog.show();
		}

		function get_selected_attributes() {
			let selected_attributes = {};
			me.multiple_variant_dialog.$wrapper.find('.form-column').each((i, col) => {
				if(i===0) return;
				let attribute_name = $(col).find('label').html();
				selected_attributes[attribute_name] = [];
				let checked_opts = $(col).find('.checkbox input');
				checked_opts.each((i, opt) => {
					if($(opt).is(':checked')) {
						selected_attributes[attribute_name].push($(opt).attr('data-fieldname'));
					}
				});
			});

			return selected_attributes;
		}

		frm.doc.attributes.forEach(function(d) {
			let p = new Promise(resolve => {
<<<<<<< HEAD
				if(!d.numeric_values) {
					frappe.call({
						method:"frappe.client.get_list",
						args:{
							doctype:"Item Attribute Value",
							filters: [
								["parent","=", d.attribute]
							],
							fields: ["attribute_value"],
							limit_start: 0,
							limit_page_length: 500,
							parent: "Item",
							order_by: "idx"
						}
					}).then((r) => {
						if(r.message) {
							attr_val_fields[d.attribute] = r.message.map(function(d) { return d.attribute_value; });
							resolve();
						}
					});
				} else {
					frappe.call({
						method:"frappe.client.get",
						args:{
							doctype:"Item Attribute",
							name: d.attribute
						}
					}).then((r) => {
						if(r.message) {
							const from = r.message.from_range;
							const to = r.message.to_range;
							const increment = r.message.increment;

							let values = [];
							for(var i = from; i <= to; i += increment) {
								values.push(i);
							}
							attr_val_fields[d.attribute] = values;
							resolve();
						}
					});
				}
=======
				frappe.call({
					method:"frappe.client.get_list",
					args:{
						doctype:"Item Attribute Value",
						filters: [
							["parent","=", attribute]
						],
						fields: ["attribute_value"],
						limit_start: 0,
						limit_page_length: 500,
						parent: "Item Attribute"
					}
				}).then((r) => {
					if(r.message) {
						attr_val_fields[attribute] = r.message.map(function(d) { return d.attribute_value; });
						resolve();
					}
				});
>>>>>>> efb2712d
			});

			promises.push(p);

		}, this);

		Promise.all(promises).then(() => {
			let fields = make_fields_from_attribute_values(attr_val_fields);
			make_and_show_dialog(fields);
		})

	},

	show_single_variant_dialog: function(frm) {
		var fields = []

		for(var i=0;i< frm.doc.attributes.length;i++){
			var fieldtype, desc;
			var row = frm.doc.attributes[i];
			if (row.numeric_values){
				fieldtype = "Float";
				desc = "Min Value: "+ row.from_range +" , Max Value: "+ row.to_range +", in Increments of: "+ row.increment
			}
			else {
				fieldtype = "Data";
				desc = ""
			}
			fields = fields.concat({
				"label": row.attribute,
				"fieldname": row.attribute,
				"fieldtype": fieldtype,
				"reqd": 1,
				"description": desc
			})
		}

		var d = new frappe.ui.Dialog({
			title: __("Make Variant"),
			fields: fields
		});

		d.set_primary_action(__("Make"), function() {
			var args = d.get_values();
			if(!args) return;
			frappe.call({
				method:"erpnext.controllers.item_variant.get_variant",
				args: {
					"template": frm.doc.name,
					"args": d.get_values()
				},
				callback: function(r) {
					// returns variant item
					if (r.message) {
						var variant = r.message;
						frappe.msgprint_dialog = frappe.msgprint(__("Item Variant {0} already exists with same attributes",
							[repl('<a href="#Form/Item/%(item_encoded)s" class="strong variant-click">%(item)s</a>', {
								item_encoded: encodeURIComponent(variant),
								item: variant
							})]
						));
						frappe.msgprint_dialog.hide_on_page_refresh = true;
						frappe.msgprint_dialog.$wrapper.find(".variant-click").on("click", function() {
							d.hide();
						});
					} else {
						d.hide();
						frappe.call({
							method:"erpnext.controllers.item_variant.create_variant",
							args: {
								"item": frm.doc.name,
								"args": d.get_values()
							},
							callback: function(r) {
								var doclist = frappe.model.sync(r.message);
								frappe.set_route("Form", doclist[0].doctype, doclist[0].name);
							}
						});
					}
				}
			});
		});

		d.show();

		$.each(d.fields_dict, function(i, field) {

			if(field.df.fieldtype !== "Data") {
				return;
			}

			$(field.input_area).addClass("ui-front");

			var input = field.$input.get(0);
			input.awesomplete = new Awesomplete(input, {
				minChars: 0,
				maxItems: 99,
				autoFirst: true,
				list: [],
			});
			input.field = field;

			field.$input
				.on('input', function(e) {
					var term = e.target.value;
					frappe.call({
						method:"erpnext.stock.doctype.item.item.get_item_attribute",
						args:{
<<<<<<< HEAD
							parent: i,
							attribute_value: term
=======
							doctype:"Item Attribute Value",
							filters: [
								["parent","=", i],
								["attribute_value", "like", term + "%"]
							],
							fields: ["attribute_value"],
							parent: "Item Attribute"
>>>>>>> efb2712d
						},
						callback: function(r) {
							if (r.message) {
								e.target.awesomplete.list = r.message.map(function(d) { return d.attribute_value; });
							}
						}
					});
				})
				.on('focus', function(e) {
					$(e.target).val('').trigger('input');
				})
		});
	},

	toggle_attributes: function(frm) {
		if((frm.doc.has_variants || frm.doc.variant_of)
			&& frm.doc.variant_based_on==='Item Attribute') {
			frm.toggle_display("attributes", true);

			var grid = frm.fields_dict.attributes.grid;

			if(frm.doc.variant_of) {
				// variant

				// value column is displayed but not editable
				grid.set_column_disp("attribute_value", true);
				grid.toggle_enable("attribute_value", false);

				grid.toggle_enable("attribute", false);

				// can't change attributes since they are
				// saved when the variant was created
				frm.toggle_enable("attributes", false);
			} else {
				// template - values not required!

				// make the grid editable
				frm.toggle_enable("attributes", true);

				// value column is hidden
				grid.set_column_disp("attribute_value", false);

				// enable the grid so you can add more attributes
				grid.toggle_enable("attribute", true);
			}

		} else {
			// nothing to do with attributes, hide it
			frm.toggle_display("attributes", false);
		}
		frm.layout.refresh_sections();
	}
});

frappe.ui.form.on("UOM Conversion Detail", {
	uom: function(frm, cdt, cdn) {
		var row = locals[cdt][cdn];
		if (row.uom) {
			frappe.call({
				method:"erpnext.stock.doctype.item.item.get_uom_conv_factor",
				args: {
					"uom": row.uom,
					"stock_uom": frm.doc.stock_uom
				},
				callback: function(r) {
					if (!r.exc && r.message) {
						frappe.model.set_value(cdt, cdn, "conversion_factor", r.message);
					}
				}
			});
		}
	}
})<|MERGE_RESOLUTION|>--- conflicted
+++ resolved
@@ -502,7 +502,6 @@
 
 		frm.doc.attributes.forEach(function(d) {
 			let p = new Promise(resolve => {
-<<<<<<< HEAD
 				if(!d.numeric_values) {
 					frappe.call({
 						method:"frappe.client.get_list",
@@ -514,7 +513,7 @@
 							fields: ["attribute_value"],
 							limit_start: 0,
 							limit_page_length: 500,
-							parent: "Item",
+							parent: "Item Attribute",
 							order_by: "idx"
 						}
 					}).then((r) => {
@@ -545,26 +544,6 @@
 						}
 					});
 				}
-=======
-				frappe.call({
-					method:"frappe.client.get_list",
-					args:{
-						doctype:"Item Attribute Value",
-						filters: [
-							["parent","=", attribute]
-						],
-						fields: ["attribute_value"],
-						limit_start: 0,
-						limit_page_length: 500,
-						parent: "Item Attribute"
-					}
-				}).then((r) => {
-					if(r.message) {
-						attr_val_fields[attribute] = r.message.map(function(d) { return d.attribute_value; });
-						resolve();
-					}
-				});
->>>>>>> efb2712d
 			});
 
 			promises.push(p);
@@ -672,18 +651,8 @@
 					frappe.call({
 						method:"erpnext.stock.doctype.item.item.get_item_attribute",
 						args:{
-<<<<<<< HEAD
-							parent: i,
+							parent: "Item Attribute",
 							attribute_value: term
-=======
-							doctype:"Item Attribute Value",
-							filters: [
-								["parent","=", i],
-								["attribute_value", "like", term + "%"]
-							],
-							fields: ["attribute_value"],
-							parent: "Item Attribute"
->>>>>>> efb2712d
 						},
 						callback: function(r) {
 							if (r.message) {
