// ERPNext - web based ERP (http://erpnext.com)
// Copyright (C) 2012 Web Notes Technologies Pvt Ltd
// 
// This program is free software: you can redistribute it and/or modify
// it under the terms of the GNU General Public License as published by
// the Free Software Foundation, either version 3 of the License, or
// (at your option) any later version.
// 
// This program is distributed in the hope that it will be useful,
// but WITHOUT ANY WARRANTY; without even the implied warranty of
// MERCHANTABILITY or FITNESS FOR A PARTICULAR PURPOSE.  See the
// GNU General Public License for more details.
// 
// You should have received a copy of the GNU General Public License
// along with this program.  If not, see <http://www.gnu.org/licenses/>.

// Module Material Management
cur_frm.cscript.tname = "Delivery Note Detail";
cur_frm.cscript.fname = "delivery_note_details";
cur_frm.cscript.other_fname = "other_charges";
cur_frm.cscript.sales_team_fname = "sales_team";

$import(Sales Common)
$import(Other Charges)
$import(SMS Control)

// ONLOAD
// ================================================================================================
cur_frm.cscript.onload = function(doc, dt, dn) {
	if(!doc.status) set_multiple(dt,dn,{status:'Draft'});
	if(!doc.transaction_date) set_multiple(dt,dn,{transaction_date:get_today()});
	if(!doc.posting_date) set_multiple(dt,dn,{posting_date:get_today()});
	if(doc.__islocal && doc.customer) cur_frm.cscript.customer(doc,dt,dn,onload=true);
	if(!doc.price_list_currency) {
		set_multiple(dt, dn, {price_list_currency: doc.currency, plc_conversion_rate:1});
	}
	if(!doc.posting_time) doc.posting_time = wn.datetime.get_cur_time()
		
	if(doc.__islocal){
		hide_field(['customer_address','contact_person','customer_name','address_display','contact_display','contact_mobile','contact_email','territory','customer_group']);
	}	
}

cur_frm.cscript.onload_post_render = function(doc, dt, dn) {
	// defined in sales_common.js
<<<<<<< HEAD
	if(doc.__islocal) cur_frm.cscript.update_item_details(doc, dt, dn);
=======
	var callback = function(doc, dt, dn) {
		if(doc.__islocal) cur_frm.cscript.update_item_details(doc, dt, dn);
	}

	cur_frm.cscript.hide_price_list_currency(doc, dt, dn, callback); 
>>>>>>> d14bea3d
} 

// REFRESH
// ================================================================================================
cur_frm.cscript.refresh = function(doc, cdt, cdn) { 
	cur_frm.clear_custom_buttons();
<<<<<<< HEAD
	var callback = function() {
		cur_frm.cscript.dynamic_label(doc, cdt, cdn);
	}
	cur_frm.cscript.hide_price_list_currency(doc, cdt, cdn, callback); 
=======
	
	if (!cur_frm.cscript.is_onload) cur_frm.cscript.hide_price_list_currency(doc, cdt, cdn); 
>>>>>>> d14bea3d

 
	if(doc.per_billed < 100 && doc.docstatus==1) cur_frm.add_custom_button('Make Invoice', cur_frm.cscript['Make Sales Invoice']);
	
	if(doc.per_installed < 100 && doc.docstatus==1) cur_frm.add_custom_button('Make Installation Note', cur_frm.cscript['Make Installation Note']);

	if (doc.docstatus!=1) {
		hide_field(['SMS', 'Send SMS', 'message', 'customer_mobile_no', 'Repair Delivery Note']);
	} else {
		cur_frm.add_custom_button('Send SMS', cur_frm.cscript['Send SMS']);
		unhide_field(['SMS','Send SMS', 'message', 'customer_mobile_no', 'Repair Delivery Note']);
	}

	if(doc.docstatus==0 && !doc.__islocal) {
		cur_frm.add_custom_button('Make Packing Slip', cur_frm.cscript['Make Packing Slip']);
	}
	
	set_print_hide(doc, cdt, cdn);
}


//customer
cur_frm.cscript.customer = function(doc,dt,dn,onload) {	
	var callback = function(r,rt) {
			var doc = locals[cur_frm.doctype][cur_frm.docname];
			cur_frm.refresh();
	} 
	var args = onload ? 'onload':''
	if(doc.customer) $c_obj(make_doclist(doc.doctype, doc.name), 'get_default_customer_shipping_address', args, callback);
	if(doc.customer) unhide_field(['customer_address','contact_person','customer_name','address_display','contact_display','contact_mobile','contact_email','territory','customer_group','shipping_address']);
}

cur_frm.cscript.customer_address = cur_frm.cscript.contact_person = function(doc,dt,dn) {		
	if(doc.customer) get_server_fields('get_customer_address', JSON.stringify({customer: doc.customer, address: doc.customer_address, contact: doc.contact_person}),'', doc, dt, dn, 1);
}

cur_frm.fields_dict.customer_address.on_new = function(dn) {
	locals['Address'][dn].customer = locals[cur_frm.doctype][cur_frm.docname].customer;
	locals['Address'][dn].customer_name = locals[cur_frm.doctype][cur_frm.docname].customer_name;
}

cur_frm.fields_dict.contact_person.on_new = function(dn) {
	locals['Contact'][dn].customer = locals[cur_frm.doctype][cur_frm.docname].customer;
	locals['Contact'][dn].customer_name = locals[cur_frm.doctype][cur_frm.docname].customer_name;
}

cur_frm.fields_dict['customer_address'].get_query = function(doc, cdt, cdn) {
	return 'SELECT name,address_line1,city FROM tabAddress WHERE customer = "'+ doc.customer +'" AND docstatus != 2 AND name LIKE "%s" ORDER BY name ASC LIMIT 50';
}

cur_frm.fields_dict['contact_person'].get_query = function(doc, cdt, cdn) {
	return 'SELECT name,CONCAT(first_name," ",ifnull(last_name,"")) As FullName,department,designation FROM tabContact WHERE customer = "'+ doc.customer +'" AND docstatus != 2 AND name LIKE "%s" ORDER BY name ASC LIMIT 50';
}

cur_frm.cscript['Get Items'] = function(doc,dt,dn) {
	var callback = function(r,rt){
		var doc = locals[cur_frm.doctype][cur_frm.docname];					
		if(r.message){							
			doc.sales_order_no = r.message;			
			if(doc.sales_order_no) {					
					unhide_field(['customer_address','contact_person','customer_name','address_display','contact_display','contact_mobile','contact_email','territory','customer_group']);														
			}			
			refresh_many(['delivery_note_details','customer','customer_address','contact_person','customer_name','address_display','contact_display','contact_mobile','contact_email','territory','customer_group']);
		}
	} 
 $c_obj(make_doclist(doc.doctype, doc.name),'pull_sales_order_details','',callback); 
}


//================ create new contact ============================================================================
cur_frm.cscript.new_contact = function(){
	tn = createLocal('Contact');
	locals['Contact'][tn].is_customer = 1;
	if(doc.customer) locals['Contact'][tn].customer = doc.customer;
	loaddoc('Contact', tn);
}

//========================= Overloaded query for link batch_no =============================================================
cur_frm.fields_dict['delivery_note_details'].grid.get_field('batch_no').get_query= function(doc, cdt, cdn) {
	var d = locals[cdt][cdn];
	if(d.item_code){
		return "SELECT tabBatch.name, tabBatch.description FROM tabBatch WHERE tabBatch.docstatus != 2 AND tabBatch.item = '"+ d.item_code +"' AND `tabBatch`.`name` like '%s' ORDER BY `tabBatch`.`name` DESC LIMIT 50"
	}
	else{
		alert("Please enter Item Code.");
	}
}

// ***************** Get project name *****************
cur_frm.fields_dict['project_name'].get_query = function(doc, cdt, cdn) {
	var cond = '';
	if(doc.customer) cond = '(`tabProject`.customer = "'+doc.customer+'" OR IFNULL(`tabProject`.customer,"")="") AND';
	return repl('SELECT `tabProject`.name FROM `tabProject` WHERE `tabProject`.status = "Open" AND %(cond)s `tabProject`.name LIKE "%s" ORDER BY `tabProject`.name ASC LIMIT 50', {cond:cond});
}


// *************** Customized link query for SALES ORDER based on customer and currency***************************** 
cur_frm.fields_dict['sales_order_no'].get_query = function(doc) {
	doc = locals[this.doctype][this.docname];
	var cond = '';
	
	if(doc.customer) {
		if(doc.currency) cond = '`tabSales Order`.customer = "'+doc.customer+'" and `tabSales Order`.currency = "'+doc.currency+'" and';
		else cond = '`tabSales Order`.customer = "'+doc.customer+'" and';
	}
	else {
		if(doc.currency) cond = '`tabSales Order`.currency = "'+doc.currency+'" and';
		else cond = '';
	}
	if(doc.project_name){
		cond += '`tabSales Order`.project_name ="'+doc.project_name+'"';
	}
	return repl('SELECT DISTINCT `tabSales Order`.`name` FROM `tabSales Order` WHERE `tabSales Order`.company = "%(company)s" and `tabSales Order`.`docstatus` = 1 and `tabSales Order`.`status` != "Stopped" and ifnull(`tabSales Order`.per_delivered,0) < 100 and %(cond)s `tabSales Order`.%(key)s LIKE "%s" ORDER BY `tabSales Order`.`name` DESC LIMIT 50', {company:doc.company,cond:cond})
}


// ****************************** DELIVERY TYPE ************************************
cur_frm.cscript.delivery_type = function(doc, cdt, cdn) {
	if (doc.delivery_type = 'Sample') cfn_set_fields(doc, cdt, cdn);
}

cur_frm.cscript.serial_no = function(doc, cdt , cdn) {
	var d = locals[cdt][cdn];
	if (d.serial_no) {
		 get_server_fields('get_serial_details',d.serial_no,'delivery_note_details',doc,cdt,cdn,1);
	}
}


cur_frm.cscript.warehouse = function(doc, cdt, cdn) {
	var d = locals[cdt][cdn];
	if (! d.item_code) {alert("please enter item code first"); return};
	if (d.warehouse) {
		arg = "{'item_code':'" + d.item_code + "','warehouse':'" + d.warehouse +"'}";
		get_server_fields('get_actual_qty',arg,'delivery_note_details',doc,cdt,cdn,1);
	}
}


cur_frm.fields_dict['transporter_name'].get_query = function(doc) {
	return 'SELECT DISTINCT `tabSupplier`.`name` FROM `tabSupplier` WHERE `tabSupplier`.supplier_type = "transporter" AND `tabSupplier`.docstatus != 2 AND `tabSupplier`.%(key)s LIKE "%s" ORDER BY `tabSupplier`.`name` LIMIT 50';
}

//-----------------------------------Make Sales Invoice----------------------------------------------
cur_frm.cscript['Make Sales Invoice'] = function() {
	var doc = cur_frm.doc
	n = createLocal('Receivable Voucher');
	$c('dt_map', args={
		'docs':compress_doclist([locals['Receivable Voucher'][n]]),
		'from_doctype':doc.doctype,
		'to_doctype':'Receivable Voucher',
		'from_docname':doc.name,
		'from_to_list':"[['Delivery Note','Receivable Voucher'],['Delivery Note Detail','RV Detail'],['RV Tax Detail','RV Tax Detail'],['Sales Team','Sales Team']]"
		}, function(r,rt) {
			 loaddoc('Receivable Voucher', n);
		}
	);
}

//-----------------------------------Make Installation Note----------------------------------------------
cur_frm.cscript['Make Installation Note'] = function() {
	var doc = cur_frm.doc;
	if(doc.per_installed < 100){
		n = createLocal('Installation Note');
		$c('dt_map', args={
			'docs':compress_doclist([locals['Installation Note'][n]]),
			'from_doctype':doc.doctype,
			'to_doctype':'Installation Note',
			'from_docname':doc.name,
			'from_to_list':"[['Delivery Note','Installation Note'],['Delivery Note Detail','Installed Item Details']]"
			}, function(r,rt) {
				 loaddoc('Installation Note', n);
			}
		);
	}
	else if(doc.per_installed >= 100)
		msgprint("Item installation is already completed")
}

//-----------------------------------Make Sales Invoice----------------------------------------------
cur_frm.cscript['Make Packing Slip'] = function() {
	var doc = cur_frm.doc
	n = createLocal('Packing Slip');
	$c('dt_map', args={
		'docs':compress_doclist([locals['Packing Slip'][n]]),
		'from_doctype':doc.doctype,
		'to_doctype':'Packing Slip',
		'from_docname':doc.name,
		'from_to_list':"[['Delivery Note','Packing Slip'],['Delivery Note Detail','Packing Slip Detail']]"
		}, function(r,rt) {
			 loaddoc('Packing Slip', n);
		}
	);
}


//get query select Territory
//=======================================================================================================================
cur_frm.fields_dict['territory'].get_query = function(doc,cdt,cdn) {
	return 'SELECT `tabTerritory`.`name`,`tabTerritory`.`parent_territory` FROM `tabTerritory` WHERE `tabTerritory`.`is_group` = "No" AND `tabTerritory`.`docstatus`!= 2 AND `tabTerritory`.%(key)s LIKE "%s"	ORDER BY	`tabTerritory`.`name` ASC LIMIT 50';
}

//------------------------for printing without amount----------

var set_print_hide= function(doc, cdt, cdn){
	if (doc.print_without_amount) {
		fields['Delivery Note']['currency'].print_hide = 1;
		fields['Delivery Note Detail']['export_rate'].print_hide = 1;
		fields['Delivery Note Detail']['adj_rate'].print_hide = 1;
		fields['Delivery Note Detail']['ref_rate'].print_hide = 1;
		fields['Delivery Note Detail']['export_amount'].print_hide = 1;
	} else {
		fields['Delivery Note']['currency'].print_hide = 0;
		fields['Delivery Note Detail']['export_rate'].print_hide = 0;
		fields['Delivery Note Detail']['adj_rate'].print_hide = 0;
		fields['Delivery Note Detail']['ref_rate'].print_hide = 0;
		fields['Delivery Note Detail']['export_amount'].print_hide = 0;
	}
}

cur_frm.cscript.print_without_amount = function(doc, cdt, cdn) {
	set_print_hide(doc, cdt, cdn);
}


//****************** For print sales order no and date*************************
cur_frm.pformat.sales_order_no= function(doc, cdt, cdn){
	//function to make row of table
	
	var make_row = function(title,val1, val2, bold){
		var bstart = '<b>'; var bend = '</b>';

		return '<tr><td style="width:39%;">'+(bold?bstart:'')+title+(bold?bend:'')+'</td>'
		 +'<td style="width:61%;text-align:left;">'+val1+(val2?' ('+dateutil.str_to_user(val2)+')':'')+'</td>'
		 +'</tr>'
	}

	out ='';
	
	var cl = getchildren('Delivery Note Detail',doc.name,'delivery_note_details');

	// outer table	
	var out='<div><table class="noborder" style="width:100%"><tr><td style="width: 50%"></td><td>';
	
	// main table
	out +='<table class="noborder" style="width:100%">';

	// add rows
	if(cl.length){
		prevdoc_list = new Array();
		for(var i=0;i<cl.length;i++){
			if(cl[i].prevdoc_doctype == 'Sales Order' && cl[i].prevdoc_docname && prevdoc_list.indexOf(cl[i].prevdoc_docname) == -1) {
				prevdoc_list.push(cl[i].prevdoc_docname);
				if(prevdoc_list.length ==1)
					out += make_row(cl[i].prevdoc_doctype, cl[i].prevdoc_docname, cl[i].prevdoc_date,0);
				else
					out += make_row('', cl[i].prevdoc_docname, cl[i].prevdoc_date,0);
			}
		}
	}

	out +='</table></td></tr></table></div>';

	return out;
}

$import(Notification Control)
cur_frm.cscript.on_submit = function(doc, cdt, cdn) {
	var args = {
		type: 'Delivery Note',
		doctype: 'Delivery Note'
	}
	cur_frm.cscript.notify(doc, args);
}<|MERGE_RESOLUTION|>--- conflicted
+++ resolved
@@ -43,30 +43,19 @@
 
 cur_frm.cscript.onload_post_render = function(doc, dt, dn) {
 	// defined in sales_common.js
-<<<<<<< HEAD
-	if(doc.__islocal) cur_frm.cscript.update_item_details(doc, dt, dn);
-=======
 	var callback = function(doc, dt, dn) {
 		if(doc.__islocal) cur_frm.cscript.update_item_details(doc, dt, dn);
 	}
 
 	cur_frm.cscript.hide_price_list_currency(doc, dt, dn, callback); 
->>>>>>> d14bea3d
 } 
 
 // REFRESH
 // ================================================================================================
 cur_frm.cscript.refresh = function(doc, cdt, cdn) { 
 	cur_frm.clear_custom_buttons();
-<<<<<<< HEAD
-	var callback = function() {
-		cur_frm.cscript.dynamic_label(doc, cdt, cdn);
-	}
-	cur_frm.cscript.hide_price_list_currency(doc, cdt, cdn, callback); 
-=======
 	
 	if (!cur_frm.cscript.is_onload) cur_frm.cscript.hide_price_list_currency(doc, cdt, cdn); 
->>>>>>> d14bea3d
 
  
 	if(doc.per_billed < 100 && doc.docstatus==1) cur_frm.add_custom_button('Make Invoice', cur_frm.cscript['Make Sales Invoice']);
