// Copyright (c) 2015, Frappe Technologies Pvt. Ltd. and Contributors
// License: GNU General Public License v3. See license.txt

{% include 'erpnext/selling/sales_common.js' %};

cur_frm.add_fetch('customer', 'tax_id', 'tax_id');

frappe.provide("erpnext.stock");
frappe.provide("erpnext.stock.delivery_note");

frappe.ui.form.on("Delivery Note", {
	setup: function(frm) {
		frm.custom_make_buttons = {
			'Packing Slip': 'Packing Slip',
			'Installation Note': 'Installation Note',
			'Sales Invoice': 'Invoice',
			'Stock Entry': 'Return',
		},
		frm.set_indicator_formatter('item_code',
			function(doc) {
				return (doc.docstatus==1 || doc.qty<=doc.actual_qty) ? "green" : "orange"
			})

		erpnext.queries.setup_warehouse_query(frm);

		frm.set_query('project', function(doc) {
			return {
				query: "erpnext.controllers.queries.get_project_name",
				filters: {
					'customer': doc.customer
				}
			}
		})

		frm.set_query('transporter', function() {
			return {
				filters: {
					'is_transporter': 1
				}
			}
		});

		frm.set_query('driver', function(doc) {
			return {
				filters: {
					'transporter': doc.transporter
				}
			}
		});


		frm.set_query('expense_account', 'items', function(doc, cdt, cdn) {
			if (erpnext.is_perpetual_inventory_enabled(doc.company)) {
				return {
					filters: {
						"report_type": "Profit and Loss",
						"company": doc.company,
						"is_group": 0
					}
				}
			}
		});

		frm.set_query('cost_center', 'items', function(doc, cdt, cdn) {
			if (erpnext.is_perpetual_inventory_enabled(doc.company)) {
				return {
					filters: {
						'company': doc.company,
						"is_group": 0
					}
				}
			}
		});


	},
	print_without_amount: function(frm) {
		erpnext.stock.delivery_note.set_print_hide(frm.doc);
	}
});

frappe.ui.form.on("Delivery Note Item", {
	expense_account: function(frm, dt, dn) {
		var d = locals[dt][dn];
		frm.update_in_all_rows('items', 'expense_account', d.expense_account);
	},
	cost_center: function(frm, dt, dn) {
		var d = locals[dt][dn];
		frm.update_in_all_rows('items', 'cost_center', d.cost_center);
	}
});

erpnext.stock.DeliveryNoteController = erpnext.selling.SellingController.extend({
	setup: function(doc) {
		this.setup_posting_date_time_check();
		this._super(doc);
	},
	refresh: function(doc, dt, dn) {
		var me = this;
		this._super();
		if (!doc.is_return && doc.status!="Closed") {
			if(flt(doc.per_installed, 2) < 100 && doc.docstatus==1)
				this.frm.add_custom_button(__('Installation Note'), function() {
					me.make_installation_note() }, __("Make"));

			if (doc.docstatus==1) {
				this.frm.add_custom_button(__('Sales Return'), function() {
					me.make_sales_return() }, __("Make"));
			}

			if (doc.docstatus==1) {
				this.frm.add_custom_button(__('Delivery Trip'), function() {
					me.make_delivery_trip() }, __("Make"));
			}

			if(doc.docstatus==0 && !doc.__islocal) {
				this.frm.add_custom_button(__('Packing Slip'), function() {
					frappe.model.open_mapped_doc({
						method: "erpnext.stock.doctype.delivery_note.delivery_note.make_packing_slip",
						frm: me.frm
					}) }, __("Make"));
			}

			if (!doc.__islocal && doc.docstatus==1) {
				this.frm.page.set_inner_btn_group_as_primary(__("Make"));
			}

			if (this.frm.doc.docstatus===0) {
				this.frm.add_custom_button(__('Sales Order'),
					function() {
						erpnext.utils.map_current_doc({
							method: "erpnext.selling.doctype.sales_order.sales_order.make_delivery_note",
							source_doctype: "Sales Order",
							target: me.frm,
							setters: {
								customer: me.frm.doc.customer || undefined,
							},
							get_query_filters: {
								docstatus: 1,
								status: ["!=", "Closed"],
								per_delivered: ["<", 99.99],
								company: me.frm.doc.company,
								project: me.frm.doc.project || undefined,
							}
						})
					}, __("Get items from"));
			}
		}

		if (doc.docstatus==1) {
			this.show_stock_ledger();
			if (erpnext.is_perpetual_inventory_enabled(doc.company)) {
				this.show_general_ledger();
			}
			if (this.frm.has_perm("submit") && doc.status !== "Closed") {
				me.frm.add_custom_button(__("Close"), function() { me.close_delivery_note() },
					__("Status"))
			}
		}

		if(doc.docstatus==1 && !doc.is_return && doc.status!="Closed" && flt(doc.per_billed) < 100) {
			// show Make Invoice button only if Delivery Note is not created from Sales Invoice
			var from_sales_invoice = false;
			from_sales_invoice = me.frm.doc.items.some(function(item) {
				return item.against_sales_invoice ? true : false;
			});

			if(!from_sales_invoice) {
				this.frm.add_custom_button(__('Invoice'), function() { me.make_sales_invoice() },
					__("Make"));
			}
		}

		if(doc.docstatus==1 && doc.status === "Closed" && this.frm.has_perm("submit")) {
			this.frm.add_custom_button(__('Reopen'), function() { me.reopen_delivery_note() },
				__("Status"))
		}
		erpnext.stock.delivery_note.set_print_hide(doc, dt, dn);

		if(doc.docstatus==1 && !doc.is_return && !doc.auto_repeat) {
			cur_frm.add_custom_button(__('Subscription'), function() {
				erpnext.utils.make_subscription(doc.doctype, doc.name)
			}, __("Make"))
		}
	},

	make_sales_invoice: function() {
		frappe.model.open_mapped_doc({
			method: "erpnext.stock.doctype.delivery_note.delivery_note.make_sales_invoice",
			frm: this.frm
		})
	},

	make_installation_note: function() {
		frappe.model.open_mapped_doc({
			method: "erpnext.stock.doctype.delivery_note.delivery_note.make_installation_note",
			frm: this.frm
		});
	},

	make_sales_return: function() {
		frappe.model.open_mapped_doc({
			method: "erpnext.stock.doctype.delivery_note.delivery_note.make_sales_return",
			frm: this.frm
		})
	},

	make_delivery_trip: function() {
		frappe.model.open_mapped_doc({
			method: "erpnext.stock.doctype.delivery_note.delivery_note.make_delivery_trip",
			frm: this.frm
		})
	},

	tc_name: function() {
		this.get_terms();
	},

	items_on_form_rendered: function(doc, grid_row) {
		erpnext.setup_serial_no();
	},

	close_delivery_note: function(doc){
		this.update_status("Closed")
	},

	reopen_delivery_note : function() {
		this.update_status("Submitted")
	},

	update_status: function(status) {
		var me = this;
		frappe.ui.form.is_saving = true;
		frappe.call({
			method:"erpnext.stock.doctype.delivery_note.delivery_note.update_delivery_note_status",
			args: {docname: me.frm.doc.name, status: status},
			callback: function(r){
				if(!r.exc)
					me.frm.reload_doc();
			},
			always: function(){
				frappe.ui.form.is_saving = false;
			}
		})
	}

});

$.extend(cur_frm.cscript, new erpnext.stock.DeliveryNoteController({frm: cur_frm}));

frappe.ui.form.on('Delivery Note', {
	setup: function(frm) {
		if(frm.doc.company) {
			frm.trigger("unhide_account_head");
		}
	},

	company: function(frm) {
		frm.trigger("unhide_account_head");
	},

	unhide_account_head: function(frm) {
		// unhide expense_account and cost_center if perpetual inventory is enabled in the company
		var aii_enabled = erpnext.is_perpetual_inventory_enabled(frm.doc.company)
		frm.fields_dict["items"].grid.set_column_disp(["expense_account", "cost_center"], aii_enabled);
	}
})


erpnext.stock.delivery_note.set_print_hide = function(doc, cdt, cdn){
	var dn_fields = frappe.meta.docfield_map['Delivery Note'];
	var dn_item_fields = frappe.meta.docfield_map['Delivery Note Item'];
	var dn_fields_copy = dn_fields;
	var dn_item_fields_copy = dn_item_fields;
	if (doc.print_without_amount) {
		dn_fields['currency'].print_hide = 1;
		dn_item_fields['rate'].print_hide = 1;
		dn_item_fields['discount_percentage'].print_hide = 1;
		dn_item_fields['price_list_rate'].print_hide = 1;
		dn_item_fields['amount'].print_hide = 1;
		dn_item_fields['discount_amount'].print_hide = 1;
		dn_fields['taxes'].print_hide = 1;
	} else {
		if (dn_fields_copy['currency'].print_hide != 1)
			dn_fields['currency'].print_hide = 0;
		if (dn_item_fields_copy['rate'].print_hide != 1)
			dn_item_fields['rate'].print_hide = 0;
		if (dn_item_fields_copy['amount'].print_hide != 1)
			dn_item_fields['amount'].print_hide = 0;
		if (dn_item_fields_copy['discount_amount'].print_hide != 1)
<<<<<<< HEAD
			dn_item_fields['discount_amount'].print_hide = 0
=======
			dn_item_fields['discount_amount'].print_hide = 0;
>>>>>>> bbd8b040
		if (dn_fields_copy['taxes'].print_hide != 1)
			dn_fields['taxes'].print_hide = 0;
	}
}
<|MERGE_RESOLUTION|>--- conflicted
+++ resolved
@@ -288,11 +288,7 @@
 		if (dn_item_fields_copy['amount'].print_hide != 1)
 			dn_item_fields['amount'].print_hide = 0;
 		if (dn_item_fields_copy['discount_amount'].print_hide != 1)
-<<<<<<< HEAD
-			dn_item_fields['discount_amount'].print_hide = 0
-=======
 			dn_item_fields['discount_amount'].print_hide = 0;
->>>>>>> bbd8b040
 		if (dn_fields_copy['taxes'].print_hide != 1)
 			dn_fields['taxes'].print_hide = 0;
 	}
