import webnotes
import webnotes.defs
from webnotes.utils import cint
import home

def on_login(login_manager):
	"""
		called from login manager, before login
	"""
<<<<<<< HEAD
	try:
		if login_manager.user not in ('Guest', None, ''):
			import server_tools.gateway_utils
			server_tools.gateway_utils.check_login(login_manager.user)
	except ImportError:
		pass

=======
	if login_manager.user not in ('Guest', None, ''):
		try:
			import server_tools.gateway_utils
			server_tools.gateway_utils.check_login(login_manager.user)
		except ImportError:
			pass
>>>>>>> f35992f6
		
def on_login_post_session(login_manager):
	"""
		called after login
		update login_from and delete parallel sessions
	"""
	# Clear previous sessions i.e. logout previous log-in attempts
	exception_list = ['demo@webnotestech.com', 'Administrator', 'Guest']
	if webnotes.session['user'] not in exception_list:
		sid_list = webnotes.conn.sql("""
			DELETE FROM `tabSessions`
			WHERE
				user=%s AND
				sid!=%s""", \
			(webnotes.session['user'], webnotes.session['sid']), as_list=1)
<<<<<<< HEAD

def doclist_all(doc, method):
	"""doclist trigger called from webnotes.model.doclist on any event"""
	import home
=======

	if webnotes.session['user'] not in ('Guest'):
		# create feed
		from webnotes.utils import nowtime
		home.make_feed('Login', 'Profile', login_manager.user, login_manager.user,
			'%s logged in at %s' % (login_manager.user_fullname, nowtime()), 
			login_manager.user=='Administrator' and '#8CA2B3' or '#1B750D')		

def comment_added(doc):
	"""add comment to feed"""
	import json
	home.make_feed('Comment', doc.comment_doctype, doc.comment_docname, doc.comment_by,
		'<i>"' + doc.comment + '"</i>', '#6B24B3')

def doclist_all(doc, method):
	"""doclist trigger called from webnotes.model.doclist on any event"""
>>>>>>> f35992f6
	home.update_feed(doc, method)
	
def boot_session(bootinfo):
	"""boot session - send website info if guest"""
	import webnotes
	import webnotes.model.doc
	
	if webnotes.session['user']=='Guest':
		bootinfo['website_settings'] = webnotes.model.doc.getsingle('Website Settings')
<<<<<<< HEAD
		bootinfo['website_menus'] = webnotes.conn.sql("""select label, std_page, custom_page, 
=======
		bootinfo['website_menus'] = webnotes.conn.sql("""select label, url, custom_page, 
>>>>>>> f35992f6
			parent_label, parentfield
			from `tabTop Bar Item` where parent='Website Settings' order by idx asc""", as_dict=1)
		bootinfo['custom_css'] = webnotes.conn.get_value('Style Settings', None, 'custom_css') or ''
	else:	
		bootinfo['letter_heads'] = get_letter_heads()

def get_letter_heads():
	"""load letter heads with startup"""
	import webnotes
<<<<<<< HEAD
	ret = webnotes.conn.sql("select name, content from `tabLetter Head` where ifnull(disabled,0)=0")
=======
	ret = webnotes.conn.sql("""select name, content from `tabLetter Head` 
		where ifnull(disabled,0)=0""")
>>>>>>> f35992f6
	return dict(ret)<|MERGE_RESOLUTION|>--- conflicted
+++ resolved
@@ -7,22 +7,12 @@
 	"""
 		called from login manager, before login
 	"""
-<<<<<<< HEAD
-	try:
-		if login_manager.user not in ('Guest', None, ''):
-			import server_tools.gateway_utils
-			server_tools.gateway_utils.check_login(login_manager.user)
-	except ImportError:
-		pass
-
-=======
 	if login_manager.user not in ('Guest', None, ''):
 		try:
 			import server_tools.gateway_utils
 			server_tools.gateway_utils.check_login(login_manager.user)
 		except ImportError:
 			pass
->>>>>>> f35992f6
 		
 def on_login_post_session(login_manager):
 	"""
@@ -38,12 +28,6 @@
 				user=%s AND
 				sid!=%s""", \
 			(webnotes.session['user'], webnotes.session['sid']), as_list=1)
-<<<<<<< HEAD
-
-def doclist_all(doc, method):
-	"""doclist trigger called from webnotes.model.doclist on any event"""
-	import home
-=======
 
 	if webnotes.session['user'] not in ('Guest'):
 		# create feed
@@ -60,7 +44,6 @@
 
 def doclist_all(doc, method):
 	"""doclist trigger called from webnotes.model.doclist on any event"""
->>>>>>> f35992f6
 	home.update_feed(doc, method)
 	
 def boot_session(bootinfo):
@@ -70,11 +53,7 @@
 	
 	if webnotes.session['user']=='Guest':
 		bootinfo['website_settings'] = webnotes.model.doc.getsingle('Website Settings')
-<<<<<<< HEAD
-		bootinfo['website_menus'] = webnotes.conn.sql("""select label, std_page, custom_page, 
-=======
 		bootinfo['website_menus'] = webnotes.conn.sql("""select label, url, custom_page, 
->>>>>>> f35992f6
 			parent_label, parentfield
 			from `tabTop Bar Item` where parent='Website Settings' order by idx asc""", as_dict=1)
 		bootinfo['custom_css'] = webnotes.conn.get_value('Style Settings', None, 'custom_css') or ''
@@ -84,10 +63,6 @@
 def get_letter_heads():
 	"""load letter heads with startup"""
 	import webnotes
-<<<<<<< HEAD
-	ret = webnotes.conn.sql("select name, content from `tabLetter Head` where ifnull(disabled,0)=0")
-=======
 	ret = webnotes.conn.sql("""select name, content from `tabLetter Head` 
 		where ifnull(disabled,0)=0""")
->>>>>>> f35992f6
 	return dict(ret)