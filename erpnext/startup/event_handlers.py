import webnotes
import webnotes.defs
from webnotes.utils import cint

def on_login(login_manager):
	"""
		called from login manager, before login
	"""
	try:
<<<<<<< HEAD
		import server_tools.gateway_utils
		server_tools.gateway_utils.check_login(login_manager.user)
=======
		if login_manager.user not in ('Guest', None, ''):
			import server_tools.gateway_utils
			server_tools.gateway_utils.check_login(login_manager.user)
>>>>>>> 88ba7b86
	except ImportError:
		pass

		
def on_login_post_session(login_manager):
	"""
		called after login
		update login_from and delete parallel sessions
	"""
	# Clear previous sessions i.e. logout previous log-in attempts
	exception_list = ['demo@webnotestech.com', 'Administrator']
	if webnotes.session['user'] not in exception_list:
		sid_list = webnotes.conn.sql("""
			DELETE FROM `tabSessions`
			WHERE
				user=%s AND
				sid!=%s""", \
			(webnotes.session['user'], webnotes.session['sid']), as_list=1)<|MERGE_RESOLUTION|>--- conflicted
+++ resolved
@@ -7,14 +7,9 @@
 		called from login manager, before login
 	"""
 	try:
-<<<<<<< HEAD
-		import server_tools.gateway_utils
-		server_tools.gateway_utils.check_login(login_manager.user)
-=======
 		if login_manager.user not in ('Guest', None, ''):
 			import server_tools.gateway_utils
 			server_tools.gateway_utils.check_login(login_manager.user)
->>>>>>> 88ba7b86
 	except ImportError:
 		pass
 
