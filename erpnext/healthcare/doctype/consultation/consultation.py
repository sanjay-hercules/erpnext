--- conflicted
+++ resolved
@@ -120,11 +120,7 @@
 def set_subject_field(consultation):
 	subject = "No Diagnosis "
 	if(consultation.diagnosis):
-<<<<<<< HEAD
-		subject = "Diagnosis: "+ str(consultation.diagnosis)+". "
-=======
 		subject = "Diagnosis: \n"+ cstr(consultation.diagnosis)+". "
->>>>>>> defecd37
 	if(consultation.drug_prescription):
 		subject +="\nDrug(s) Prescribed. "
 	if(consultation.test_prescription):
