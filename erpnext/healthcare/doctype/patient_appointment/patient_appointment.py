--- conflicted
+++ resolved
@@ -347,33 +347,22 @@
 	"""
 	from frappe.desk.calendar import get_event_conditions
 	conditions = get_event_conditions("Patient Appointment", filters)
-<<<<<<< HEAD
-	data = frappe.db.sql("""select `tabPatient Appointment`.name, patient, practitioner, status,
-		duration, timestamp(appointment_date, appointment_time) as 'start', type.color as 'color'
-    	from `tabPatient Appointment`
-    	left join `tabAppointment Type` as type on `tabPatient Appointment`.appointment_type=type.name
-    	where (appointment_date between %(start)s and %(end)s )
-		and `tabPatient Appointment`.docstatus < 2 {conditions}""".format(conditions=conditions),
-		{"start": start, "end": end}, as_dict=True, update={"allDay": 0})
-	for item in data:
-		item.end = item.start + datetime.timedelta(minutes = item.duration)
-
-	return data
-@frappe.whitelist()
-def get_procedure_prescribed(patient):
-	return frappe.db.sql("""select pp.name, pp.procedure, pp.parent, ct.practitioner,
-	ct.encounter_date, pp.practitioner, pp.date, pp.department
-	from `tabPatient Encounter` ct, `tabProcedure Prescription` pp
-	where ct.patient='{0}' and pp.parent=ct.name and pp.appointment_booked=0
-	order by ct.creation desc""".format(patient))
-=======
+
 	data = frappe.db.sql("""select name, patient, physician, status,
 		duration, timestamp(appointment_date, appointment_time) as
 		'appointment_date' from `tabPatient Appointment` where
 		(appointment_date between %(start)s and %(end)s)
 		and docstatus < 2 {conditions}""".format(conditions=conditions),
 		{"start": start, "end": end}, as_dict=True, update={"allDay": 0})
+
 	for item in data:
 		item.appointment_datetime = item.appointment_date + datetime.timedelta(minutes = item.duration)
+
 	return data
->>>>>>> 91cecf8e
+@frappe.whitelist()
+def get_procedure_prescribed(patient):
+	return frappe.db.sql("""select pp.name, pp.procedure, pp.parent, ct.practitioner,
+	ct.encounter_date, pp.practitioner, pp.date, pp.department
+	from `tabPatient Encounter` ct, `tabProcedure Prescription` pp
+	where ct.patient='{0}' and pp.parent=ct.name and pp.appointment_booked=0
+	order by ct.creation desc""".format(patient))