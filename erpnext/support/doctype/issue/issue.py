--- conflicted
+++ resolved
@@ -63,11 +63,7 @@
 		'no_breadcrumbs': True
 	}
 
-<<<<<<< HEAD
-def get_issue_list(doctype, txt, filters, limit_start, limit_page_length = 20, order_by = None):
-=======
 def get_issue_list(doctype, txt, filters, limit_start, limit_page_length=20, order_by=None):
->>>>>>> 5168286e
 	from frappe.www.list import get_list
 	user = frappe.session.user
 	ignore_permissions = False
