--- conflicted
+++ resolved
@@ -2,11 +2,7 @@
 from __future__ import unicode_literals
 import frappe
 
-<<<<<<< HEAD
-__version__ = '7.1.29'
-=======
 __version__ = '7.2.0'
->>>>>>> 90c57e5f
 
 def get_default_company(user=None):
 	'''Get default company for user'''
