from __future__ import unicode_literals
from frappe import _

def get_data():
	return [
		{
			"label": _("Employee and Attendance"),
			"items": [
				{
					"type": "doctype",
					"name": "Employee",
				},
				{
					"type": "doctype",
					"name": "Employee Attendance Tool",
					"hide_count": True
				},
				{
					"type": "doctype",
					"name": "Attendance",
				},
				{
					"type": "doctype",
					"name": "Attendance Request",
				},
				{
					"type": "doctype",
					"name": "Upload Attendance",
					"hide_count": True
				}
			]
		},
		{
			"label": _("Leaves and Holiday"),
			"items": [
				{
					"type": "doctype",
<<<<<<< HEAD
					"name": "Leave Period",
				},
				{
					"type": "doctype",
					"name": "Leave Policy",
=======
					"name": "Job Opening",
					"description": _("Opening for a Job."),
				},
				{
					"type": "doctype",
					"name": "Job Applicant",
					"description": _("Applicant for a Job."),
>>>>>>> 8ca5940f
				},
				{
					"type": "doctype",
					"name": "Leave Application",
				},
				{
					"type": "doctype",
					"name": "Leave Allocation",
				},
				{
					"type": "doctype",
					"name": "Compensatory Leave Request",
				},
				{
					"type": "doctype",
					"name": "Leave Encashment",
				},
				{
					"type": "doctype",
					"name":"Leave Type",
				},
				{
					"type": "doctype",
					"name": "Holiday List",
				},
				{
					"type": "doctype",
					"name": "Leave Block List",
				},
			]
		},
		{
			"label": _("Payroll"),
			"items": [
				{
					"type": "doctype",
					"name": "Salary Structure Assignment",
				},
				{
					"type": "doctype",
					"name": "Salary Slip",
				},
				{
					"type": "doctype",
					"name": "Payroll Entry"
				},
				{
					"type": "doctype",
					"name": "Employee Benefit Application",
				},
				{
					"type": "doctype",
					"name": "Employee Benefit Claim",
				},
				{
					"type": "doctype",
					"name": "Additional Salary",
				},
				{
					"type": "doctype",
					"name": "Employee Tax Exemption Declaration",
				},
				{
					"type": "doctype",
					"name": "Employee Tax Exemption Proof Submission",
				},
				{
					"type": "doctype",
					"name": "Employee Incentive",
				},
				{
					"type": "doctype",
					"name": "Retention Bonus",
				},
			]
		},
		{
			"label": _("Payroll Setup"),
			"items": [
				{
					"type": "doctype",
					"name": "Payroll Period",
				},
				{
					"type": "doctype",
					"name": "Salary Component",
				},
				{
					"type": "doctype",
					"name": "Salary Structure",
				},
				{
					"type": "doctype",
					"name": "Employee Tax Exemption Category",
				},
				{
					"type": "doctype",
					"name": "Employee Tax Exemption Sub Category"
				}
			]
		},
		{
			"label": _("Travel and Expense Claim"),
			"items": [
				{
					"type": "doctype",
					"name": "Employee Advance",
				},
				{
					"type": "doctype",
					"name": "Expense Claim",
				},
				{
					"type": "doctype",
					"name": "Expense Claim Type",
				},
				{
					"type": "doctype",
					"name": "Travel Request",
				},
			]
		},
		{
			"label": _("Appraisals"),
			"items": [
				{
					"type": "doctype",
					"name": "Appraisal",
				},
				{
					"type": "doctype",
					"name": "Appraisal Template",
				},
				{
					"type": "page",
					"name": "team-updates",
					"label": _("Team Updates")
				},
			]
		},
		{
			"label": _("Loan Management"),
			"icon": "icon-list",
			"items": [
				{
					"type": "doctype",
					"name": "Loan Type",
				},
				{
					"type": "doctype",
					"name": "Loan Application",
				},
				{
					"type": "doctype",
					"name": "Loan"
				},
			]
		},
		{
			"label": _("Employee Lifecycle"),
			"items": [
				{
					"type": "doctype",
					"name": "Employee Transfer",
				},
				{
					"type": "doctype",
					"name": "Employee Promotion",
				},
				{
					"type": "doctype",
					"name": "Employee Separation",
				},
				{
					"type": "doctype",
					"name": "Employee Onboarding"
				},
				{
					"type": "doctype",
					"name": "Employee Separation Template",
				},
				{
					"type": "doctype",
					"name": "Employee Onboarding Template"
				}
			]
		},
		{
			"label": _("Recruitment"),
			"items": [
				{
					"type": "doctype",
					"name": "Job Applicant",
				},
				{
					"type": "doctype",
					"name": "Job Opening",
				},
				{
					"type": "doctype",
					"name": "Job Offer",
				},
			]
		},
		{
			"label": _("Training"),
			"items": [
				{
					"type": "doctype",
					"name": "Training Program"
				},
				{
					"type": "doctype",
					"name": "Training Event"
				},
				{
					"type": "doctype",
					"name": "Training Result"
				},
				{
					"type": "doctype",
					"name": "Training Feedback"
				},
			]
		},
		{
			"label": _("Shift Management"),
			"items": [
				{
					"type": "doctype",
					"name": "Shift Type",
				},
				{
					"type": "doctype",
					"name": "Shift Request",
				},
				{
					"type": "doctype",
					"name": "Shift Assignment",
				}
			]
		},
		{
			"label": _("Fleet Management"),
			"items": [
				{
					"type": "doctype",
					"name": "Vehicle"
				},
				{
					"type": "doctype",
					"name": "Vehicle Log"
				},
			]
		},
		{
			"label": _("Setup"),
			"icon": "fa fa-cog",
			"items": [
				{
					"type": "doctype",
					"name": "HR Settings",
				},
				{
					"type": "doctype",
					"name": "Employment Type",
				},
				{
					"type": "doctype",
					"name": "Branch",
				},
				{
					"type": "doctype",
					"name": "Department",
				},
				{
					"type": "doctype",
					"name": "Designation",
				},
				{
					"type": "doctype",
					"name": "Employee Grade",
				},
				{
					"type": "doctype",
					"name": "Daily Work Summary Group"
				},
				{
					"type": "doctype",
					"name": "Employee Health Insurance"
				},
				{
					"type": "doctype",
					"name": "Staffing Plan",
				}
			]
		},
		{
			"label": _("Reports"),
			"icon": "fa fa-list",
			"items": [
				{
					"type": "report",
					"is_query_report": True,
					"name": "Employee Leave Balance",
					"doctype": "Leave Application"
				},
				{
					"type": "report",
					"is_query_report": True,
					"name": "Employee Birthday",
					"doctype": "Employee"
				},
				{
					"type": "report",
					"is_query_report": True,
					"name": "Employees working on a holiday",
					"doctype": "Employee"
				},
				{
					"type": "report",
					"name": "Employee Information",
					"doctype": "Employee"
				},
				{
					"type": "report",
					"is_query_report": True,
					"name": "Salary Register",
					"doctype": "Salary Slip"
				},
				{
					"type": "report",
					"is_query_report": True,
					"name": "Monthly Attendance Sheet",
					"doctype": "Attendance"
				},
				{
					"type": "report",
					"is_query_report": True,
					"name": "Vehicle Expenses",
					"doctype": "Vehicle"
				},

			]
		},
		{
			"label": _("Help"),
			"icon": "fa fa-facetime-video",
			"items": [
				{
					"type": "help",
					"label": _("Setting up Employees"),
					"youtube_id": "USfIUdZlUhw"
				},
				{
					"type": "help",
					"label": _("Leave Management"),
					"youtube_id": "fc0p_AXebc8"
				},
				{
					"type": "help",
					"label": _("Expense Claims"),
					"youtube_id": "5SZHJF--ZFY"
				}
			]
		},
		{
			"label": _("Analytics"),
			"items": [
				{
					"type": "report",
					"is_query_report": True,
					"name": "Department Analytics",
					"doctype": "Employee"
				},
			]
		}
	]<|MERGE_RESOLUTION|>--- conflicted
+++ resolved
@@ -35,13 +35,14 @@
 			"items": [
 				{
 					"type": "doctype",
-<<<<<<< HEAD
 					"name": "Leave Period",
 				},
 				{
 					"type": "doctype",
 					"name": "Leave Policy",
-=======
+				},
+				{
+					"type": "doctype",
 					"name": "Job Opening",
 					"description": _("Opening for a Job."),
 				},
@@ -49,7 +50,6 @@
 					"type": "doctype",
 					"name": "Job Applicant",
 					"description": _("Applicant for a Job."),
->>>>>>> 8ca5940f
 				},
 				{
 					"type": "doctype",
