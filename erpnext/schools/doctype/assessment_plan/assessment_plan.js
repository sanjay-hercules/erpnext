--- conflicted
+++ resolved
@@ -6,19 +6,6 @@
 cur_frm.add_fetch("supervisor", "instructor_name", "supervisor_name");
 
 frappe.ui.form.on("Assessment Plan", {
-<<<<<<< HEAD
-	refresh: function(frm) {
-		if (frm.doc.docstatus == 1) {
-			frm.add_custom_button(__("Assessment Result"), function() {
-				frappe.route_options = {
-					assessment_plan: frm.doc.name,
-					student_group: frm.doc.student_group
-				}
-				frappe.set_route("Form", "Assessment Result Tool");
-			});
-		}
-	},
-=======
     onload: function(frm) {
         frm.set_query("assessment_group", function(doc, cdt, cdn) {
             return{
@@ -40,7 +27,6 @@
             });
         }
     },
->>>>>>> d428ec1a
 
 	course: function(frm) {
 		if (frm.doc.course && frm.doc.maximum_assessment_score) {
