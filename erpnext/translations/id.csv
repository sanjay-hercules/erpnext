 (Half Day), (Half Day)
 and year: , and year: 
""" does not exists","""Tidak ada"
%  Delivered,Disampaikan%
% Amount Billed,% Jumlah Ditagih
% Billed,Ditagih%
% Completed,Selesai%
% Delivered,Disampaikan%
% Installed,% Terpasang
% Received,% Diterima
% of materials billed against this Purchase Order.,% Bahan ditagih terhadap Purchase Order ini.
% of materials billed against this Sales Order,% Bahan ditagih terhadap Sales Order ini
% of materials delivered against this Delivery Note,% Dari materi yang disampaikan terhadap Pengiriman ini Note
% of materials delivered against this Sales Order,% Dari materi yang disampaikan terhadap Sales Order ini
% of materials ordered against this Material Request,% Bahan memerintahkan terhadap Permintaan Material ini
% of materials received against this Purchase Order,% Dari bahan yang diterima terhadap Purchase Order ini
'Actual Start Date' can not be greater than 'Actual End Date','Sebenarnya Tanggal Mulai' tidak dapat lebih besar dari 'Aktual Tanggal End'
'Based On' and 'Group By' can not be same,'Berdasarkan' dan 'Group By' tidak bisa sama
'Days Since Last Order' must be greater than or equal to zero,'Hari Sejak Orde terakhir' harus lebih besar dari atau sama dengan nol
'Entries' cannot be empty,'Entries' tidak boleh kosong
'Expected Start Date' can not be greater than 'Expected End Date',"""Diharapkan Tanggal Mulai 'tidak dapat lebih besar dari' Diharapkan Tanggal End '"
'From Date' is required,'Dari Tanggal' diperlukan
'From Date' must be after 'To Date','Dari Tanggal' harus setelah 'To Date'
'Has Serial No' can not be 'Yes' for non-stock item,"""Apakah ada Serial 'tidak bisa' Ya 'untuk item non-saham"
'Notification Email Addresses' not specified for recurring invoice,'Pemberitahuan Email Addresses' tidak ditentukan untuk berulang faktur
'Profit and Loss' type account {0} not allowed in Opening Entry,'Laba Rugi' jenis account {0} tidak diperbolehkan dalam Pembukaan Entri
'To Case No.' cannot be less than 'From Case No.','Untuk Kasus No' tidak bisa kurang dari 'Dari Kasus No'
'To Date' is required,'To Date' diperlukan
'Update Stock' for Sales Invoice {0} must be set,'Update Stock' untuk Sales Invoice {0} harus diatur
* Will be calculated in the transaction.,* Akan dihitung dalam transaksi.
1 Currency = [?] FractionFor e.g. 1 USD = 100 Cent,1 Currency = [?] Fraksi  Untuk misalnya 1 USD = 100 Cent
1. To maintain the customer wise item code and to make them searchable based on their code use this option,1.5. Untuk menjaga pelanggan bijaksana kode barang dan membuat mereka dicari berdasarkan penggunaan kode mereka pilihan ini
"<a href=""#Sales Browser/Customer Group"">Add / Edit</a>","<a href=""#Sales Browser/Customer Group""> Add / Edit </ a>"
"<a href=""#Sales Browser/Item Group"">Add / Edit</a>","<a href=""#Sales Browser/Item Group""> Add / Edit </ a>"
"<a href=""#Sales Browser/Territory"">Add / Edit</a>","<a href=""#Sales Browser/Territory""> Tambah / Edit </ a>"
"<h4>Default Template</h4><p>Uses <a href=""http://jinja.pocoo.org/docs/templates/"">Jinja Templating</a> and all the fields of Address (including Custom Fields if any) will be available</p><pre><code>{{ address_line1 }}&lt;br&gt;{% if address_line2 %}{{ address_line2 }}&lt;br&gt;{% endif -%}{{ city }}&lt;br&gt;{% if state %}{{ state }}&lt;br&gt;{% endif -%}{% if pincode %} PIN:  {{ pincode }}&lt;br&gt;{% endif -%}{{ country }}&lt;br&gt;{% if phone %}Phone: {{ phone }}&lt;br&gt;{% endif -%}{% if fax %}Fax: {{ fax }}&lt;br&gt;{% endif -%}{% if email_id %}Email: {{ email_id }}&lt;br&gt;{% endif -%}</code></pre>","<h4> default Template </ h4>  <p> Menggunakan <a href=""http://jinja.pocoo.org/docs/templates/""> Jinja template </ a> dan semua bidang Address ( termasuk Custom Fields jika ada) akan tersedia </ p>  <pre> <code> {{}} address_line1 <br>  {% jika% address_line2} {{}} address_line2 <br> { endif% -%}  {{kota}} <br>  {% jika negara%} {{negara}} <br> {% endif -%}  {% jika pincode%} PIN: {{}} pincode <br> {% endif -%}  {{negara}} <br>  {% jika telepon%} Telepon: {{ponsel}} {<br> endif% -%}  {% jika faks%} Fax: {{}} fax <br> {% endif -%}  {% jika email_id%} Email: {{}} email_id <br> ; {% endif -%}  </ code> </ pre>"
A Customer Group exists with same name please change the Customer name or rename the Customer Group,"Kelompok Pelanggan sudah ada dengan nama yang sama, silakan mengubah nama Pelanggan atau mengubah nama Grup Pelanggan"
A Customer exists with same name,Nasabah ada dengan nama yang sama
A Lead with this email id should exist,Sebuah Lead dengan id email ini harus ada
A Product or Service,Produk atau Jasa
A Supplier exists with same name,Pemasok dengan nama yang sama sudah ada
A symbol for this currency. For e.g. $,Simbol untuk mata uang ini. Contoh $
AMC Expiry Date,AMC Tanggal Berakhir
Abbr,Singkatan
Abbreviation cannot have more than 5 characters,Singkatan tak bisa memiliki lebih dari 5 karakter
Above Value,Nilai di atas
Absent,Absen
Acceptance Criteria,Kriteria Penerimaan
Accepted,Diterima
Accepted + Rejected Qty must be equal to Received quantity for Item {0},Jumlah Diterima + Ditolak harus sama dengan jumlah yang diterima untuk Item {0}
Accepted Quantity,Kuantitas Diterima
Accepted Warehouse,Gudang Diterima
Account,Akun
Account Balance,Saldo Rekening
Account Created: {0},Akun Dibuat: {0}
Account Details,Rincian Account
Account Head,Akun Kepala
Account Name,Nama Akun
Account Type,Jenis Account
"Account balance already in Credit, you are not allowed to set 'Balance Must Be' as 'Debit'","Saldo rekening telah berada di Kredit, Anda tidak diizinkan untuk mengatur 'Balance Harus' sebagai 'Debit'"
"Account balance already in Debit, you are not allowed to set 'Balance Must Be' as 'Credit'","Saldo rekening sudah berada di Debit, Anda tidak diizinkan untuk mengatur 'Balance Harus' sebagai 'Kredit'"
Account for the warehouse (Perpetual Inventory) will be created under this Account.,Akun untuk gudang (Inventaris Perpetual) akan dibuat di bawah Rekening ini.
Account head {0} created,Kepala akun {0} telah dibuat
Account must be a balance sheet account,Akun harus menjadi akun neraca
Account with child nodes cannot be converted to ledger,Akun dengan node anak tidak dapat dikonversi ke buku besar
Account with existing transaction can not be converted to group.,Akun dengan transaksi yang ada tidak dapat dikonversi ke grup.
Account with existing transaction can not be deleted,Akun dengan transaksi yang ada tidak dapat dihapus
Account with existing transaction cannot be converted to ledger,Akun dengan transaksi yang ada tidak dapat dikonversi ke buku besar
Account {0} cannot be a Group,Akun {0} tidak dapat menjadi akun Grup
Account {0} does not belong to Company {1},Akun {0} bukan milik Perusahaan {1}
Account {0} does not belong to company: {1},Akun {0} bukan milik perusahaan: {1}
Account {0} does not exist,Akun {0} tidak ada
Account {0} has been entered more than once for fiscal year {1},Akun {0} telah dimasukkan lebih dari sekali untuk tahun fiskal {1}
Account {0} is frozen,Akun {0} dibekukan
Account {0} is inactive,Akun {0} tidak aktif
Account {0} is not valid,Akun {0} tidak valid
Account {0} must be of type 'Fixed Asset' as Item {1} is an Asset Item,Akun {0} harus bertipe 'Aset Tetap' dikarenakan Barang {1} adalah merupakan sebuah Aset Tetap
Account {0}: Parent account {1} can not be a ledger,Akun {0}: akun Induk {1} tidak dapat berupa buku besar
Account {0}: Parent account {1} does not belong to company: {2},Akun {0}: akun Induk {1} bukan milik perusahaan: {2}
Account {0}: Parent account {1} does not exist,Akun {0}: akun Induk {1} tidak ada
Account {0}: You can not assign itself as parent account,Akun {0}: Anda tidak dapat menetapkanya sebagai Akun Induk
Account: {0} can only be updated via \					Stock Transactions,Account: {0} hanya dapat diperbarui melalui \ Transaksi Stok
Accountant,Akuntan
Accounting,Akuntansi
"Accounting Entries can be made against leaf nodes, called","Entri Akuntansi dapat dilakukan terhadap node daun, yang disebut"
"Accounting entry frozen up to this date, nobody can do / modify entry except role specified below.","Pencatatan Akuntansi telah dibekukan sampai tanggal ini, tidak seorang pun yang bisa melakukan / memodifikasi pencatatan kecuali peran yang telah ditentukan di bawah ini."
Accounting journal entries.,Pencatatan Jurnal akuntansi.
Accounts,Akun / Rekening
Accounts Browser,Account Browser
Accounts Frozen Upto,Akun dibekukan sampai dengan
Accounts Payable,Hutang
Accounts Receivable,Piutang
Accounts Settings,Pengaturan Akun
Active,Aktif
Active: Will extract emails from ,Aktif: Akan mengambil email dari
Activity,Aktivitas
Activity Log,Log Aktivitas
Activity Log:,Log Aktivitas:
Activity Type,Jenis Kegiatan
Actual,Aktual
Actual Budget,Anggaran Aktual
Actual Completion Date,Tanggal Penyelesaian Aktual
Actual Date,Tanggal Aktual
Actual End Date,Tanggal Akhir Aktual
Actual Invoice Date,Tanggal Faktur Aktual
Actual Posting Date,Tanggal Posting Aktual
Actual Qty,Jumlah Aktual
Actual Qty (at source/target),Jumlah Aktual (di sumber/target)
Actual Qty After Transaction,Jumlah Aktual Setelah Transaksi
Actual Qty: Quantity available in the warehouse.,Jumlah Aktual: Kuantitas yang tersedia di gudang.
Actual Quantity,Kuantitas Aktual
Actual Start Date,Tanggal Mulai Aktual
Add,Tambahkan
Add / Edit Taxes and Charges,Tambah / Edit Pajak dan Biaya
Add Child,Tambah Anak
Add Serial No,Tambahkan Nomor Serial
Add Taxes,Tambahkan Pajak
Add Taxes and Charges,Tambahkan Pajak dan Biaya
Add or Deduct,Penambahan atau Pengurangan
Add rows to set annual budgets on Accounts.,Tambahkan baris untuk mengatur akun anggaran tahunan.
Add to Cart,Tambahkan ke Keranjang Belanja
Add to calendar on this date,Tambahkan ke kalender pada tanggal ini
Add/Remove Recipients,Tambah / Hapus Penerima
Address,Alamat
Address & Contact,Alamat & Kontak
Address & Contacts,Alamat & Kontak
Address Desc,Deskripsi Alamat 
Address Details,Alamat Detail
Address HTML,Alamat HTML
Address Line 1,Alamat Baris 1
Address Line 2,Alamat Baris 2
Address Template,Template Alamat
Address Title,Alamat Judul
Address Title is mandatory.,"Wajib masukan Judul Alamat.
"
Address Type,Tipe Alamat
Address master.,Alamat utama.
Administrative Expenses,Beban Administrasi
Administrative Officer,Petugas Administrasi
Advance Amount,Jumlah Uang Muka
Advance amount,Jumlah muka
Advances,Uang Muka
Advertisement,iklan
Advertising,Pengiklanan
Aerospace,Aerospace
After Sale Installations,Pemasangan setelah Penjualan
Against,Terhadap
Against Account,Terhadap Akun
Against Bill {0} dated {1},Terhadap Bill {0} tanggal {1}
Against Docname,Terhadap Docname
Against Doctype,Terhadap Doctype
<<<<<<< HEAD
Against Document Detail No,Terhadap Dokumen Detil ada
Against Document No,Melawan Dokumen Tidak
Against Expense Account,Terhadap Beban Akun
Against Income Account,Terhadap Akun Penghasilan
Against Journal Entry,Melawan Journal Entry
Against Journal Entry {0} does not have any unmatched {1} entry,Terhadap Journal Entry {0} tidak memiliki tertandingi {1} entri
Against Purchase Invoice,Terhadap Purchase Invoice
=======
Against Document Detail No,Terhadap Detail Dokumen No.
Against Document No,"Melawan Dokumen No.
"
Against Expense Account,Terhadap Akun Biaya
Against Income Account,Terhadap Akun Pendapatan
Against Journal Voucher,Terhadap Voucher Journal
Against Journal Voucher {0} does not have any unmatched {1} entry,Terhadap Journal Voucher {0} tidak memiliki {1} perbedaan pencatatan
Against Purchase Invoice,Terhadap Faktur Pembelian
>>>>>>> eac82039
Against Sales Invoice,Terhadap Faktur Penjualan
Against Sales Order,Terhadap Order Penjualan
Against Voucher,Terhadap Voucher
Against Voucher Type,Terhadap Tipe Voucher
Ageing Based On,Umur Berdasarkan
Ageing Date is mandatory for opening entry,Periodisasi Tanggal adalah wajib untuk membuka entri
Ageing date is mandatory for opening entry,Penuaan saat ini adalah wajib untuk membuka entri
Agent,Agen
Aging Date,Penuaan Tanggal
Aging Date is mandatory for opening entry,Penuaan Tanggal adalah wajib untuk membuka entri
Agriculture,Pertanian
Airline,Maskapai Penerbangan
All Addresses.,Semua Alamat
All Contact,Semua Kontak
All Contacts.,Semua Kontak.
All Customer Contact,Semua Kontak Pelanggan
All Customer Groups,Semua Grup Pelanggan
All Day,Semua Hari
All Employee (Active),Semua Karyawan (Active)
All Item Groups,Semua Grup Barang/Item
All Lead (Open),Semua Prospektus (Open)
All Products or Services.,Semua Produk atau Jasa.
All Sales Partner Contact,Kontak Semua Partner Penjualan
All Sales Person,Semua Salesperson
All Supplier Contact,Kontak semua pemasok
All Supplier Types,Semua Jenis pemasok
All Territories,Semua Wilayah
"All export related fields like currency, conversion rate, export total, export grand total etc are available in Delivery Note, POS, Quotation, Sales Invoice, Sales Order etc.","Semua data berkaitan dengan ekspor seperti mata uang, nilai tukar, total ekspor, nilai total ekspor dll. terdapat di Nota Pengiriman, POS, Penawaran Quotation, Fatkur Penjualan, Order Penjualan, dll."
"All import related fields like currency, conversion rate, import total, import grand total etc are available in Purchase Receipt, Supplier Quotation, Purchase Invoice, Purchase Order etc.","Semua data berkaitan dengan impor seperti mata uang, nilai tukar, total ekspor, nilai total ekspor dll. terdapat di Nota Pengiriman, POS, Penawaran Quotation, Fatkur Penjualan, Order Penjualan, dll."
All items have already been invoiced,Semua Barang telah tertagih
All these items have already been invoiced,Semua barang-barang tersebut telah ditagih
Allocate,Alokasi
Allocate leaves for a period.,Alokasi cuti untuk periode tertentu
Allocate leaves for the year.,Alokasi cuti untuk tahun ini.
Allocated Amount,Jumlah alokasi
Allocated Budget,Alokasi Anggaran
Allocated amount,Jumlah yang dialokasikan
Allocated amount can not be negative,Jumlah yang dialokasikan tidak dijinkan negatif
Allocated amount can not greater than unadusted amount,Jumlah yang dialokasikan tidak boleh lebih besar dari sisa jumlah 
Allow Bill of Materials,Izinkan untuk Bill of Material
Allow Bill of Materials should be 'Yes'. Because one or many active BOMs present for this item,Izinkan untuk Bill of Material harus 'Ya'. karena ada satu atau lebih BOM aktif untuk item barang ini.
Allow Children,Izinkan Anak Akun
Allow Dropbox Access,Izinkan Dropbox Access
Allow Google Drive Access,Izinkan Google Drive Access
Allow Negative Balance,Izinkan Saldo Negatif
Allow Negative Stock,Izinkan Bursa Negatif
Allow Production Order,Izinkan Pesanan Produksi
Allow User,Izinkan Pengguna
Allow Users,Izinkan Pengguna
Allow the following users to approve Leave Applications for block days.,Izinkan pengguna ini untuk menyetujui aplikasi izin cuti untuk hari yang terpilih(blocked).
Allow user to edit Price List Rate in transactions,Izinkan user/pengguna untuk mengubah rate daftar harga di dalam transaksi
Allowance Percent,Penyisihan Persen
Allowance for over-{0} crossed for Item {1},Penyisihan over-{0} menyeberang untuk Item {1}
Allowance for over-{0} crossed for Item {1}.,Penyisihan over-{0} menyeberang untuk Item {1}.
Allowed Role to Edit Entries Before Frozen Date,Diizinkan Peran ke Sunting Entri Sebelum Frozen Tanggal
Amended From,Diubah Dari
Amount,Jumlah
Amount (Company Currency),Jumlah (Perusahaan Mata Uang)
Amount Paid,Jumlah Dibayar
Amount to Bill,Sebesar Bill
An Customer exists with same name,Sebuah Pelanggan ada dengan nama yang sama
"An Item Group exists with same name, please change the item name or rename the item group","Item Grup ada dengan nama yang sama, ubah nama item atau mengubah nama kelompok barang"
"An item exists with same name ({0}), please change the item group name or rename the item","Sebuah item yang ada dengan nama yang sama ({0}), silakan mengubah nama kelompok barang atau mengubah nama item"
Analyst,Analis
Annual,Tahunan
Another Period Closing Entry {0} has been made after {1},Lain Periode Pendaftaran penutupan {0} telah dibuat setelah {1}
Another Salary Structure {0} is active for employee {0}. Please make its status 'Inactive' to proceed.,Struktur Gaji lain {0} aktif untuk karyawan {0}. Silakan membuat status 'aktif' untuk melanjutkan.
"Any other comments, noteworthy effort that should go in the records.","Ada komentar lain, upaya penting yang harus pergi dalam catatan."
Apparel & Accessories,Pakaian & Aksesoris
Applicability,Penerapan
Applicable For,Berlaku Untuk
Applicable Holiday List,Berlaku Libur
Applicable Territory,Wilayah yang berlaku
Applicable To (Designation),Berlaku Untuk (Penunjukan)
Applicable To (Employee),Berlaku Untuk (Karyawan)
Applicable To (Role),Berlaku Untuk (Peran)
Applicable To (User),Berlaku Untuk (User)
Applicant Name,Nama Pemohon
Applicant for a Job.,Pemohon untuk pekerjaan.
Application of Funds (Assets),Penerapan Dana (Aset)
Applications for leave.,Aplikasi untuk cuti.
Applies to Company,Berlaku untuk Perusahaan
Apply On,Terapkan On
Appraisal,Penilaian
Appraisal Goal,Penilaian Goal
Appraisal Goals,Penilaian Gol
Appraisal Template,Appraisal Template
Appraisal Template Goal,Gol Appraisal Template
Appraisal Template Title,Appraisal Template Judul
Appraisal {0} created for Employee {1} in the given date range,Penilaian {0} diciptakan untuk Employee {1} dalam rentang tanggal tertentu
Apprentice,Magang
Approval Status,Status Persetujuan
Approval Status must be 'Approved' or 'Rejected',Status Persetujuan harus 'Disetujui' atau 'Ditolak'
Approved,Disetujui
Approver,Approver
Approving Role,Menyetujui Peran
Approving Role cannot be same as role the rule is Applicable To,Menyetujui Peran tidak bisa sama dengan peran aturan yang Berlaku Untuk
Approving User,Menyetujui Pengguna
Approving User cannot be same as user the rule is Applicable To,Menyetujui Pengguna tidak bisa sama dengan pengguna aturan yang Berlaku Untuk
Are you sure you want to STOP ,Are you sure you want to STOP 
Are you sure you want to UNSTOP ,Are you sure you want to UNSTOP 
Arrear Amount,Jumlah tunggakan
"As Production Order can be made for this item, it must be a stock item.","Seperti Orde Produksi dapat dibuat untuk item ini, itu harus menjadi barang saham."
As per Stock UOM,Per Saham UOM
"As there are existing stock transactions for this item, you can not change the values of 'Has Serial No', 'Is Stock Item' and 'Valuation Method'","Karena ada transaksi saham yang ada untuk item ini, Anda tidak dapat mengubah nilai-nilai 'Memiliki Serial No', 'Apakah Stock Barang' dan 'Metode Penilaian'"
Asset,Aset
Assistant,Asisten
Associate,Rekan
Atleast one of the Selling or Buying must be selected,Atleast salah satu Jual atau Beli harus dipilih
Atleast one warehouse is mandatory,Atleast satu gudang adalah wajib
Attach Image,Pasang Gambar
Attach Letterhead,Lampirkan Surat
Attach Logo,Pasang Logo
Attach Your Picture,Pasang Gambar Anda
Attendance,Kehadiran
Attendance Date,Kehadiran Tanggal
Attendance Details,Rincian Kehadiran
Attendance From Date,Kehadiran Dari Tanggal
Attendance From Date and Attendance To Date is mandatory,Kehadiran Dari Tanggal dan Kehadiran To Date adalah wajib
Attendance To Date,Kehadiran To Date
Attendance can not be marked for future dates,Kehadiran tidak dapat ditandai untuk tanggal masa depan
Attendance for employee {0} is already marked,Kehadiran bagi karyawan {0} sudah ditandai
Attendance record.,Catatan kehadiran.
Authorization Control,Pengendalian Otorisasi
Authorization Rule,Aturan Otorisasi
Auto Accounting For Stock Settings,Auto Akuntansi Untuk Stock Pengaturan
Auto Material Request,Auto Material Permintaan
Auto-raise Material Request if quantity goes below re-order level in a warehouse,Auto-meningkatkan Permintaan Material jika kuantitas berjalan di bawah tingkat re-order di gudang
Automatically compose message on submission of transactions.,Secara otomatis menulis pesan pada pengajuan transaksi.
Automatically extract Job Applicants from a mail box ,Automatically extract Job Applicants from a mail box 
Automatically extract Leads from a mail box e.g.,Secara otomatis mengekstrak Memimpin dari kotak surat misalnya
Automatically updated via Stock Entry of type Manufacture/Repack,Secara otomatis diperbarui melalui Bursa Masuknya jenis Industri / Repack
Automotive,Ot
Autoreply when a new mail is received,Autoreply ketika mail baru diterima
Available,Tersedia
Available Qty at Warehouse,Qty Tersedia di Gudang
Available Stock for Packing Items,Tersedia Stock untuk Packing Produk
"Available in BOM, Delivery Note, Purchase Invoice, Production Order, Purchase Order, Purchase Receipt, Sales Invoice, Sales Order, Stock Entry, Timesheet","Tersedia dalam BOM, Pengiriman Catatan, Purchase Invoice, Pesanan Produksi, Purchase Order, Penerimaan Pembelian, Faktur Penjualan, Sales Order, Stock Masuk, Timesheet"
Average Age,Rata-rata Usia
Average Commission Rate,Rata-rata Komisi Tingkat
Average Discount,Rata-rata Diskon
Awesome Products,Mengagumkan Produk
Awesome Services,Layanan yang mengagumkan
BOM Detail No,No. Rincian BOM
BOM Explosion Item,BOM Ledakan Barang
BOM Item,Komponen BOM
BOM No,No. BOM
BOM No. for a Finished Good Item,No. BOM untuk Barang Jadi
BOM Operation,BOM Operation
BOM Operations,BOM Operations
BOM Replace Tool,BOM Replace Tool
BOM number is required for manufactured Item {0} in row {1},Nomor BOM diperlukan untuk Barang Produksi {0} berturut-turut {1}
BOM number not allowed for non-manufactured Item {0} in row {1},Nomor BOM tidak diperbolehkan untuk Barang non-manufaktur {0} berturut-turut {1}
BOM recursion: {0} cannot be parent or child of {2},BOM recursion: {0} tidak bisa menjadi induk atau cabang dari {2}
BOM replaced,BOM diganti
BOM {0} for Item {1} in row {2} is inactive or not submitted,BOM {0} untuk Item {1} berturut-turut {2} tidak aktif atau tidak tersubmit
BOM {0} is not active or not submitted,BOM {0} tidak aktif atau tidak tersubmit
BOM {0} is not submitted or inactive BOM for Item {1},BOM {0} tidak tersubmit atau BOM tidak aktif untuk Item {1}
Backup Manager,Backup Manager
Backup Right Now,Backup Right Now
Backups will be uploaded to,Backup akan di-upload ke
Balance Qty,Balance Qty
Balance Sheet,Neraca
Balance Value,Nilai Saldo
Balance for Account {0} must always be {1},Saldo Rekening {0} harus selalu {1}
Balance must be,Balance harus
"Balances of Accounts of type ""Bank"" or ""Cash""","Saldo Rekening jenis ""Bank"" atau ""Cash"""
Bank,Bank
Bank / Cash Account,Bank / Rekening Kas
Bank A/C No.,Rekening Bank No.
Bank Account,Bank Account/Rekening Bank
Bank Account No.,Rekening Bank No
Bank Accounts,Rekening Bank
Bank Clearance Summary,Izin Bank Summary
Bank Draft,Bank Draft
Bank Name,Nama Bank
Bank Overdraft Account,Cerukan Bank Akun
<<<<<<< HEAD
Bank Reconciliation,5. Bank Reconciliation (Rekonsiliasi Bank)
Bank Reconciliation Detail,Rekonsiliasi Bank Detil
Bank Reconciliation Statement,Pernyataan Bank Rekonsiliasi
Bank Entry,Bank Entry
=======
Bank Reconciliation,Rekonsiliasi Bank
Bank Reconciliation Detail,Rincian Rekonsiliasi Bank
Bank Reconciliation Statement,Pernyataan Rekonsiliasi Bank
Bank Voucher,Bank Voucher
>>>>>>> eac82039
Bank/Cash Balance,Bank / Cash Balance
Banking,Perbankan
Barcode,barcode
Barcode {0} already used in Item {1},Barcode {0} sudah digunakan dalam Butir {1}
Based On,Berdasarkan
Basic,Dasar
Basic Info,Info Dasar
Basic Information,Informasi Dasar
Basic Rate,Harga Dasar
Basic Rate (Company Currency),Harga Dasar (Dalam Mata Uang Lokal)
Batch,Batch
Batch (lot) of an Item.,Batch (banyak) dari Item.
Batch Finished Date,Batch Selesai Tanggal
Batch ID,Batch ID
Batch No,No. Batch
Batch Started Date,Batch Dimulai Tanggal
Batch Time Logs for billing.,Batch Sisa log untuk penagihan.
Batch-Wise Balance History,Batch-Wise Balance Sejarah
Batched for Billing,Batched untuk Billing
Better Prospects,Prospek yang lebih baik
Bill Date,Bill Tanggal
Bill No,Bill ada
Bill No {0} already booked in Purchase Invoice {1},Bill ada {0} sudah memesan di Purchase Invoice {1}
Bill of Material,Bill of Material
Bill of Material to be considered for manufacturing,Bill of Material untuk dipertimbangkan untuk manufaktur
Bill of Materials (BOM),Bill of Material (BOM)
Billable,Dapat ditagih
Billed,Ditagih
Billed Amount,Jumlah Tagihan
Billed Amt,Jumlah tagihan
Billing,Penagihan
Billing Address,Alamat Penagihan
Billing Address Name,Nama Alamat Penagihan
Billing Status,Status Penagihan
Bills raised by Suppliers.,Bills diajukan oleh Pemasok.
Bills raised to Customers.,Bills diajukan ke Pelanggan.
Bin,Tong Sampah
Bio,Bio
Biotechnology,Bioteknologi
Birthday,Ulang tahun
Block Date,Blokir Tanggal
Block Days,Blokir Hari
Block leave applications by department.,Memblokir aplikasi cuti berdasarkan departemen.
Blog Post,Posting Blog
Blog Subscriber,Blog Subscriber
Blood Group,Golongan darah
Both Warehouse must belong to same Company,Kedua Gudang harus merupakan gudang dari Perusahaan yang sama
Box,Kotak
Branch,Cabang
Brand,Merek
Brand Name,Merek Nama
Brand master.,Master merek.
Brands,Merek
Breakdown,Rincian
Broadcasting,Penyiaran
Brokerage,Memperantarai
Budget,Anggaran belanja
Budget Allocated,Anggaran Dialokasikan
Budget Detail,Rincian Anggaran
Budget Details,Rincian-rincian Anggaran
Budget Distribution,Distribusi anggaran
Budget Distribution Detail,Rincian Distribusi Anggaran
Budget Distribution Details,Rincian-rincian Distribusi Anggaran
Budget Variance Report,Laporan Perbedaan Anggaran
Budget cannot be set for Group Cost Centers,Anggaran tidak dapat ditetapkan untuk Cost Centernya Grup
Build Report,Buat Laporan
Bundle items at time of sale.,Bundel item pada saat penjualan.
Business Development Manager,Business Development Manager
Buying,Pembelian
Buying & Selling,Pembelian & Penjualan
Buying Amount,Jumlah Pembelian
Buying Settings,Setting Pembelian
"Buying must be checked, if Applicable For is selected as {0}","Membeli harus dicentang, jika ""Berlaku Untuk"" dipilih sebagai {0}"
C-Form,C-Form
C-Form Applicable,C-Form Berlaku
C-Form Invoice Detail,C-Form Faktur Detil
C-Form No,C-Form ada
C-Form records,C-Form catatan
CENVAT Capital Goods,Cenvat Barang Modal
CENVAT Edu Cess,Cenvat Edu Cess
CENVAT SHE Cess,Cenvat SHE Cess
CENVAT Service Tax,Pelayanan Pajak Cenvat
CENVAT Service Tax Cess 1,Cenvat Pelayanan Pajak Cess 1
CENVAT Service Tax Cess 2,Cenvat Pelayanan Pajak Cess 2
Calculate Based On,Hitung Berbasis On
Calculate Total Score,Hitung Total Skor
Calendar Events,Acara
Call,Panggilan
Calls,Panggilan
Campaign,Promosi
Campaign Name,Nama Promosi
Campaign Name is required,Nama Promosi diperlukan
Campaign Naming By,Penamaan Promosi dengan
Campaign-.####,Promosi-.# # # #
Can be approved by {0},Dapat disetujui oleh {0}
"Can not filter based on Account, if grouped by Account","Tidak dapat memfilter berdasarkan Account, jika dikelompokkan berdasarkan Account"
"Can not filter based on Voucher No, if grouped by Voucher","Tidak dapat memfilter berdasarkan No. Voucher, jika dikelompokkan berdasarkan Voucher"
Can refer row only if the charge type is 'On Previous Row Amount' or 'Previous Row Total',Dapat merujuk baris hanya jika jenis biaya adalah 'On Sebelumnya Row Jumlah' atau 'Sebelumnya Row Jumlah'
Cancel Material Visit {0} before cancelling this Customer Issue,Batalkan Kunjungan {0} sebelum membatalkan Keluhan Pelanggan
Cancel Material Visits {0} before cancelling this Maintenance Visit,Batal Kunjungan Material {0} sebelum membatalkan ini Maintenance Visit
Cancelled,Dibatalkan
Cancelling this Stock Reconciliation will nullify its effect.,Membatalkan ini Stock Rekonsiliasi akan meniadakan efeknya.
Cannot Cancel Opportunity as Quotation Exists,Tidak bisa Batal Peluang sebagai Quotation Exists
Cannot approve leave as you are not authorized to approve leaves on Block Dates,Tidak dapat menyetujui cuti karena Anda tidak berwenang untuk menyetujui daun di Blok Dates
Cannot cancel because Employee {0} is already approved for {1},Tidak dapat membatalkan karena Employee {0} sudah disetujui untuk {1}
Cannot cancel because submitted Stock Entry {0} exists,Tidak bisa membatalkan karena disampaikan Stock entri {0} ada
Cannot carry forward {0},Tidak bisa meneruskan {0}
Cannot change Fiscal Year Start Date and Fiscal Year End Date once the Fiscal Year is saved.,Tidak dapat mengubah Tahun Anggaran Tanggal Mulai dan Tanggal Akhir Tahun Anggaran setelah Tahun Anggaran disimpan.
"Cannot change company's default currency, because there are existing transactions. Transactions must be cancelled to change the default currency.","Tidak dapat mengubah mata uang default perusahaan, karena ada transaksi yang ada. Transaksi harus dibatalkan untuk mengubah mata uang default."
Cannot convert Cost Center to ledger as it has child nodes,Tidak dapat mengkonversi Biaya Center untuk buku karena memiliki node anak
Cannot covert to Group because Master Type or Account Type is selected.,Tidak dapat mengkonversi ke Grup karena Guru Ketik atau Rekening Type dipilih.
Cannot deactive or cancle BOM as it is linked with other BOMs,Tidak dapat deactive atau cancle BOM seperti yang dihubungkan dengan BOMs lain
"Cannot declare as lost, because Quotation has been made.","Tidak dapat mendeklarasikan sebagai hilang, karena Quotation telah dibuat."
Cannot deduct when category is for 'Valuation' or 'Valuation and Total',Tidak bisa mengurangi ketika kategori adalah untuk 'Penilaian' atau 'Penilaian dan Total'
"Cannot delete Serial No {0} in stock. First remove from stock, then delete.","Tidak dapat menghapus Serial ada {0} di saham. Pertama menghapus dari saham, kemudian hapus."
"Cannot directly set amount. For 'Actual' charge type, use the rate field","Tidak bisa langsung menetapkan jumlah. Untuk 'sebenarnya' jenis biaya, menggunakan kolom tingkat"
"Cannot overbill for Item {0} in row {0} more than {1}. To allow overbilling, please set in Stock Settings","Tidak bisa overbill untuk Item {0} di baris {0} lebih dari {1}. Untuk memungkinkan mark up, atur di Bursa Settings"
Cannot produce more Item {0} than Sales Order quantity {1},Tidak dapat menghasilkan lebih Barang {0} daripada kuantitas Sales Order {1}
Cannot refer row number greater than or equal to current row number for this Charge type,Tidak dapat merujuk nomor baris yang lebih besar dari atau sama dengan nomor baris saat ini untuk jenis Biaya ini
Cannot return more than {0} for Item {1},Tidak dapat kembali lebih dari {0} untuk Item {1}
Cannot select charge type as 'On Previous Row Amount' or 'On Previous Row Total' for first row,Tidak dapat memilih jenis biaya sebagai 'Pada Row Sebelumnya Jumlah' atau 'On Sebelumnya Row Jumlah' untuk baris pertama
Cannot select charge type as 'On Previous Row Amount' or 'On Previous Row Total' for valuation. You can select only 'Total' option for previous row amount or previous row total,Tidak bisa memilih jenis biaya sebagai 'Pada Row Sebelumnya Jumlah' atau 'On Sebelumnya Row Jumlah' untuk penilaian. Anda dapat memilih hanya 'Jumlah' pilihan untuk jumlah baris sebelumnya atau total baris sebelumnya
Cannot set as Lost as Sales Order is made.,Tidak dapat ditetapkan sebagai Hilang sebagai Sales Order dibuat.
Cannot set authorization on basis of Discount for {0},Tidak dapat mengatur otorisasi atas dasar Diskon untuk {0}
Capacity,kapasitas
Capacity Units,Unit Kapasitas
Capital Account,Transaksi Modal
Capital Equipments,Peralatan Modal
Carry Forward,Carry Teruskan
Carry Forwarded Leaves,Carry Leaves Diteruskan
Case No(s) already in use. Try from Case No {0},Kasus ada (s) sudah digunakan. Coba dari Case ada {0}
Case No. cannot be 0,Kasus No tidak bisa 0
Cash,kas
Cash In Hand,Cash In Hand
Cash Entry,Voucher Cash
Cash or Bank Account is mandatory for making payment entry,Kas atau Rekening Bank wajib untuk membuat entri pembayaran
Cash/Bank Account,Rekening Kas / Bank
Casual Leave,Santai Cuti
Cell Number,Nomor Cell
Change UOM for an Item.,Mengubah UOM untuk Item.
Change the starting / current sequence number of an existing series.,Mengubah mulai / nomor urut saat ini dari seri yang ada.
Channel Partner,Mitra Channel
Charge of type 'Actual' in row {0} cannot be included in Item Rate,Mengisi tipe 'sebenarnya' berturut-turut {0} tidak dapat dimasukkan dalam Butir Tingkat
Chargeable,Dibebankan
Charity and Donations,Amal dan Sumbangan
Chart Name,Bagan Nama
Chart of Accounts,Chart of Account
Chart of Cost Centers,Bagan Pusat Biaya
Check how the newsletter looks in an email by sending it to your email.,Periksa bagaimana newsletter terlihat dalam email dengan mengirimkannya ke email Anda.
"Check if recurring invoice, uncheck to stop recurring or put proper End Date","Periksa apakah berulang faktur, hapus centang untuk menghentikan berulang atau menempatkan tepat Tanggal Akhir"
"Check if you need automatic recurring invoices. After submitting any sales invoice, Recurring section will be visible.","Periksa apakah Anda memerlukan faktur berulang otomatis. Setelah mengirimkan setiap faktur penjualan, bagian Berulang akan terlihat."
Check if you want to send salary slip in mail to each employee while submitting salary slip,Periksa apakah Anda ingin mengirim Slip gaji mail ke setiap karyawan saat mengirimkan Slip gaji
Check this if you want to force the user to select a series before saving. There will be no default if you check this.,Periksa ini jika Anda ingin untuk memaksa pengguna untuk memilih seri sebelum menyimpan. Tidak akan ada default jika Anda memeriksa ini.
Check this if you want to show in website,Periksa ini jika Anda ingin menunjukkan di website
Check this to disallow fractions. (for Nos),Centang untuk melarang fraksi. (Untuk Nos)
Check this to pull emails from your mailbox,Periksa ini untuk menarik email dari kotak surat Anda
Check to activate,Periksa untuk mengaktifkan
Check to make Shipping Address,Periksa untuk memastikan Alamat Pengiriman
Check to make primary address,Periksa untuk memastikan alamat utama
Chemical,Kimia
Cheque,Cek
Cheque Date,Cek Tanggal
Cheque Number,Nomor Cek
Child account exists for this account. You can not delete this account.,Akun anak ada untuk akun ini. Anda tidak dapat menghapus akun ini.
City,Kota
City/Town,Kota / Kota
Claim Amount,Klaim Jumlah
Claims for company expense.,Klaim untuk biaya perusahaan.
Class / Percentage,Kelas / Persentase
Classic,Klasik
Clear Table,Jelas Table
Clearance Date,Izin Tanggal
Clearance Date not mentioned,Izin Tanggal tidak disebutkan
Clearance date cannot be before check date in row {0},Tanggal clearance tidak bisa sebelum tanggal check-in baris {0}
Click on 'Make Sales Invoice' button to create a new Sales Invoice.,Klik 'Buat Sales Invoice' tombol untuk membuat Faktur Penjualan baru.
Click on a link to get options to expand get options ,Click on a link to get options to expand get options 
Client,Client (Nasabah)
Close Balance Sheet and book Profit or Loss.,Tutup Neraca dan Perhitungan Laba Rugi atau buku.
Closed,Tertutup
Closing (Cr),Penutup (Cr)
Closing (Dr),Penutup (Dr)
Closing Account Head,Menutup Akun Kepala
Closing Account {0} must be of type 'Liability',Menutup Akun {0} harus bertipe 'Kewajiban'
Closing Date,Closing Date
Closing Fiscal Year,Penutup Tahun Anggaran
Closing Qty,Penutup Qty
Closing Value,Penutup Nilai
CoA Help,CoA Bantuan
Code,Kode
Cold Calling,Calling Dingin
Color,Warna
Column Break,Kolom Istirahat
Comma separated list of email addresses,Koma daftar alamat email dipisahkan
Comment,Komentar
Comments,Komentar
Commercial,Komersial
Commission,Komisi
Commission Rate,Komisi Tingkat
Commission Rate (%),Komisi Rate (%)
Commission on Sales,Komisi Penjualan
Commission rate cannot be greater than 100,Tingkat komisi tidak dapat lebih besar dari 100
Communication,Komunikasi
Communication HTML,Komunikasi HTML
Communication History,Sejarah Komunikasi
Communication log.,Log komunikasi.
Communications,Komunikasi
Company,Perusahaan
Company (not Customer or Supplier) master.,Perusahaan (tidak Pelanggan atau Pemasok) Master.
Company Abbreviation,Singkatan Perusahaan
Company Details,Detail Perusahaan
Company Email,Perusahaan Email
"Company Email ID not found, hence mail not sent","Perusahaan Email ID tidak ditemukan, maka surat tidak terkirim"
Company Info,Info Perusahaan
Company Name,Company Name
Company Settings,Pengaturan Perusahaan
Company is missing in warehouses {0},Perusahaan hilang di gudang {0}
Company is required,Perusahaan diwajibkan
Company registration numbers for your reference. Example: VAT Registration Numbers etc.,Nomor registrasi perusahaan untuk referensi Anda. Contoh: Pendaftaran PPN Nomor dll
Company registration numbers for your reference. Tax numbers etc.,Nomor registrasi perusahaan untuk referensi Anda. Nomor pajak dll
"Company, Month and Fiscal Year is mandatory","Perusahaan, Bulan dan Tahun Anggaran adalah wajib"
Compensatory Off,Kompensasi Off
Complete,Selesai
Complete Setup,Pengaturan Lengkap
Completed,Selesai
Completed Production Orders,Pesanan Produksi Selesai
Completed Qty,Selesai Qty
Completion Date,Tanggal Penyelesaian
Completion Status,Status Penyelesaian
Computer,Komputer
Computers,Komputer
Confirmation Date,Konfirmasi Tanggal
Confirmed orders from Customers.,Dikonfirmasi pesanan dari pelanggan.
Consider Tax or Charge for,Pertimbangkan Pajak atau Biaya untuk
Considered as Opening Balance,Dianggap sebagai Membuka Balance
Considered as an Opening Balance,Dianggap sebagai Saldo Pembukaan
Consultant,Konsultan
Consulting,Konsultasi
Consumable,Consumable
Consumable Cost,Biaya Consumable
Consumable cost per hour,Biaya konsumsi per jam
Consumed Qty,Dikonsumsi Qty
Consumer Products,Produk Konsumen
Contact,Kontak
Contact Control,Kontak Kontrol
Contact Desc,Contact Info
Contact Details,Kontak Detail
Contact Email,Email Kontak
Contact HTML,Hubungi HTML
Contact Info,Informasi Kontak
Contact Mobile No,Kontak Mobile No
Contact Name,Nama Kontak
Contact No.,Hubungi Nomor
Contact Person,Contact Person
Contact Type,Hubungi Type
Contact master.,Kontak utama.
Contacts,Kontak
Content,Isi Halaman
Content Type,Content Type
Contra Entry,Contra Entry
Contract,Kontrak
Contract End Date,Tanggal Kontrak End
Contract End Date must be greater than Date of Joining,Kontrak Tanggal Akhir harus lebih besar dari Tanggal Bergabung
Contribution (%),Kontribusi (%)
Contribution to Net Total,Kontribusi terhadap Net Jumlah
Conversion Factor,Faktor konversi
Conversion Factor is required,Faktor konversi diperlukan
Conversion factor cannot be in fractions,Faktor konversi tidak dapat di fraksi
Conversion factor for default Unit of Measure must be 1 in row {0},Faktor konversi untuk Unit default Ukur harus 1 berturut-turut {0}
Conversion rate cannot be 0 or 1,Tingkat konversi tidak bisa 0 atau 1
Convert into Recurring Invoice,Mengkonversi menjadi Faktur Berulang
Convert to Group,Konversikan ke Grup
Convert to Ledger,Convert to Ledger
Converted,Dikonversi
Copy From Item Group,Salin Dari Barang Grup
Cosmetics,Kosmetik
Cost Center,Biaya Pusat
Cost Center Details,Biaya Pusat Detail
Cost Center Name,Biaya Nama Pusat
Cost Center is required for 'Profit and Loss' account {0},Biaya Pusat diperlukan untuk akun 'Laba Rugi' {0}
Cost Center is required in row {0} in Taxes table for type {1},Biaya Pusat diperlukan dalam baris {0} dalam tabel Pajak untuk tipe {1}
Cost Center with existing transactions can not be converted to group,Biaya Center dengan transaksi yang ada tidak dapat dikonversi ke grup
Cost Center with existing transactions can not be converted to ledger,Biaya Center dengan transaksi yang ada tidak dapat dikonversi ke buku
Cost Center {0} does not belong to Company {1},Biaya Pusat {0} bukan milik Perusahaan {1}
Cost of Goods Sold,Harga Pokok Penjualan
Costing,Biaya
Country,Negara
Country Name,Nama Negara
Country wise default Address Templates,Negara bijaksana Alamat bawaan Template
"Country, Timezone and Currency","Country, Timezone dan Mata Uang"
Create Bank Entry for the total salary paid for the above selected criteria,Buat Bank Entry untuk gaji total yang dibayarkan untuk kriteria pilihan di atas
Create Customer,Buat Pelanggan
Create Material Requests,Buat Permintaan Material
Create New,Buat New
Create Opportunity,Buat Peluang
Create Production Orders,Buat Pesanan Produksi
Create Quotation,Buat Quotation
Create Receiver List,Buat Daftar Penerima
Create Salary Slip,Buat Slip Gaji
Create Stock Ledger Entries when you submit a Sales Invoice,Buat Bursa Ledger Entries ketika Anda mengirimkan Faktur Penjualan
"Create and manage daily, weekly and monthly email digests.","Membuat dan mengelola harian, mingguan dan bulanan mencerna email."
Create rules to restrict transactions based on values.,Buat aturan untuk membatasi transaksi berdasarkan nilai-nilai.
Created By,Dibuat Oleh
Creates salary slip for above mentioned criteria.,Membuat Slip gaji untuk kriteria yang disebutkan di atas.
Creation Date,Tanggal Pembuatan
Creation Document No,Penciptaan Dokumen Tidak
Creation Document Type,Pembuatan Dokumen Type
Creation Time,Waktu Pembuatan
Credentials,Surat kepercayaan
Credit,Piutang
Credit Amt,Kredit Jumlah Yang
Credit Card,Kartu Kredit
Credit Card Entry,Voucher Kartu Kredit
Credit Controller,Kontroler Kredit
Credit Days,Hari Kredit
Credit Limit,Batas Kredit
Credit Note,Nota Kredit
Credit To,Kredit Untuk
Currency,Mata uang
Currency Exchange,Kurs Mata Uang
Currency Name,Nama Mata Uang
Currency Settings,Pengaturan Mata Uang
Currency and Price List,Mata Uang dan Daftar Harga
Currency exchange rate master.,Menguasai nilai tukar mata uang.
Current Address,Alamat saat ini
Current Address Is,Alamat saat ini adalah
Current Assets,Aset Lancar
Current BOM,BOM saat ini
Current BOM and New BOM can not be same,BOM Lancar dan New BOM tidak bisa sama
Current Fiscal Year,Tahun Anggaran saat ini
Current Liabilities,Kewajiban Lancar
Current Stock,Stok saat ini
Current Stock UOM,Stok saat ini UOM
Current Value,Nilai saat ini
Custom,Disesuaikan
Custom Autoreply Message,Kustom Autoreply Pesan
Custom Message,Custom Pesan
Customer,Layanan Pelanggan
Customer (Receivable) Account,Pelanggan (Piutang) Rekening
Customer / Item Name,Pelanggan / Item Nama
Customer / Lead Address,Pelanggan / Lead Alamat
Customer / Lead Name,Pelanggan / Lead Nama
Customer > Customer Group > Territory,Pelanggan> Grup Pelanggan> Wilayah
Customer Account Head,Nasabah Akun Kepala
Customer Acquisition and Loyalty,Akuisisi Pelanggan dan Loyalitas
Customer Address,Alamat pelanggan
Customer Addresses And Contacts,Alamat Pelanggan Dan Kontak
Customer Addresses and Contacts,Alamat pelanggan dan Kontak
Customer Code,Kode Pelanggan
Customer Codes,Kode Pelanggan
Customer Details,Rincian pelanggan
Customer Feedback,Pelanggan Umpan
Customer Group,Kelompok Pelanggan
Customer Group / Customer,Kelompok Pelanggan / Pelanggan
Customer Group Name,Nama Kelompok Pelanggan
Customer Intro,Intro Pelanggan
Customer Issue,Nasabah Isu
Customer Issue against Serial No.,Issue pelanggan terhadap Serial Number
Customer Name,Nama nasabah
Customer Naming By,Penamaan Pelanggan Dengan
Customer Service,Layanan Pelanggan
Customer database.,Database pelanggan.
Customer is required,Pelanggan diwajibkan
Customer master.,Master pelanggan.
Customer required for 'Customerwise Discount',Pelanggan yang dibutuhkan untuk 'Customerwise Diskon'
Customer {0} does not belong to project {1},Pelanggan {0} bukan milik proyek {1}
Customer {0} does not exist,Pelanggan {0} tidak ada
Customer's Item Code,Nasabah Item Code
Customer's Purchase Order Date,Nasabah Purchase Order Tanggal
Customer's Purchase Order No,Nasabah Purchase Order No
Customer's Purchase Order Number,Nasabah Purchase Order Nomor
Customer's Vendor,Penjual Nasabah
Customers Not Buying Since Long Time,Pelanggan Tidak Membeli Sejak Long Time
Customerwise Discount,Customerwise Diskon
Customize,Sesuaikan
Customize the Notification,Sesuaikan Pemberitahuan
Customize the introductory text that goes as a part of that email. Each transaction has a separate introductory text.,Sesuaikan teks pengantar yang berlangsung sebagai bagian dari email itu. Setiap transaksi memiliki teks pengantar yang terpisah.
DN Detail,DN Detil
Daily,Sehari-hari
Daily Time Log Summary,Harian Waktu Log Summary
Database Folder ID,Database Folder ID
Database of potential customers.,Database pelanggan potensial.
Date,Tanggal
Date Format,Format Tanggal
Date Of Retirement,Tanggal Of Pensiun
Date Of Retirement must be greater than Date of Joining,Tanggal Of Pensiun harus lebih besar dari Tanggal Bergabung
Date is repeated,Tanggal diulang
Date of Birth,Tanggal Lahir
Date of Issue,Tanggal Issue
Date of Joining,Tanggal Bergabung
Date of Joining must be greater than Date of Birth,Tanggal Bergabung harus lebih besar dari Tanggal Lahir
Date on which lorry started from supplier warehouse,Tanggal truk mulai dari pemasok gudang
Date on which lorry started from your warehouse,Tanggal truk mulai dari gudang Anda
Dates,Tanggal
Days Since Last Order,Hari Sejak Orde terakhir
Days for which Holidays are blocked for this department.,Hari yang Holidays diblokir untuk departemen ini.
Dealer,Dealer (Pelaku)
Debit,Debet
Debit Amt,Debit Amt
Debit Note,Debit Note
Debit To,Debit Untuk
Debit and Credit not equal for this voucher. Difference is {0}.,Debit dan Kredit tidak sama untuk voucher ini. Perbedaan adalah {0}.
Deduct,Mengurangi
Deduction,Deduksi
Deduction Type,Pengurangan Type
Deduction1,Deduction1
Deductions,Pengurangan
Default,Dfault
Default Account,Standar Akun
Default Address Template cannot be deleted,Template Default Address tidak bisa dihapus
Default Amount,Jumlah standar
Default BOM,Standar BOM
Default Bank / Cash account will be automatically updated in POS Invoice when this mode is selected.,Standar rekening Bank / Cash akan secara otomatis diperbarui di POS Invoice saat mode ini dipilih.
Default Bank Account,Standar Rekening Bank
Default Buying Cost Center,Standar Biaya Membeli Pusat
Default Buying Price List,Standar Membeli Daftar Harga
Default Cash Account,Standar Rekening Kas
Default Company,Standar Perusahaan
Default Currency,Currency Default
Default Customer Group,Bawaan Pelanggan Grup
Default Expense Account,Beban standar Akun
Default Income Account,Akun Pendapatan standar
Default Item Group,Default Item Grup
Default Price List,Standar List Harga
Default Purchase Account in which cost of the item will be debited.,Standar Pembelian Akun di mana biaya tersebut akan didebet.
Default Selling Cost Center,Default Jual Biaya Pusat
Default Settings,Pengaturan standar
Default Source Warehouse,Sumber standar Gudang
Default Stock UOM,Bawaan Stock UOM
Default Supplier,Standar Pemasok
Default Supplier Type,Standar Pemasok Type
Default Target Warehouse,Standar Sasaran Gudang
Default Territory,Wilayah standar
Default Unit of Measure,Standar Satuan Ukur
"Default Unit of Measure can not be changed directly because you have already made some transaction(s) with another UOM. To change default UOM, use 'UOM Replace Utility' tool under Stock module.","Standar Unit Ukur tidak dapat diubah secara langsung karena Anda telah membuat beberapa transaksi (s) dengan UOM lain. Untuk mengubah UOM default, gunakan 'UOM Ganti Utilitas' alat di bawah modul Stock."
Default Valuation Method,Metode standar Penilaian
Default Warehouse,Standar Gudang
Default Warehouse is mandatory for stock Item.,Standar Warehouse adalah wajib bagi saham Barang.
Default settings for accounting transactions.,Pengaturan default untuk transaksi akuntansi.
Default settings for buying transactions.,Pengaturan default untuk membeli transaksi.
Default settings for selling transactions.,Pengaturan default untuk menjual transaksi.
Default settings for stock transactions.,Pengaturan default untuk transaksi saham.
Defense,Pertahanan
"Define Budget for this Cost Center. To set budget action, see <a href=""#!List/Company"">Company Master</a>","Tentukan Anggaran Biaya Pusat ini. Untuk mengatur aksi anggaran, lihat <a href = ""#!Daftar / Perusahaan ""> Perusahaan Master </ a>"
Del,Del
Delete,Hapus
Delete {0} {1}?,Hapus {0} {1}?
Delivered,Disampaikan
Delivered Items To Be Billed,Produk Disampaikan Akan Ditagih
Delivered Qty,Disampaikan Qty
Delivered Serial No {0} cannot be deleted,Disampaikan Serial ada {0} tidak dapat dihapus
Delivery Date,Tanggal Pengiriman
Delivery Details,Detail Pengiriman
Delivery Document No,Pengiriman Dokumen Tidak
Delivery Document Type,Pengiriman Dokumen Type
Delivery Note,Pengiriman Note
Delivery Note Item,Pengiriman Barang Note
Delivery Note Items,Pengiriman Note Items
Delivery Note Message,Pengiriman Note Pesan
Delivery Note No,Pengiriman Note No
Delivery Note Required,Pengiriman Note Diperlukan
Delivery Note Trends,Tren pengiriman Note
Delivery Note {0} is not submitted,Pengiriman Note {0} tidak disampaikan
Delivery Note {0} must not be submitted,Pengiriman Note {0} tidak boleh disampaikan
Delivery Notes {0} must be cancelled before cancelling this Sales Order,Catatan pengiriman {0} harus dibatalkan sebelum membatalkan Sales Order ini
Delivery Status,Status Pengiriman
Delivery Time,Waktu Pengiriman
Delivery To,Pengiriman Untuk
Department,Departemen
Department Stores,Departmen Store
Depends on LWP,Tergantung pada LWP
Depreciation,Penyusutan
Description,Deskripsi
Description HTML,Deskripsi HTML
Designation,Penunjukan
Designer,Perancang
Detailed Breakup of the totals,Breakup rinci dari total
Details,Penjelasan
Difference (Dr - Cr),Perbedaan (Dr - Cr)
Difference Account,Perbedaan Akun
"Difference Account must be a 'Liability' type account, since this Stock Reconciliation is an Opening Entry","Perbedaan Akun harus rekening jenis 'Kewajiban', karena ini Stock Rekonsiliasi adalah sebuah entri Opening"
Different UOM for items will lead to incorrect (Total) Net Weight value. Make sure that Net Weight of each item is in the same UOM.,UOM berbeda untuk item akan menyebabkan salah (Total) Nilai Berat Bersih. Pastikan Berat Bersih dari setiap item di UOM sama.
Direct Expenses,Beban Langsung
Direct Income,Penghasilan Langsung
Disable,Nonaktifkan
Disable Rounded Total,Nonaktifkan Rounded Jumlah
Disabled,Dinonaktifkan
Discount  %,Diskon%
Discount %,Diskon%
Discount (%),Diskon (%)
Discount Amount,Jumlah Diskon
"Discount Fields will be available in Purchase Order, Purchase Receipt, Purchase Invoice","Diskon Fields akan tersedia dalam Purchase Order, Penerimaan Pembelian, Purchase Invoice"
Discount Percentage,Persentase Diskon
Discount Percentage can be applied either against a Price List or for all Price List.,Persentase Diskon dapat diterapkan baik terhadap Daftar Harga atau untuk semua List Price.
Discount must be less than 100,Diskon harus kurang dari 100
Discount(%),Diskon (%)
Dispatch,Pengiriman
Display all the individual items delivered with the main items,Menampilkan semua item individual disampaikan dengan item utama
Distribute transport overhead across items.,Mendistribusikan overhead transportasi di seluruh item.
Distribution,Distribusi
Distribution Id,Id Distribusi
Distribution Name,Nama Distribusi
Distributor,Distributor
Divorced,Bercerai
Do Not Contact,Jangan Hubungi
Do not show any symbol like $ etc next to currencies.,Jangan menunjukkan simbol seperti $ etc sebelah mata uang.
Do really want to unstop production order: ,Do really want to unstop production order: 
Do you really want to STOP ,Do you really want to STOP 
Do you really want to STOP this Material Request?,Apakah Anda benar-benar ingin BERHENTI Permintaan Bahan ini?
Do you really want to Submit all Salary Slip for month {0} and year {1},Apakah Anda benar-benar ingin Menyerahkan semua Slip Gaji untuk bulan {0} dan tahun {1}
Do you really want to UNSTOP ,Do you really want to UNSTOP 
Do you really want to UNSTOP this Material Request?,Apakah Anda benar-benar ingin unstop Permintaan Bahan ini?
Do you really want to stop production order: ,Do you really want to stop production order: 
Doc Name,Doc Nama
Doc Type,Doc Type
Document Description,Dokumen Deskripsi
Document Type,Jenis Dokumen
Documents,Docuements
Domain,Domain
Don't send Employee Birthday Reminders,Jangan mengirim Karyawan Ulang Tahun Pengingat
Download Materials Required,Unduh Bahan yang dibutuhkan
Download Reconcilation Data,Ambil rekonsiliasi data
Download Template,Download Template
Download a report containing all raw materials with their latest inventory status,Download laporan yang berisi semua bahan baku dengan status persediaan terbaru mereka
"Download the Template, fill appropriate data and attach the modified file.","Unduh Template, isi data yang tepat dan melampirkan file dimodifikasi."
"Download the Template, fill appropriate data and attach the modified file.All dates and employee combination in the selected period will come in the template, with existing attendance records","Unduh Template, isi data yang tepat dan melampirkan file dimodifikasi. Semua tanggal dan kombinasi karyawan dalam jangka waktu yang dipilih akan datang dalam template, dengan catatan kehadiran yang ada"
Draft,Konsep
Dropbox,Dropbox
Dropbox Access Allowed,Dropbox Access Diizinkan
Dropbox Access Key,Dropbox Access Key
Dropbox Access Secret,Dropbox Access Rahasia
Due Date,Tanggal Jatuh Tempo
Due Date cannot be after {0},Tanggal jatuh tempo tidak boleh setelah {0}
Due Date cannot be before Posting Date,Tanggal jatuh tempo tidak bisa sebelum Tanggal Posting
Duplicate Entry. Please check Authorization Rule {0},Gandakan entri. Silakan periksa Peraturan Otorisasi {0}
Duplicate Serial No entered for Item {0},Gandakan Serial ada dimasukkan untuk Item {0}
Duplicate entry,Gandakan entri
Duplicate row {0} with same {1},Baris duplikat {0} dengan sama {1}
Duties and Taxes,Tugas dan Pajak
ERPNext Setup,ERPNext Pengaturan
Earliest,Terlama
Earnest Money,Uang Earnest
Earning,Earning
Earning & Deduction,Earning & Pengurangan
Earning Type,Produktif Type
Earning1,Earning1
Edit,Ubah
Edu. Cess on Excise,Edu. Cess tentang Cukai
Edu. Cess on Service Tax,Edu. Cess Pajak Layanan
Edu. Cess on TDS,Edu. Cess pada TDS
Education,Pendidikan
Educational Qualification,Kualifikasi pendidikan
Educational Qualification Details,Kualifikasi Pendidikan Detail
Eg. smsgateway.com/api/send_sms.cgi,Misalnya. smsgateway.com / api / send_sms.cgi
Either debit or credit amount is required for {0},Entah debit atau jumlah kredit diperlukan untuk {0}
Either target qty or target amount is mandatory,Entah sasaran qty atau jumlah target adalah wajib
Either target qty or target amount is mandatory.,Entah Target qty atau jumlah target adalah wajib.
Electrical,Listrik
Electricity Cost,Biaya Listrik
Electricity cost per hour,Biaya listrik per jam
Electronics,Elektronik
Email,siska_chute34@yahoo.com
Email Digest,Email Digest
Email Digest Settings,Email Digest Pengaturan
Email Digest: ,Email Digest: 
Email Id,Email Id
"Email Id where a job applicant will email e.g. ""jobs@example.com""","Email Id di mana pelamar pekerjaan akan mengirimkan email misalnya ""jobs@example.com"""
Email Notifications,Notifikasi Email
Email Sent?,Email Terkirim?
"Email id must be unique, already exists for {0}","Email id harus unik, sudah ada untuk {0}"
Email ids separated by commas.,Id email dipisahkan dengan koma.
"Email settings to extract Leads from sales email id e.g. ""sales@example.com""","Setelan email untuk mengekstrak Memimpin dari id email penjualan misalnya ""sales@example.com"""
Emergency Contact,Darurat Kontak
Emergency Contact Details,Detail Darurat Kontak
Emergency Phone,Darurat Telepon
Employee,Karyawan
Employee Birthday,Ulang Tahun Karyawan
Employee Details,Detail Karyawan
Employee Education,Pendidikan Karyawan
Employee External Work History,Karyawan Eksternal Riwayat Pekerjaan
Employee Information,Informasi Karyawan
Employee Internal Work History,Karyawan Kerja internal Sejarah
Employee Internal Work Historys,Karyawan internal Kerja historys
Employee Leave Approver,Karyawan Tinggalkan Approver
Employee Leave Balance,Cuti Karyawan Balance
Employee Name,Nama Karyawan
Employee Number,Jumlah Karyawan
Employee Records to be created by,Rekaman Karyawan yang akan dibuat oleh
Employee Settings,Pengaturan Karyawan
Employee Type,Tipe Karyawan
"Employee designation (e.g. CEO, Director etc.).","Penunjukan Karyawan (misalnya CEO, Direktur dll)."
Employee master.,Master Karyawan.
Employee record is created using selected field. ,Employee record is created using selected field. 
Employee records.,Catatan karyawan.
Employee relieved on {0} must be set as 'Left',Karyawan lega pada {0} harus ditetapkan sebagai 'Kiri'
Employee {0} has already applied for {1} between {2} and {3},Karyawan {0} telah diterapkan untuk {1} antara {2} dan {3}
Employee {0} is not active or does not exist,Karyawan {0} tidak aktif atau tidak ada
Employee {0} was on leave on {1}. Cannot mark attendance.,Karyawan {0} sedang cuti pada {1}. Tidak bisa menandai kehadiran.
Employees Email Id,Karyawan Email Id
Employment Details,Rincian Pekerjaan
Employment Type,Jenis Pekerjaan
Enable / disable currencies.,Mengaktifkan / menonaktifkan mata uang.
Enabled,Diaktifkan
Encashment Date,Pencairan Tanggal
End Date,Tanggal Berakhir
End Date can not be less than Start Date,Tanggal akhir tidak boleh kurang dari Tanggal Mulai
End date of current invoice's period,Tanggal akhir periode faktur saat ini
End of Life,Akhir Kehidupan
Energy,Energi
Engineer,Insinyur
Enter Verification Code,Masukkan Kode Verifikasi
Enter campaign name if the source of lead is campaign.,Masukkan nama kampanye jika sumber timbal adalah kampanye.
Enter department to which this Contact belongs,Memasukkan departemen yang Kontak ini milik
Enter designation of this Contact,Masukkan penunjukan Kontak ini
"Enter email id separated by commas, invoice will be mailed automatically on particular date","Masukkan id email dipisahkan dengan koma, invoice akan dikirimkan secara otomatis pada tanggal tertentu"
Enter items and planned qty for which you want to raise production orders or download raw materials for analysis.,Masukkan item dan qty direncanakan untuk yang Anda ingin meningkatkan pesanan produksi atau download bahan baku untuk analisis.
Enter name of campaign if source of enquiry is campaign,Masukkan nama kampanye jika sumber penyelidikan adalah kampanye
"Enter static url parameters here (Eg. sender=ERPNext, username=ERPNext, password=1234 etc.)","Masukkan parameter url statis di sini (Misalnya pengirim = ERPNext, username = ERPNext, password = 1234 dll)"
Enter the company name under which Account Head will be created for this Supplier,Masukkan nama perusahaan di mana Akun Kepala akan dibuat untuk Pemasok ini
Enter url parameter for message,Masukkan parameter url untuk pesan
Enter url parameter for receiver nos,Masukkan parameter url untuk penerima nos
Entertainment & Leisure,Hiburan & Kenyamanan
Entertainment Expenses,Beban Hiburan
Entries,Entri
Entries against ,Entries against 
Entries are not allowed against this Fiscal Year if the year is closed.,Entri tidak diperbolehkan melawan Tahun Anggaran ini jika tahun ditutup.
Equity,Modal
Error: {0} > {1},Kesalahan: {0}> {1}
Estimated Material Cost,Perkiraan Biaya Material
"Even if there are multiple Pricing Rules with highest priority, then following internal priorities are applied:","Bahkan jika ada beberapa Aturan Harga dengan prioritas tertinggi, kemudian mengikuti prioritas internal diterapkan:"
Everyone can read,Setiap orang dapat membaca
"Example: ABCD.#####If series is set and Serial No is not mentioned in transactions, then automatic serial number will be created based on this series. If you always want to explicitly mention Serial Nos for this item. leave this blank.",". Contoh: ABCD # # # # #  Jika seri diatur Serial dan ada tidak disebutkan dalam transaksi, nomor seri maka otomatis akan dibuat berdasarkan seri ini. Jika Anda selalu ingin secara eksplisit menyebutkan Serial Nos untuk item ini. biarkan kosong ini."
Exchange Rate,Nilai Tukar
Excise Duty 10,Cukai Tugas 10
Excise Duty 14,Cukai Tugas 14
Excise Duty 4,Cukai Duty 4
Excise Duty 8,Cukai Duty 8
Excise Duty @ 10,Cukai Duty @ 10
Excise Duty @ 14,Cukai Duty @ 14
Excise Duty @ 4,Cukai Duty @ 4
Excise Duty @ 8,Cukai Duty @ 8
Excise Duty Edu Cess 2,Cukai Edu Cess 2
Excise Duty SHE Cess 1,Cukai SHE Cess 1
Excise Page Number,Jumlah Cukai Halaman
Excise Entry,Voucher Cukai
Execution,Eksekusi
Executive Search,Pencarian eksekutif
Exemption Limit,Batas Pembebasan
Exhibition,Pameran
Existing Customer,Pelanggan yang sudah ada
Exit,Keluar
Exit Interview Details,Detail Exit Interview
Expected,Diharapkan
Expected Completion Date can not be less than Project Start Date,Diharapkan Tanggal Penyelesaian tidak bisa kurang dari Tanggal mulai Proyek
Expected Date cannot be before Material Request Date,Diharapkan Tanggal tidak bisa sebelum Material Request Tanggal
Expected Delivery Date,Diharapkan Pengiriman Tanggal
Expected Delivery Date cannot be before Purchase Order Date,Diharapkan Pengiriman Tanggal tidak bisa sebelum Purchase Order Tanggal
Expected Delivery Date cannot be before Sales Order Date,Diharapkan Pengiriman Tanggal tidak bisa sebelum Sales Order Tanggal
Expected End Date,Diharapkan Tanggal Akhir
Expected Start Date,Diharapkan Tanggal Mulai
Expense,Biaya
Expense / Difference account ({0}) must be a 'Profit or Loss' account,Beban akun / Difference ({0}) harus akun 'Laba atau Rugi'
Expense Account,Beban Akun
Expense Account is mandatory,Beban Rekening wajib
Expense Claim,Beban Klaim
Expense Claim Approved,Beban Klaim Disetujui
Expense Claim Approved Message,Beban Klaim Disetujui Pesan
Expense Claim Detail,Beban Klaim Detil
Expense Claim Details,Rincian Beban Klaim
Expense Claim Rejected,Beban Klaim Ditolak
Expense Claim Rejected Message,Beban Klaim Ditolak Pesan
Expense Claim Type,Beban Klaim Type
Expense Claim has been approved.,Beban Klaim telah disetujui.
Expense Claim has been rejected.,Beban Klaim telah ditolak.
Expense Claim is pending approval. Only the Expense Approver can update status.,Beban Klaim sedang menunggu persetujuan. Hanya Approver Beban dapat memperbarui status.
Expense Date,Beban Tanggal
Expense Details,Rincian Biaya
Expense Head,Beban Kepala
Expense account is mandatory for item {0},Rekening pengeluaran adalah wajib untuk item {0}
Expense or Difference account is mandatory for Item {0} as it impacts overall stock value,Beban atau Selisih akun adalah wajib untuk Item {0} karena dampak keseluruhan nilai saham
Expenses,Beban
Expenses Booked,Beban Dipesan
Expenses Included In Valuation,Biaya Termasuk Dalam Penilaian
Expenses booked for the digest period,Biaya dipesan untuk periode digest
Expiry Date,Tanggal Berakhir
Exports,Ekspor
External,Eksternal
Extract Emails,Ekstrak Email
FCFS Rate,FCFS Tingkat
Failed: ,Failed: 
Family Background,Latar Belakang Keluarga
Fax,Fax
Features Setup,Fitur Pengaturan
Feed,Makan varg
Feed Type,Pakan Type
Feedback,Umpan balik
Female,Perempuan
Fetch exploded BOM (including sub-assemblies),Fetch meledak BOM (termasuk sub-rakitan)
"Field available in Delivery Note, Quotation, Sales Invoice, Sales Order","Bidang yang tersedia di Delivery Note, Quotation, Faktur Penjualan, Sales Order"
Files Folder ID,File Folder ID
Fill the form and save it,Isi formulir dan menyimpannya
Filter based on customer,Filter berdasarkan pelanggan
Filter based on item,Filter berdasarkan pada item
Financial / accounting year.,Keuangan / akuntansi tahun.
Financial Analytics,Analytics keuangan
Financial Services,Jasa Keuangan
Financial Year End Date,Tahun Keuangan Akhir Tanggal
Financial Year Start Date,Tahun Buku Tanggal mulai
Finished Goods,Barang Jadi
First Name,Nama Depan
First Responded On,Pertama Menanggapi On
Fiscal Year,Tahun Fiskal
Fiscal Year Start Date and Fiscal Year End Date are already set in Fiscal Year {0},Tahun Anggaran Tanggal Mulai dan Akhir Tahun Fiskal Tanggal sudah ditetapkan pada Tahun Anggaran {0}
Fiscal Year Start Date and Fiscal Year End Date cannot be more than a year apart.,Tahun Fiskal Tanggal Mulai dan Akhir Tahun Fiskal Tanggal tidak bisa lebih dari satu tahun terpisah.
Fiscal Year Start Date should not be greater than Fiscal Year End Date,Tahun Anggaran Tanggal Mulai tidak boleh lebih besar dari Fiscal Year End Tanggal
Fixed Asset,Fixed Asset
Fixed Assets,Aktiva Tetap
Follow via Email,Ikuti via Email
"Following table will show values if items are sub - contracted. These values will be fetched from the master of ""Bill of Materials"" of sub - contracted items.","Tabel berikut akan menunjukkan nilai jika item sub - kontrak. Nilai-nilai ini akan diambil dari master ""Bill of Materials"" dari sub - kontrak item."
Food,Makanan
"Food, Beverage & Tobacco","Makanan, Minuman dan Tembakau"
"For 'Sales BOM' items, Warehouse, Serial No and Batch No will be considered from the 'Packing List' table. If Warehouse and Batch No are same for all packing items for any 'Sales BOM' item, those values can be entered in the main Item table, values will be copied to 'Packing List' table.","Untuk 'Penjualan BOM' item, Gudang, Serial No dan Batch ada akan dipertimbangkan dari meja 'Daftar Packing'. Jika Gudang dan Batch ada yang sama untuk semua item kemasan untuk setiap 'Penjualan BOM' item, nilai-nilai dapat dimasukkan dalam tabel Barang utama, nilai akan disalin ke meja 'Daftar Packing'."
For Company,Untuk Perusahaan
For Employee,Untuk Karyawan
For Employee Name,Untuk Nama Karyawan
For Price List,Untuk Daftar Harga
For Production,Untuk Produksi
For Reference Only.,Untuk Referensi Only.
For Sales Invoice,Untuk Sales Invoice
For Server Side Print Formats,Untuk Server Side Format Cetak
For Supplier,Untuk Pemasok
For Warehouse,Untuk Gudang
For Warehouse is required before Submit,Untuk Gudang diperlukan sebelum Submit
"For e.g. 2012, 2012-13","Untuk misalnya 2012, 2012-13"
For reference,Untuk referensi
For reference only.,Untuk referensi saja.
"For the convenience of customers, these codes can be used in print formats like Invoices and Delivery Notes","Untuk kenyamanan pelanggan, kode ini dapat digunakan dalam format cetak seperti Faktur dan Pengiriman Catatan"
Fraction,Pecahan
Fraction Units,Unit Fraksi
Freeze Stock Entries,Freeze Entries Stock
Freeze Stocks Older Than [Days],Bekukan Saham Lama Dari [Hari]
Freight and Forwarding Charges,Pengangkutan dan Forwarding Biaya
Friday,Jum'at
From,Dari
From Bill of Materials,Dari Bill of Material
From Company,Dari Perusahaan
From Currency,Dari Mata
From Currency and To Currency cannot be same,Dari Mata dan Mata Uang Untuk tidak bisa sama
From Customer,Dari Pelanggan
From Customer Issue,Dari Pelanggan Issue
From Date,Dari Tanggal
From Date cannot be greater than To Date,Dari Tanggal tidak dapat lebih besar dari To Date
From Date must be before To Date,Dari Tanggal harus sebelum To Date
From Date should be within the Fiscal Year. Assuming From Date = {0},Dari tanggal harus dalam Tahun Anggaran. Dengan asumsi Dari Tanggal = {0}
From Delivery Note,Dari Delivery Note
From Employee,Dari Karyawan
From Lead,Dari Timbal
From Maintenance Schedule,Dari Pemeliharaan Jadwal
From Material Request,Dari Material Permintaan
From Opportunity,Dari Peluang
From Package No.,Dari Package No
From Purchase Order,Dari Purchase Order
From Purchase Receipt,Dari Penerimaan Pembelian
From Quotation,Dari Quotation
From Sales Order,Dari Sales Order
From Supplier Quotation,Dari Pemasok Quotation
From Time,Dari Waktu
From Value,Dari Nilai
From and To dates required,Dari dan Untuk tanggal yang Anda inginkan
From value must be less than to value in row {0},Dari nilai harus kurang dari nilai dalam baris {0}
Frozen,Beku
Frozen Accounts Modifier,Frozen Account Modifier
Fulfilled,Terpenuhi
Full Name,Nama Lengkap
Full-time,Full-time
Fully Billed,Sepenuhnya Ditagih
Fully Completed,Sepenuhnya Selesai
Fully Delivered,Sepenuhnya Disampaikan
Furniture and Fixture,Furniture dan Fixture
Further accounts can be made under Groups but entries can be made against Ledger,Rekening lebih lanjut dapat dibuat di bawah Grup tetapi entri dapat dilakukan terhadap Ledger
"Further accounts can be made under Groups, but entries can be made against Ledger","Rekening lebih lanjut dapat dibuat di bawah Grup, namun entri dapat dilakukan terhadap Ledger"
Further nodes can be only created under 'Group' type nodes,Node lebih lanjut dapat hanya dibuat di bawah tipe node 'Grup'
GL Entry,GL Entri
Gantt Chart,Gantt Bagan
Gantt chart of all tasks.,Gantt chart dari semua tugas.
Gender,Jenis Kelamin
General,Umum
General Ledger,General Ledger
Generate Description HTML,Hasilkan Deskripsi HTML
Generate Material Requests (MRP) and Production Orders.,Menghasilkan Permintaan Material (MRP) dan Pesanan Produksi.
Generate Salary Slips,Menghasilkan Gaji Slips
Generate Schedule,Menghasilkan Jadwal
Generates HTML to include selected image in the description,Menghasilkan HTML untuk memasukkan gambar yang dipilih dalam deskripsi
Get Advances Paid,Dapatkan Uang Muka Dibayar
Get Advances Received,Dapatkan Uang Muka Diterima
Get Current Stock,Dapatkan Stok saat ini
Get Items,Dapatkan Produk
Get Items From Sales Orders,Dapatkan Item Dari Penjualan Pesanan
Get Items from BOM,Dapatkan item dari BOM
Get Last Purchase Rate,Dapatkan Terakhir Purchase Rate
Get Outstanding Invoices,Dapatkan Posisi Faktur
Get Relevant Entries,Dapatkan Entries Relevan
Get Sales Orders,Dapatkan Pesanan Penjualan
Get Specification Details,Dapatkan Spesifikasi Detail
Get Stock and Rate,Dapatkan Saham dan Tingkat
Get Template,Dapatkan Template
Get Terms and Conditions,Dapatkan Syarat dan Ketentuan
Get Unreconciled Entries,Dapatkan Entries Unreconciled
Get Weekly Off Dates,Dapatkan Weekly Off Tanggal
"Get valuation rate and available stock at source/target warehouse on mentioned posting date-time. If serialized item, please press this button after entering serial nos.","Dapatkan tingkat penilaian dan stok yang tersedia di sumber / target gudang di postingan disebutkan tanggal-waktu. Jika serial barang, silahkan tekan tombol ini setelah memasuki nos serial."
Global Defaults,Default global
Global POS Setting {0} already created for company {1},Pengaturan POS global {0} sudah dibuat untuk perusahaan {1}
Global Settings,Pengaturan global
"Go to the appropriate group (usually Application of Funds > Current Assets > Bank Accounts and create a new Account Ledger (by clicking on Add Child) of type ""Bank""","Pergi ke grup yang sesuai (biasanya Penerapan Dana> Aset Lancar> Rekening Bank dan membuat Akun baru Ledger (dengan mengklik Tambahkan Child) tipe ""Bank"""
"Go to the appropriate group (usually Source of Funds > Current Liabilities > Taxes and Duties and create a new Account Ledger (by clicking on Add Child) of type ""Tax"" and do mention the Tax rate.","Pergi ke grup yang sesuai (biasanya Sumber Dana> Kewajiban Lancar> Pajak dan Bea dan membuat Akun baru Ledger (dengan mengklik Tambahkan Child) tipe ""Pajak"" dan jangan menyebutkan tingkat pajak."
Goal,Sasaran
Goals,tujuan
Goods received from Suppliers.,Barang yang diterima dari pemasok.
Google Drive,Google Drive
Google Drive Access Allowed,Google Drive Access Diizinkan
Government,pemerintahan
Graduate,Lulusan
Grand Total,Grand Total
Grand Total (Company Currency),Grand Total (Perusahaan Mata Uang)
"Grid ""","Grid """
Grocery,Toko bahan makanan
Gross Margin %,Gross Margin%
Gross Margin Value,Margin Nilai Gross
Gross Pay,Gross Bayar
Gross Pay + Arrear Amount +Encashment Amount - Total Deduction,Gross Pay + + Pencairan tunggakan Jumlah Jumlah - Total Pengurangan
Gross Profit,Laba Kotor
Gross Profit (%),Laba Kotor (%)
Gross Weight,Berat Kotor
Gross Weight UOM,Berat Kotor UOM
Group,Grup
Group by Account,Group by Akun
Group by Voucher,Group by Voucher
Group or Ledger,Grup atau Ledger
Groups,Grup
HR Manager,HR Manager
HR Settings,Pengaturan HR
HTML / Banner that will show on the top of product list.,HTML / Banner yang akan muncul di bagian atas daftar produk.
Half Day,Half Day
Half Yearly,Setengah Tahunan
Half-yearly,Setengah tahun sekali
Happy Birthday!,Happy Birthday!
Hardware,Perangkat keras
Has Batch No,Memiliki Batch ada
Has Child Node,Memiliki Anak Node
Has Serial No,Memiliki Serial No
Head of Marketing and Sales,Kepala Pemasaran dan Penjualan
Header,Header
Health Care,Perawatan Kesehatan
Health Concerns,Kekhawatiran Kesehatan
Health Details,Detail Kesehatan
Held On,Diadakan Pada
Help HTML,Bantuan HTML
"Help: To link to another record in the system, use ""#Form/Note/[Note Name]"" as the Link URL. (don't use ""http://"")","Bantuan: Untuk link ke catatan lain dalam sistem, gunakan ""# Form / Note / [Catatan Nama]"" sebagai link URL. (Tidak menggunakan ""http://"")"
"Here you can maintain family details like name and occupation of parent, spouse and children","Di sini Anda dapat mempertahankan rincian keluarga seperti nama dan pekerjaan orang tua, pasangan dan anak-anak"
"Here you can maintain height, weight, allergies, medical concerns etc","Di sini Anda dapat mempertahankan tinggi, berat, alergi, masalah medis dll"
Hide Currency Symbol,Sembunyikan Currency Symbol
High,Tinggi
History In Company,Sejarah Dalam Perusahaan
Hold,Memegang
Holiday,Liburan
Holiday List,Liburan List
Holiday List Name,Nama Libur
Holiday master.,Master Holiday.
Holidays,Liburan
Home,Halaman Utama
Host,Inang
"Host, Email and Password required if emails are to be pulled","Tuan, Email dan Password diperlukan jika email yang ditarik"
Hour,Jam
Hour Rate,Tingkat Jam
Hour Rate Labour,Jam Tingkat Buruh
Hours,Jam
How Pricing Rule is applied?,Bagaimana Rule Harga diterapkan?
How frequently?,Seberapa sering?
"How should this currency be formatted? If not set, will use system defaults","Bagaimana seharusnya mata uang ini akan diformat? Jika tidak diatur, akan menggunakan default sistem"
Human Resources,Sumber Daya Manusia
Identification of the package for the delivery (for print),Identifikasi paket untuk pengiriman (untuk mencetak)
If Income or Expense,Jika Penghasilan atau Beban
If Monthly Budget Exceeded,Jika Anggaran Bulanan Melebihi
"If Sale BOM is defined, the actual BOM of the Pack is displayed as table. Available in Delivery Note and Sales Order","Jika Sale BOM didefinisikan, BOM sebenarnya Pack ditampilkan sebagai tabel. Tersedia dalam Pengiriman Note dan Sales Order"
"If Supplier Part Number exists for given Item, it gets stored here","Jika Pemasok Part Number ada untuk keterberian Barang, hal itu akan disimpan di sini"
If Yearly Budget Exceeded,Jika Anggaran Tahunan Melebihi
"If checked, BOM for sub-assembly items will be considered for getting raw materials. Otherwise, all sub-assembly items will be treated as a raw material.","Jika dicentang, BOM untuk item sub-assembly akan dipertimbangkan untuk mendapatkan bahan baku. Jika tidak, semua item sub-assembly akan diperlakukan sebagai bahan baku."
"If checked, Total no. of Working Days will include holidays, and this will reduce the value of Salary Per Day","Jika dicentang, total ada. dari Hari Kerja akan mencakup libur, dan ini akan mengurangi nilai Gaji Per Hari"
"If checked, the tax amount will be considered as already included in the Print Rate / Print Amount","Jika dicentang, jumlah pajak akan dianggap sebagai sudah termasuk dalam Jumlah Tingkat Cetak / Print"
If different than customer address,Jika berbeda dari alamat pelanggan
"If disable, 'Rounded Total' field will not be visible in any transaction","Jika disable, lapangan 'Rounded Jumlah' tidak akan terlihat dalam setiap transaksi"
"If enabled, the system will post accounting entries for inventory automatically.","Jika diaktifkan, sistem akan posting entri akuntansi untuk persediaan otomatis."
If more than one package of the same type (for print),Jika lebih dari satu paket dari jenis yang sama (untuk mencetak)
"If multiple Pricing Rules continue to prevail, users are asked to set Priority manually to resolve conflict.","Jika beberapa Aturan Harga terus menang, pengguna akan diminta untuk mengatur Prioritas manual untuk menyelesaikan konflik."
"If no change in either Quantity or Valuation Rate, leave the cell blank.","Jika tidak ada perubahan baik Quantity atau Tingkat Penilaian, biarkan kosong sel."
If not applicable please enter: NA,Jika tidak berlaku silahkan masukkan: NA
"If not checked, the list will have to be added to each Department where it has to be applied.","Jika tidak diperiksa, daftar harus ditambahkan ke setiap departemen di mana itu harus diterapkan."
"If selected Pricing Rule is made for 'Price', it will overwrite Price List. Pricing Rule price is the final price, so no further discount should be applied. Hence, in transactions like Sales Order, Purchase Order etc, it will be fetched in 'Rate' field, rather than 'Price List Rate' field.","Jika Rule Harga yang dipilih dibuat untuk 'Harga', itu akan menimpa Daftar Harga. Harga Rule harga adalah harga akhir, sehingga tidak ada diskon lebih lanjut harus diterapkan. Oleh karena itu, dalam transaksi seperti Sales Order, Purchase Order dll, itu akan diambil di lapangan 'Tingkat', daripada bidang 'Daftar Harga Tingkat'."
"If specified, send the newsletter using this email address","Jika ditentukan, mengirim newsletter menggunakan alamat email ini"
"If the account is frozen, entries are allowed to restricted users.","Jika account beku, entri yang diizinkan untuk pengguna terbatas."
"If this Account represents a Customer, Supplier or Employee, set it here.","Jika Akun ini merupakan Pelanggan, Pemasok atau Karyawan, mengaturnya di sini."
"If two or more Pricing Rules are found based on the above conditions, Priority is applied. Priority is a number between 0 to 20 while default value is zero (blank). Higher number means it will take precedence if there are multiple Pricing Rules with same conditions.","Jika dua atau lebih Aturan Harga yang ditemukan berdasarkan kondisi di atas, Prioritas diterapkan. Prioritas adalah angka antara 0 sampai 20, sementara nilai default adalah nol (kosong). Jumlah yang lebih tinggi berarti akan didahulukan jika ada beberapa Aturan Harga dengan kondisi yang sama."
If you follow Quality Inspection. Enables Item QA Required and QA No in Purchase Receipt,Jika Anda mengikuti Inspeksi Kualitas. Memungkinkan Barang QA Diperlukan dan QA ada di Penerimaan Pembelian
If you have Sales Team and Sale Partners (Channel Partners)  they can be tagged and maintain their contribution in the sales activity,Jika Anda memiliki Tim Penjualan dan Penjualan Mitra (Mitra Channel) mereka dapat ditandai dan mempertahankan kontribusi mereka dalam aktivitas penjualan
"If you have created a standard template in Purchase Taxes and Charges Master, select one and click on the button below.","Jika Anda telah membuat template standar dalam Pajak Pembelian dan Guru Beban, pilih salah satu dan klik tombol di bawah."
"If you have created a standard template in Sales Taxes and Charges Master, select one and click on the button below.","Jika Anda telah membuat template standar dalam Penjualan Pajak dan Biaya Guru, pilih salah satu dan klik tombol di bawah."
"If you have long print formats, this feature can be used to split the page to be printed on multiple pages with all headers and footers on each page","Jika Anda memiliki format cetak yang panjang, fitur ini dapat digunakan untuk membagi halaman yang akan dicetak pada beberapa halaman dengan semua header dan footer pada setiap halaman"
If you involve in manufacturing activity. Enables Item 'Is Manufactured',Jika Anda terlibat dalam aktivitas manufaktur. Memungkinkan Barang 'Apakah Diproduksi'
Ignore,Mengabaikan
Ignore Pricing Rule,Abaikan Aturan Harga
Ignored: ,Ignored: 
Image,Gambar
Image View,Citra Tampilan
Implementation Partner,Implementasi Mitra
Import Attendance,Impor Kehadiran
Import Failed!,Impor Gagal!
Import Log,Impor Log
Import Successful!,Impor Sukses!
Imports,Impor
In Hours,Pada Jam
In Process,Dalam Proses
In Qty,Dalam Qty
In Value,Dalam Nilai
In Words,Dalam Kata
In Words (Company Currency),Dalam Kata-kata (Perusahaan Mata Uang)
In Words (Export) will be visible once you save the Delivery Note.,Dalam Kata-kata (Ekspor) akan terlihat sekali Anda menyimpan Delivery Note.
In Words will be visible once you save the Delivery Note.,Dalam Kata-kata akan terlihat sekali Anda menyimpan Delivery Note.
In Words will be visible once you save the Purchase Invoice.,Dalam Kata-kata akan terlihat setelah Anda menyimpan Faktur Pembelian.
In Words will be visible once you save the Purchase Order.,Dalam Kata-kata akan terlihat setelah Anda menyimpan Purchase Order.
In Words will be visible once you save the Purchase Receipt.,Dalam Kata-kata akan terlihat setelah Anda menyimpan Penerimaan Pembelian.
In Words will be visible once you save the Quotation.,Dalam Kata-kata akan terlihat sekali Anda menyimpan Quotation tersebut.
In Words will be visible once you save the Sales Invoice.,Dalam Kata-kata akan terlihat setelah Anda menyimpan Faktur Penjualan.
In Words will be visible once you save the Sales Order.,Dalam Kata-kata akan terlihat setelah Anda menyimpan Sales Order.
Incentives,Insentif
Include Reconciled Entries,Sertakan Entri Berdamai
Include holidays in Total no. of Working Days,Sertakan liburan di total no. dari Hari Kerja
Income,Penghasilan
Income / Expense,Penghasilan / Beban
Income Account,Akun Penghasilan
Income Booked,Penghasilan Memesan
Income Tax,Pajak Penghasilan
Income Year to Date,Tahun Penghasilan Tanggal
Income booked for the digest period,Penghasilan dipesan untuk periode digest
Incoming,Incoming
Incoming Rate,Tingkat yang masuk
Incoming quality inspection.,Pemeriksaan mutu yang masuk.
Incorrect number of General Ledger Entries found. You might have selected a wrong Account in the transaction.,Jumlah yang salah dari General Ledger Entries ditemukan. Anda mungkin telah memilih Account salah dalam transaksi.
Incorrect or Inactive BOM {0} for Item {1} at row {2},Salah atau Nonaktif BOM {0} untuk Item {1} pada baris {2}
Indicates that the package is a part of this delivery (Only Draft),Menunjukkan bahwa paket tersebut merupakan bagian dari pengiriman ini (Hanya Draft)
Indirect Expenses,Biaya tidak langsung
Indirect Income,Penghasilan tidak langsung
Individual,Individu
Industry,Industri
Industry Type,Jenis Industri
Inspected By,Diperiksa Oleh
Inspection Criteria,Kriteria Pemeriksaan
Inspection Required,Inspeksi Diperlukan
Inspection Type,Inspeksi Type
Installation Date,Instalasi Tanggal
Installation Note,Instalasi Note
Installation Note Item,Instalasi Catatan Barang
Installation Note {0} has already been submitted,Instalasi Catatan {0} telah disampaikan
Installation Status,Status Instalasi
Installation Time,Instalasi Waktu
Installation date cannot be before delivery date for Item {0},Tanggal instalasi tidak bisa sebelum tanggal pengiriman untuk Item {0}
Installation record for a Serial No.,Catatan instalasi untuk No Serial
Installed Qty,Terpasang Qty
Instructions,Instruksi
Integrate incoming support emails to Support Ticket,Mengintegrasikan email support masuk untuk Mendukung Tiket
Interested,Tertarik
Intern,Menginternir
Internal,Internal
Internet Publishing,Penerbitan Internet
Introduction,Pendahuluan
Invalid Barcode,Barcode valid
Invalid Barcode or Serial No,Barcode valid atau Serial No
Invalid Mail Server. Please rectify and try again.,Mail Server tidak valid. Harap memperbaiki dan coba lagi.
Invalid Master Name,Nama Guru tidak valid
Invalid User Name or Support Password. Please rectify and try again.,Valid Nama Pengguna atau Dukungan Password. Harap memperbaiki dan coba lagi.
Invalid quantity specified for item {0}. Quantity should be greater than 0.,Kuantitas tidak valid untuk item {0}. Jumlah harus lebih besar dari 0.
Inventory,Inventarisasi
Inventory & Support,Inventarisasi & Dukungan
Investment Banking,Perbankan Investasi
Investments,Investasi
Invoice Date,Faktur Tanggal
Invoice Details,Detail Invoice
Invoice No,Faktur ada
Invoice Number,Nomor Faktur
Invoice Period From,Faktur Periode Dari
Invoice Period From and Invoice Period To dates mandatory for recurring invoice,Faktur Periode Dari dan Faktur Period Untuk tanggal wajib untuk berulang faktur
Invoice Period To,Periode Faktur Untuk
Invoice Type,Invoice Type
Invoice/Journal Entry Details,Invoice / Journal Entry Account
Invoiced Amount (Exculsive Tax),Faktur Jumlah (Pajak exculsive)
Is Active,Aktif
Is Advance,Apakah Muka
Is Cancelled,Apakah Dibatalkan
Is Carry Forward,Apakah Carry Teruskan
Is Default,Apakah default
Is Encash,Apakah menjual
Is Fixed Asset Item,Apakah Fixed Asset Barang
Is LWP,Apakah LWP
Is Opening,Apakah Membuka
Is Opening Entry,Apakah Masuk Membuka
Is POS,Apakah POS
Is Primary Contact,Apakah Kontak Utama
Is Purchase Item,Apakah Pembelian Barang
Is Sales Item,Apakah Penjualan Barang
Is Service Item,Apakah Layanan Barang
Is Stock Item,Apakah Stock Barang
Is Sub Contracted Item,Apakah Sub Kontrak Barang
Is Subcontracted,Apakah subkontrak
Is this Tax included in Basic Rate?,Apakah Pajak ini termasuk dalam Basic Rate?
Issue,Isu
Issue Date,Tanggal dibuat
Issue Details,Detail Issue
Issued Items Against Production Order,Tahun Produk Terhadap Orde Produksi
It can also be used to create opening stock entries and to fix stock value.,Hal ini juga dapat digunakan untuk membuat entri saham membuka dan memperbaiki nilai saham.
Item,Barang
Item Advanced,Item Lanjutan
Item Barcode,Item Barcode
Item Batch Nos,Item Batch Nos
Item Code,Item Code
Item Code > Item Group > Brand,Item Code> Barang Grup> Merek
Item Code and Warehouse should already exist.,Item Code dan Gudang harus sudah ada.
Item Code cannot be changed for Serial No.,Item Code tidak dapat diubah untuk Serial Number
Item Code is mandatory because Item is not automatically numbered,Item Code adalah wajib karena Item tidak secara otomatis nomor
Item Code required at Row No {0},Item Code dibutuhkan pada Row ada {0}
Item Customer Detail,Barang Pelanggan Detil
Item Description,Item Description
Item Desription,Item Desription
Item Details,Item detail
Item Group,Item Grup
Item Group Name,Nama Item Grup
Item Group Tree,Item Grup Pohon
Item Group not mentioned in item master for item {0},Item Grup tidak disebutkan dalam master barang untuk item {0}
Item Groups in Details,Item Grup dalam Rincian
Item Image (if not slideshow),Barang Gambar (jika tidak slideshow)
Item Name,Nama Item
Item Naming By,Item Penamaan Dengan
Item Price,Item Price
Item Prices,Harga Barang
Item Quality Inspection Parameter,Barang Kualitas Parameter Inspeksi
Item Reorder,Item Reorder
Item Serial No,Item Serial No
Item Serial Nos,Item Serial Nos
Item Shortage Report,Item Kekurangan Laporan
Item Supplier,Item Pemasok
Item Supplier Details,Item Pemasok Rincian
Item Tax,Pajak Barang
Item Tax Amount,Jumlah Pajak Barang
Item Tax Rate,Tarif Pajak Barang
Item Tax Row {0} must have account of type Tax or Income or Expense or Chargeable,Item Pajak Row {0} harus memiliki akun Pajak jenis atau Penghasilan atau Beban atau Dibebankan
Item Tax1,Item Tax1
Item To Manufacture,Barang Untuk Industri
Item UOM,Barang UOM
Item Website Specification,Item Situs Spesifikasi
Item Website Specifications,Item Situs Spesifikasi
Item Wise Tax Detail,Barang Wise Detil Pajak
Item Wise Tax Detail ,
Item is required,Item diperlukan
Item is updated,Item diperbarui
Item master.,Master barang.
"Item must be a purchase item, as it is present in one or many Active BOMs","Item harus item pembelian, karena hadir dalam satu atau banyak BOMs Aktif"
Item or Warehouse for row {0} does not match Material Request,Item atau Gudang untuk baris {0} Material tidak cocok Permintaan
Item table can not be blank,Tabel barang tidak boleh kosong
Item to be manufactured or repacked,Item yang akan diproduksi atau dikemas ulang
Item valuation updated,Item penilaian diperbarui
Item will be saved by this name in the data base.,Barang akan disimpan dengan nama ini dalam data base.
Item {0} appears multiple times in Price List {1},Item {0} muncul beberapa kali dalam Daftar Harga {1}
Item {0} does not exist,Item {0} tidak ada
Item {0} does not exist in the system or has expired,Item {0} tidak ada dalam sistem atau telah berakhir
Item {0} does not exist in {1} {2},Item {0} tidak ada di {1} {2}
Item {0} has already been returned,Item {0} telah dikembalikan
Item {0} has been entered multiple times against same operation,Barang {0} telah dimasukkan beberapa kali melawan operasi yang sama
Item {0} has been entered multiple times with same description or date,Item {0} sudah dimasukkan beberapa kali dengan deskripsi atau tanggal yang sama
Item {0} has been entered multiple times with same description or date or warehouse,Item {0} sudah dimasukkan beberapa kali dengan deskripsi atau tanggal atau gudang yang sama
Item {0} has been entered twice,Item {0} telah dimasukkan dua kali
Item {0} has reached its end of life on {1},Item {0} telah mencapai akhir hidupnya pada {1}
Item {0} ignored since it is not a stock item,Item {0} diabaikan karena bukan barang stok
Item {0} is cancelled,Item {0} dibatalkan
Item {0} is not Purchase Item,Item {0} tidak Pembelian Barang
Item {0} is not a serialized Item,Item {0} bukan merupakan Barang serial
Item {0} is not a stock Item,Item {0} bukan merupakan saham Barang
Item {0} is not active or end of life has been reached,Item {0} tidak aktif atau akhir hidup telah tercapai
Item {0} is not setup for Serial Nos. Check Item master,Barang {0} tidak setup untuk Serial Nos Periksa Barang induk
Item {0} is not setup for Serial Nos. Column must be blank,Barang {0} tidak setup untuk Serial Nos Kolom harus kosong
Item {0} must be Sales Item,Item {0} harus Penjualan Barang
Item {0} must be Sales or Service Item in {1},Item {0} harus Penjualan atau Jasa Barang di {1}
Item {0} must be Service Item,Item {0} harus Layanan Barang
Item {0} must be a Purchase Item,Item {0} harus Pembelian Barang
Item {0} must be a Sales Item,Item {0} harus Item Penjualan
Item {0} must be a Service Item.,Item {0} harus Layanan Barang.
Item {0} must be a Sub-contracted Item,Item {0} harus Item Sub-kontrak
Item {0} must be a stock Item,Item {0} harus stok Barang
Item {0} must be manufactured or sub-contracted,Item {0} harus diproduksi atau sub-kontrak
Item {0} not found,Item {0} tidak ditemukan
Item {0} with Serial No {1} is already installed,Item {0} dengan Serial No {1} sudah diinstal
Item {0} with same description entered twice,Item {0} dengan deskripsi yang sama dimasukkan dua kali
"Item, Warranty, AMC (Annual Maintenance Contract) details will be automatically fetched when Serial Number is selected.","Barang, Garansi, AMC (Tahunan Kontrak Pemeliharaan) detail akan otomatis diambil ketika Serial Number dipilih."
Item-wise Price List Rate,Barang-bijaksana Daftar Harga Tingkat
Item-wise Purchase History,Barang-bijaksana Riwayat Pembelian
Item-wise Purchase Register,Barang-bijaksana Pembelian Register
Item-wise Sales History,Item-wise Penjualan Sejarah
Item-wise Sales Register,Item-wise Daftar Penjualan
"Item: {0} managed batch-wise, can not be reconciled using \					Stock Reconciliation, instead use Stock Entry","Item: {0} dikelola batch-bijaksana, tidak dapat didamaikan dengan menggunakan \ Bursa Rekonsiliasi, sebagai gantinya menggunakan Stock Entri"
Item: {0} not found in the system,Item: {0} tidak ditemukan dalam sistem
Items,Items
Items To Be Requested,Items Akan Diminta
Items required,Barang yang dibutuhkan
"Items to be requested which are ""Out of Stock"" considering all warehouses based on projected qty and minimum order qty","Item harus diminta yang ""Out of Stock"" mengingat semua gudang berdasarkan qty diproyeksikan dan pesanan minimum qty"
Items which do not exist in Item master can also be entered on customer's request,Barang-barang yang tidak ada dalam Butir utama juga dapat dimasukkan pada permintaan pelanggan
Itemwise Discount,Itemwise Diskon
Itemwise Recommended Reorder Level,Itemwise Rekomendasi Reorder Tingkat
Job Applicant,Pemohon Job
Job Opening,Pembukaan Job
Job Profile,Profil Job
Job Title,Jabatan
"Job profile, qualifications required etc.","Profil pekerjaan, kualifikasi yang dibutuhkan dll"
Jobs Email Settings,Pengaturan Jobs Email
Journal Entries,Entries Journal
Journal Entry,Jurnal Entri
Journal Entry,Journal Entry
Journal Entry Account,Journal Entry Detil
Journal Entry Account No,Journal Entry Detil ada
Journal Entry {0} does not have account {1} or already matched,Journal Entry {0} tidak memiliki akun {1} atau sudah cocok
Journal Entries {0} are un-linked,Journal Entry {0} yang un-linked
Keep a track of communication related to this enquiry which will help for future reference.,Menyimpan melacak komunikasi yang berkaitan dengan penyelidikan ini yang akan membantu untuk referensi di masa mendatang.
Keep it web friendly 900px (w) by 100px (h),Simpan web 900px ramah (w) oleh 100px (h)
Key Performance Area,Key Bidang Kinerja
Key Responsibility Area,Key Responsibility area
Kg,Kg
LR Date,LR Tanggal
LR No,LR ada
Label,Label
Landed Cost Item,Landed Biaya Barang
Landed Cost Items,Landed Biaya Produk
Landed Cost Purchase Receipt,Landed Biaya Penerimaan Pembelian
Landed Cost Purchase Receipts,Mendarat Penerimaan Biaya Pembelian
Landed Cost Wizard,Landed Biaya Wisaya
Landed Cost updated successfully,Biaya Landed berhasil diperbarui
Language,Bahasa
Last Name,Nama Belakang
Last Purchase Rate,Tingkat Pembelian Terakhir
Latest,Terbaru
Lead,Lead
Lead Details,Detail Timbal
Lead Id,Timbal Id
Lead Name,Timbal Nama
Lead Owner,Timbal Owner
Lead Source,Sumber utama
Lead Status,Status Timbal
Lead Time Date,Timbal Waktu Tanggal
Lead Time Days,Memimpin Waktu Hari
Lead Time days is number of days by which this item is expected in your warehouse. This days is fetched in Material Request when you select this item.,Hari Waktu Timbal adalah jumlah hari dimana item ini diharapkan di gudang Anda. Hari ini diambil di Material Request ketika Anda memilih item ini.
Lead Type,Timbal Type
Lead must be set if Opportunity is made from Lead,Timbal harus diatur jika Peluang terbuat dari Timbal
Leave Allocation,Tinggalkan Alokasi
Leave Allocation Tool,Tinggalkan Alokasi Alat
Leave Application,Tinggalkan Aplikasi
Leave Approver,Tinggalkan Approver
Leave Approvers,Tinggalkan yang menyetujui
Leave Balance Before Application,Tinggalkan Saldo Sebelum Aplikasi
Leave Block List,Tinggalkan Block List
Leave Block List Allow,Tinggalkan Block List Izinkan
Leave Block List Allowed,Tinggalkan Block List Diizinkan
Leave Block List Date,Tinggalkan Block List Tanggal
Leave Block List Dates,Tinggalkan Block List Tanggal
Leave Block List Name,Tinggalkan Nama Block List
Leave Blocked,Tinggalkan Diblokir
Leave Control Panel,Tinggalkan Control Panel
Leave Encashed?,Tinggalkan dicairkan?
Leave Encashment Amount,Tinggalkan Pencairan Jumlah
Leave Type,Tinggalkan Type
Leave Type Name,Tinggalkan Type Nama
Leave Without Pay,Tinggalkan Tanpa Bayar
Leave application has been approved.,Pengajuan cuti telah disetujui.
Leave application has been rejected.,Pengajuan cuti telah ditolak.
Leave approver must be one of {0},Tinggalkan approver harus menjadi salah satu {0}
Leave blank if considered for all branches,Biarkan kosong jika dipertimbangkan untuk semua cabang
Leave blank if considered for all departments,Biarkan kosong jika dianggap untuk semua departemen
Leave blank if considered for all designations,Biarkan kosong jika dipertimbangkan untuk semua sebutan
Leave blank if considered for all employee types,Biarkan kosong jika dipertimbangkan untuk semua jenis karyawan
"Leave can be approved by users with Role, ""Leave Approver""","Tinggalkan dapat disetujui oleh pengguna dengan Role, ""Tinggalkan Approver"""
Leave of type {0} cannot be longer than {1},Tinggalkan jenis {0} tidak boleh lebih dari {1}
Leaves Allocated Successfully for {0},Daun Dialokasikan Berhasil untuk {0}
Leaves for type {0} already allocated for Employee {1} for Fiscal Year {0},Daun untuk tipe {0} sudah dialokasikan untuk Karyawan {1} Tahun Anggaran {0}
Leaves must be allocated in multiples of 0.5,"Daun harus dialokasikan dalam kelipatan 0,5"
Ledger,Buku besar
Ledgers,Buku Pembantu
Left,Waktu tersisa
Legal,Hukum
Legal Expenses,Beban Legal
Letter Head,Surat Kepala
Letter Heads for print templates.,Surat Kepala untuk mencetak template.
Level,Level
Lft,Lft
Liability,Kewajiban
List a few of your customers. They could be organizations or individuals.,Daftar beberapa pelanggan Anda. Mereka bisa menjadi organisasi atau individu.
List a few of your suppliers. They could be organizations or individuals.,Daftar beberapa pemasok Anda. Mereka bisa menjadi organisasi atau individu.
List items that form the package.,Daftar item yang membentuk paket.
List this Item in multiple groups on the website.,Daftar Barang ini dalam beberapa kelompok di website.
"List your products or services that you buy or sell. Make sure to check the Item Group, Unit of Measure and other properties when you start.","Daftar produk atau jasa yang Anda membeli atau menjual. Pastikan untuk memeriksa Grup Barang, Satuan Ukur dan properti lainnya ketika Anda mulai."
"List your tax heads (e.g. VAT, Excise; they should have unique names) and their standard rates. This will create a standard template, which you can edit and add more later.","Daftar kepala pajak Anda (misalnya PPN, Cukai, mereka harus memiliki nama yang unik) dan tingkat standar mereka. Ini akan membuat template standar, yang dapat Anda edit dan menambahkannya kemudian."
Loading...,Memuat...
Loans (Liabilities),Kredit (Kewajiban)
Loans and Advances (Assets),Pinjaman Uang Muka dan (Aset)
Local,[Daerah
Login,Masuk
Login with your new User ID,Login dengan User ID baru Anda
Logo,Logo
Logo and Letter Heads,Logo dan Surat Kepala
Lost,Tersesat
Lost Reason,Kehilangan Alasan
Low,Rendah
Lower Income,Penghasilan rendah
MTN Details,MTN Detail
Main,Utama
Main Reports,Laporan Utama
Maintain Same Rate Throughout Sales Cycle,Menjaga Tingkat Sama Sepanjang Siklus Penjualan
Maintain same rate throughout purchase cycle,Mempertahankan tingkat yang sama sepanjang siklus pembelian
Maintenance,Pemeliharaan
Maintenance Date,Pemeliharaan Tanggal
Maintenance Details,Detail Maintenance
Maintenance Schedule,Jadwal pemeliharaan
Maintenance Schedule Detail,Jadwal pemeliharaan Detil
Maintenance Schedule Item,Jadwal pemeliharaan Barang
Maintenance Schedule is not generated for all the items. Please click on 'Generate Schedule',Jadwal pemeliharaan tidak dihasilkan untuk semua item. Silahkan klik 'Menghasilkan Jadwal'
Maintenance Schedule {0} exists against {0},Jadwal pemeliharaan {0} ada terhadap {0}
Maintenance Schedule {0} must be cancelled before cancelling this Sales Order,Jadwal pemeliharaan {0} harus dibatalkan sebelum membatalkan Sales Order ini
Maintenance Schedules,Jadwal pemeliharaan
Maintenance Status,Status pemeliharaan
Maintenance Time,Pemeliharaan Waktu
Maintenance Type,Pemeliharaan Type
Maintenance Visit,Pemeliharaan Visit
Maintenance Visit Purpose,Pemeliharaan Visit Tujuan
Maintenance Visit {0} must be cancelled before cancelling this Sales Order,Pemeliharaan Kunjungan {0} harus dibatalkan sebelum membatalkan Sales Order ini
Maintenance start date can not be before delivery date for Serial No {0},Tanggal mulai pemeliharaan tidak bisa sebelum tanggal pengiriman untuk Serial No {0}
Major/Optional Subjects,Mayor / Opsional Subjek
Make ,Make 
Make Accounting Entry For Every Stock Movement,Membuat Entri Akuntansi Untuk Setiap Gerakan Stock
Make Bank Entry,Membuat Bank Entry
Make Credit Note,Membuat Nota Kredit
Make Debit Note,Membuat Debit Note
Make Delivery,Membuat Pengiriman
Make Difference Entry,Membuat Perbedaan Entri
Make Excise Invoice,Membuat Cukai Faktur
Make Installation Note,Membuat Instalasi Note
Make Invoice,Membuat Invoice
Make Maint. Schedule,Buat Maint. Jadwal
Make Maint. Visit,Buat Maint. Kunjungan
Make Maintenance Visit,Membuat Maintenance Visit
Make Packing Slip,Membuat Packing Slip
Make Payment,Lakukan Pembayaran
Make Payment Entry,Membuat Entri Pembayaran
Make Purchase Invoice,Membuat Purchase Invoice
Make Purchase Order,Membuat Purchase Order
Make Purchase Receipt,Membuat Pembelian Penerimaan
Make Salary Slip,Membuat Slip Gaji
Make Salary Structure,Membuat Struktur Gaji
Make Sales Invoice,Membuat Sales Invoice
Make Sales Order,Membuat Sales Order
Make Supplier Quotation,Membuat Pemasok Quotation
Make Time Log Batch,Membuat Waktu Log Batch
Male,Laki-laki
Manage Customer Group Tree.,Manage Group Pelanggan Pohon.
Manage Sales Partners.,Mengelola Penjualan Partners.
Manage Sales Person Tree.,Mengelola Penjualan Orang Pohon.
Manage Territory Tree.,Kelola Wilayah Pohon.
Manage cost of operations,Mengelola biaya operasional
Management,Manajemen
Manager,Manajer
"Mandatory if Stock Item is ""Yes"". Also the default warehouse where reserved quantity is set from Sales Order.","Wajib jika Stock Item ""Yes"". Juga gudang standar di mana kuantitas milik diatur dari Sales Order."
Manufacture against Sales Order,Industri melawan Sales Order
Manufacture/Repack,Industri / Repack
Manufactured Qty,Diproduksi Qty
Manufactured quantity will be updated in this warehouse,Kuantitas Diproduksi akan diperbarui di gudang ini
Manufactured quantity {0} cannot be greater than planned quanitity {1} in Production Order {2},Kuantitas Diproduksi {0} Tidak dapat lebih besar dari yang direncanakan quanitity {1} dalam Orde Produksi {2}
Manufacturer,Pabrikan
Manufacturer Part Number,Produsen Part Number
Manufacturing,Manufaktur
Manufacturing Quantity,Manufacturing Quantity
Manufacturing Quantity is mandatory,Manufaktur Kuantitas adalah wajib
Margin,Margin
Marital Status,Status Perkawinan
Market Segment,Segmen Pasar
Marketing,Pemasaran
Marketing Expenses,Beban Pemasaran
Married,Belum Menikah
Mass Mailing,Mailing massa
Master Name,Guru Nama
Master Name is mandatory if account type is Warehouse,Guru Nama adalah wajib jika jenis account adalah Gudang
Master Type,Guru Type
Masters,Masters
Match non-linked Invoices and Payments.,Cocokkan Faktur non-linked dan Pembayaran.
Material Issue,Material Isu
Material Receipt,Material Receipt
Material Request,Permintaan Material
Material Request Detail No,Permintaan Detil Material ada
Material Request For Warehouse,Permintaan Material Untuk Gudang
Material Request Item,Material Permintaan Barang
Material Request Items,Permintaan Produk Bahan
Material Request No,Permintaan Material yang
Material Request Type,Permintaan Jenis Bahan
Material Request of maximum {0} can be made for Item {1} against Sales Order {2},Permintaan Bahan maksimal {0} dapat dibuat untuk Item {1} terhadap Sales Order {2}
Material Request used to make this Stock Entry,Permintaan bahan yang digunakan untuk membuat Masuk Bursa ini
Material Request {0} is cancelled or stopped,Permintaan Material {0} dibatalkan atau dihentikan
Material Requests for which Supplier Quotations are not created,Permintaan Material yang Pemasok Kutipan tidak diciptakan
Material Requests {0} created,Permintaan Material {0} dibuat
Material Requirement,Material Requirement
Material Transfer,Material Transfer
Materials,bahan materi
Materials Required (Exploded),Bahan yang dibutuhkan (Meledak)
Max 5 characters,Max 5 karakter
Max Days Leave Allowed,Max Hari Cuti Diizinkan
Max Discount (%),Max Diskon (%)
Max Qty,Max Qty
Max discount allowed for item: {0} is {1}%,Diskon Max diperbolehkan untuk item: {0} {1}%
Maximum Amount,Jumlah Maksimum
Maximum allowed credit is {0} days after posting date,Kredit maksimum yang diijinkan adalah {0} hari setelah tanggal postingan
Maximum {0} rows allowed,Maksimum {0} baris diperbolehkan
Maxiumm discount for Item {0} is {1}%,Diskon Maxiumm untuk Item {0} adalah {1}%
Medical,Medis
Medium,Sedang
"Merging is only possible if following properties are same in both records. Group or Ledger, Root Type, Company","Penggabungan hanya mungkin jika sifat berikut sama di kedua catatan. Grup atau Ledger, Akar Type, Perusahaan"
Message,Pesan
Message Parameter,Parameter pesan
Message Sent,Pesan Terkirim
Message updated,Pesan diperbarui
Messages,Pesan
Messages greater than 160 characters will be split into multiple messages,Pesan lebih dari 160 karakter akan dipecah menjadi beberapa pesan
Middle Income,Penghasilan Tengah
Milestone,Batu
Milestone Date,Milestone Tanggal
Milestones,Milestones
Milestones will be added as Events in the Calendar,Milestones akan ditambahkan sebagai Acara di Kalender
Min Order Qty,Min Order Qty
Min Qty,Min Qty
Min Qty can not be greater than Max Qty,Min Qty tidak dapat lebih besar dari Max Qty
Minimum Amount,Jumlah Minimum
Minimum Order Qty,Minimum Order Qty
Minute,Menit
Misc Details,Lain-lain Detail
Miscellaneous Expenses,Beban lain-lain
Miscelleneous,Miscelleneous
Mobile No,Ponsel Tidak ada
Mobile No.,Ponsel Nomor
Mode of Payment,Mode Pembayaran
Modern,Modern
Monday,Senin
Month,Bulan
Monthly,Bulanan
Monthly Attendance Sheet,Lembar Kehadiran Bulanan
Monthly Earning & Deduction,Bulanan Pendapatan & Pengurangan
Monthly Salary Register,Gaji Bulanan Daftar
Monthly salary statement.,Pernyataan gaji bulanan.
More Details,Detail Lebih
More Info,Info Selengkapnya
Motion Picture & Video,Motion Picture & Video
Moving Average,Moving Average
Moving Average Rate,Moving Average Tingkat
Mr,Mr
Ms,Ms
Multiple Item prices.,Multiple Item harga.
"Multiple Price Rule exists with same criteria, please resolve \			conflict by assigning priority. Price Rules: {0}","Beberapa Aturan Harga ada dengan kriteria yang sama, silahkan menyelesaikan \ konflik dengan menetapkan prioritas. Aturan Harga: {0}"
Music,Musik
Must be Whole Number,Harus Nomor Utuh
Name,Nama
Name and Description,Nama dan Deskripsi
Name and Employee ID,Nama dan ID Karyawan
"Name of new Account. Note: Please don't create accounts for Customers and Suppliers, they are created automatically from the Customer and Supplier master","Nama Akun baru. Catatan: Tolong jangan membuat account untuk Pelanggan dan Pemasok, mereka dibuat secara otomatis dari Nasabah dan Pemasok utama"
Name of person or organization that this address belongs to.,Nama orang atau organisasi yang alamat ini milik.
Name of the Budget Distribution,Nama Distribusi Anggaran
Naming Series,Penamaan Series
Negative Quantity is not allowed,Jumlah negatif tidak diperbolehkan
Negative Stock Error ({6}) for Item {0} in Warehouse {1} on {2} {3} in {4} {5},Kesalahan Stock negatif ({6}) untuk Item {0} Gudang {1} di {2} {3} in {4} {5}
Negative Valuation Rate is not allowed,Tingkat Penilaian negatif tidak diperbolehkan
Negative balance in Batch {0} for Item {1} at Warehouse {2} on {3} {4},Saldo negatif dalam Batch {0} untuk Item {1} di Gudang {2} pada {3} {4}
Net Pay,Pay Net
Net Pay (in words) will be visible once you save the Salary Slip.,Pay Bersih (dalam kata-kata) akan terlihat setelah Anda menyimpan Slip Gaji.
Net Profit / Loss,Laba / Rugi
Net Total,Jumlah Bersih
Net Total (Company Currency),Jumlah Bersih (Perusahaan Mata Uang)
Net Weight,Berat Bersih
Net Weight UOM,Berat Bersih UOM
Net Weight of each Item,Berat Bersih dari setiap Item
Net pay cannot be negative,Gaji bersih yang belum dapat negatif
Never,Tidak Pernah
New ,New 
New Account,Akun baru
New Account Name,New Account Name
New BOM,New BOM
New Communications,Komunikasi Baru
New Company,Perusahaan Baru
New Cost Center,Biaya Pusat baru
New Cost Center Name,Baru Nama Biaya Pusat
New Delivery Notes,Catatan Pengiriman Baru
New Enquiries,Pertanyaan Baru
New Leads,Memimpin Baru
New Leave Application,Tinggalkan Aplikasi Baru
New Leaves Allocated,Daun baru Dialokasikan
New Leaves Allocated (In Days),Daun baru Dialokasikan (Dalam Hari)
New Material Requests,Permintaan Bahan Baru
New Projects,Proyek Baru
New Purchase Orders,Pesanan Pembelian Baru
New Purchase Receipts,Penerimaan Pembelian Baru
New Quotations,Kutipan Baru
New Sales Orders,Penjualan New Orders
New Serial No cannot have Warehouse. Warehouse must be set by Stock Entry or Purchase Receipt,Baru Serial ada tidak dapat memiliki Gudang. Gudang harus diatur oleh Bursa Masuk atau Penerimaan Pembelian
New Stock Entries,Entri New Stock
New Stock UOM,New Stock UOM
New Stock UOM is required,New Stock UOM diperlukan
New Stock UOM must be different from current stock UOM,New Stock UOM harus berbeda dari UOM saham saat ini
New Supplier Quotations,Pemasok Kutipan Baru
New Support Tickets,Dukungan Tiket Baru
New UOM must NOT be of type Whole Number,New UOM TIDAK harus dari jenis Whole Number
New Workplace,Kerja baru
Newsletter,Laporan berkala
Newsletter Content,Newsletter Konten
Newsletter Status,Newsletter Status
Newsletter has already been sent,Newsletter telah terkirim
"Newsletters to contacts, leads.","Newsletter ke kontak, memimpin."
Newspaper Publishers,Koran Publishers
Next,Berikutnya
Next Contact By,Berikutnya Contact By
Next Contact Date,Berikutnya Hubungi Tanggal
Next Date,Berikutnya Tanggal
Next email will be sent on:,Email berikutnya akan dikirim pada:
No,Nomor
No Customer Accounts found.,Tidak ada Rekening Nasabah ditemukan.
No Customer or Supplier Accounts found,"Tidak ada pelanggan, atau pemasok Akun ditemukan"
No Expense Approvers. Please assign 'Expense Approver' Role to atleast one user,Tidak ada yang menyetujui Beban. Silakan menetapkan 'Beban Approver' Peran untuk minimal satu pengguna
No Item with Barcode {0},Ada Barang dengan Barcode {0}
No Item with Serial No {0},Tidak ada Barang dengan Serial No {0}
No Items to pack,Tidak ada item untuk berkemas
No Leave Approvers. Please assign 'Leave Approver' Role to atleast one user,Tidak Cuti yang menyetujui. Silakan menetapkan Peran 'Leave Approver' untuk minimal satu pengguna
No Permission,Tidak ada Izin
No Production Orders created,Tidak ada Pesanan Produksi dibuat
No Supplier Accounts found. Supplier Accounts are identified based on 'Master Type' value in account record.,Tidak Pemasok Akun ditemukan. Akun pemasok diidentifikasi berdasarkan nilai 'Guru Type' dalam catatan akun.
No accounting entries for the following warehouses,Tidak ada entri akuntansi untuk gudang berikut
No addresses created,Tidak ada alamat dibuat
No contacts created,Tidak ada kontak dibuat
No default Address Template found. Please create a new one from Setup > Printing and Branding > Address Template.,Tidak ada Alamat bawaan Template ditemukan. Harap membuat yang baru dari Pengaturan> Percetakan dan Branding> Template Alamat.
No default BOM exists for Item {0},Tidak ada standar BOM ada untuk Item {0}
No description given,Tidak diberikan deskripsi
No employee found,Tidak ada karyawan yang ditemukan
No employee found!,Tidak ada karyawan ditemukan!
No of Requested SMS,Tidak ada dari Diminta SMS
No of Sent SMS,Tidak ada dari Sent SMS
No of Visits,Tidak ada Kunjungan
No permission,Tidak ada izin
No record found,Tidak ada catatan ditemukan
No records found in the Invoice table,Tidak ada catatan yang ditemukan dalam tabel Faktur
No records found in the Payment table,Tidak ada catatan yang ditemukan dalam tabel Pembayaran
No salary slip found for month: ,No salary slip found for month: 
Non Profit,Non Profit
Nos,Nos
Not Active,Tidak Aktif
Not Applicable,Tidak Berlaku
Not Available,Tidak Tersedia
Not Billed,Tidak Ditagih
Not Delivered,Tidak Disampaikan
Not Set,Tidak Diatur
Not allowed to update stock transactions older than {0},Tidak diizinkan untuk memperbarui transaksi saham lebih tua dari {0}
Not authorized to edit frozen Account {0},Tidak berwenang untuk mengedit Akun frozen {0}
Not authroized since {0} exceeds limits,Tidak Authroized sejak {0} melebihi batas
Not permitted,Tidak diijinkan
Note,Catatan
Note User,Catatan Pengguna
"Note: Backups and files are not deleted from Dropbox, you will have to delete them manually.","Catatan: backup dan file tidak dihapus dari Dropbox, Anda harus menghapusnya secara manual."
"Note: Backups and files are not deleted from Google Drive, you will have to delete them manually.","Catatan: backup dan file tidak dihapus dari Google Drive, Anda harus menghapusnya secara manual."
Note: Due Date exceeds the allowed credit days by {0} day(s),Catatan: Karena Tanggal melebihi hari-hari kredit diperbolehkan oleh {0} hari (s)
Note: Email will not be sent to disabled users,Catatan: Email tidak akan dikirim ke pengguna cacat
Note: Item {0} entered multiple times,Catatan: Barang {0} masuk beberapa kali
Note: Payment Entry will not be created since 'Cash or Bank Account' was not specified,Catatan: Entry Pembayaran tidak akan dibuat karena 'Cash atau Rekening Bank tidak ditentukan
Note: System will not check over-delivery and over-booking for Item {0} as quantity or amount is 0,Catatan: Sistem tidak akan memeriksa over-pengiriman dan over-booking untuk Item {0} kuantitas atau jumlah 0
Note: There is not enough leave balance for Leave Type {0},Catatan: Tidak ada saldo cuti cukup bagi Leave Type {0}
Note: This Cost Center is a Group. Cannot make accounting entries against groups.,Catatan: Biaya Pusat ini adalah Group. Tidak bisa membuat entri akuntansi terhadap kelompok-kelompok.
Note: {0},Catatan: {0}
Notes,Catatan
Notes:,Catatan:
Nothing to request,Tidak ada yang meminta
Notice (days),Notice (hari)
Notification Control,Pemberitahuan Kontrol
Notification Email Address,Pemberitahuan Alamat Email
Notify by Email on creation of automatic Material Request,Memberitahu melalui Email pada penciptaan Permintaan Bahan otomatis
Number Format,Nomor Format
Offer Date,Penawaran Tanggal
Office,Kantor
Office Equipments,Peralatan Kantor
Office Maintenance Expenses,Beban Pemeliharaan Kantor
Office Rent,Kantor Sewa
Old Parent,Induk tua
On Net Total,Pada Bersih Jumlah
On Previous Row Amount,Pada Sebelumnya Row Jumlah
On Previous Row Total,Pada Sebelumnya Row Jumlah
Online Auctions,Lelang Online
Only Leave Applications with status 'Approved' can be submitted,Hanya Tinggalkan Aplikasi status 'Disetujui' dapat diajukan
"Only Serial Nos with status ""Available"" can be delivered.","Hanya Serial Nos status ""Available"" dapat disampaikan."
Only leaf nodes are allowed in transaction,Hanya node daun yang diperbolehkan dalam transaksi
Only the selected Leave Approver can submit this Leave Application,Hanya dipilih Cuti Approver dapat mengirimkan Aplikasi Cuti ini
Open,Buka
Open Production Orders,Pesanan terbuka Produksi
Open Tickets,Buka Tiket
Opening (Cr),Pembukaan (Cr)
Opening (Dr),Pembukaan (Dr)
Opening Date,Tanggal pembukaan
Opening Entry,Membuka Entri
Opening Qty,Membuka Qty
Opening Time,Membuka Waktu
Opening Value,Nilai Membuka
Opening for a Job.,Membuka untuk Job.
Operating Cost,Biaya Operasi
Operation Description,Operasi Deskripsi
Operation No,Operasi Tidak ada
Operation Time (mins),Operasi Waktu (menit)
Operation {0} is repeated in Operations Table,Operasi {0} diulangi dalam Operasi Tabel
Operation {0} not present in Operations Table,Operasi {0} tidak hadir dalam Operasi Tabel
Operations,Operasi
Opportunity,Kesempatan
Opportunity Date,Peluang Tanggal
Opportunity From,Peluang Dari
Opportunity Item,Peluang Barang
Opportunity Items,Peluang Produk
Opportunity Lost,Peluang Hilang
Opportunity Type,Peluang Type
Optional. This setting will be used to filter in various transactions.,Opsional. Pengaturan ini akan digunakan untuk menyaring dalam berbagai transaksi.
Order Type,Pesanan Type
Order Type must be one of {0},Pesanan Type harus menjadi salah satu {0}
Ordered,Ordered
Ordered Items To Be Billed,Memerintahkan Items Akan Ditagih
Ordered Items To Be Delivered,Memerintahkan Items Akan Disampaikan
Ordered Qty,Memerintahkan Qty
"Ordered Qty: Quantity ordered for purchase, but not received.","Memerintahkan Qty: Jumlah memerintahkan untuk pembelian, tetapi tidak diterima."
Ordered Quantity,Memerintahkan Kuantitas
Orders released for production.,Pesanan dirilis untuk produksi.
Organization Name,Nama Organisasi
Organization Profile,Profil Organisasi
Organization branch master.,Cabang master organisasi.
Organization unit (department) master.,Unit Organisasi (kawasan) menguasai.
Other,Lain-lain
Other Details,Detail lainnya
Others,Lainnya
Out Qty,Out Qty
Out Value,Out Nilai
Out of AMC,Dari AMC
Out of Warranty,Out of Garansi
Outgoing,Ramah
Outstanding Amount,Jumlah yang luar biasa
Outstanding for {0} cannot be less than zero ({1}),Posisi untuk {0} tidak bisa kurang dari nol ({1})
Overhead,Atas
Overheads,Overhead
Overlapping conditions found between:,Kondisi Tumpang Tindih ditemukan antara:
Overview,Pratinjau
Owned,Dimiliki
Owner,Pemilik
P L A - Cess Portion,PLA - Cess Bagian
PL or BS,PL atau BS
PO Date,PO Tanggal
PO No,PO No
POP3 Mail Server,POP3 Mail Server
POP3 Mail Settings,POP3 Mail Settings
POP3 mail server (e.g. pop.gmail.com),POP3 server mail (misalnya pop.gmail.com)
POP3 server e.g. (pop.gmail.com),POP3 server misalnya (pop.gmail.com)
POS Setting,Pengaturan POS
POS Setting required to make POS Entry,Pengaturan POS diperlukan untuk membuat POS Entri
POS Setting {0} already created for user: {1} and company {2},Pengaturan POS {0} sudah diciptakan untuk pengguna: {1} dan perusahaan {2}
POS View,Lihat POS
PR Detail,PR Detil
Package Item Details,Paket Item detail
Package Items,Paket Items
Package Weight Details,Paket Berat Detail
Packed Item,Barang Dikemas
Packed quantity must equal quantity for Item {0} in row {1},Dikemas kuantitas harus sama kuantitas untuk Item {0} berturut-turut {1}
Packing Details,Packing Detail
Packing List,Packing List
Packing Slip,Packing Slip
Packing Slip Item,Packing Slip Barang
Packing Slip Items,Packing Slip Items
Packing Slip(s) cancelled,Packing slip (s) dibatalkan
Page Break,Halaman Istirahat
Page Name,Nama Halaman
Paid Amount,Dibayar Jumlah
Paid amount + Write Off Amount can not be greater than Grand Total,Jumlah yang dibayarkan + Write Off Jumlah tidak bisa lebih besar dari Grand Total
Pair,Pasangkan
Parameter,{0}Para{/0}{1}me{/1}{0}ter{/0}
Parent Account,Rekening Induk
Parent Cost Center,Parent Biaya Pusat
Parent Customer Group,Induk Pelanggan Grup
Parent Detail docname,Induk Detil docname
Parent Item,Induk Barang
Parent Item Group,Induk Barang Grup
Parent Item {0} must be not Stock Item and must be a Sales Item,Induk Barang {0} harus tidak Stock Barang dan harus Item Penjualan
Parent Party Type,Type Partai Induk
Parent Sales Person,Penjualan Induk Orang
Parent Territory,Wilayah Induk
Parent Website Page,Induk Website Halaman
Parent Website Route,Parent Situs Route
Parenttype,Parenttype
Part-time,Part-time
Partially Completed,Sebagian Selesai
Partly Billed,Sebagian Ditagih
Partly Delivered,Sebagian Disampaikan
Partner Target Detail,Mitra Sasaran Detil
Partner Type,Mitra Type
Partner's Website,Partner Website
Party,Pihak
Party Account,Akun Party
Party Type,Type Partai
Party Type Name,Jenis Party Nama
Passive,Pasif
Passport Number,Nomor Paspor
Password,Kata sandi
Pay To / Recd From,Pay To / RECD Dari
Payable,Hutang
Payables,Hutang
Payables Group,Hutang Grup
Payment Days,Hari Pembayaran
Payment Due Date,Tanggal Jatuh Tempo Pembayaran
Payment Period Based On Invoice Date,Masa Pembayaran Berdasarkan Faktur Tanggal
Payment Reconciliation,Rekonsiliasi Pembayaran
Payment Reconciliation Invoice,Rekonsiliasi Pembayaran Faktur
Payment Reconciliation Invoices,Faktur Rekonsiliasi Pembayaran
Payment Reconciliation Payment,Rekonsiliasi Pembayaran Pembayaran
Payment Reconciliation Payments,Pembayaran Rekonsiliasi Pembayaran
Payment Type,Jenis Pembayaran
Payment cannot be made for empty cart,Pembayaran tidak dapat dibuat untuk keranjang kosong
Payment of salary for the month {0} and year {1},Pembayaran gaji untuk bulan {0} dan tahun {1}
Payments,2. Payment (Pembayaran)
Payments Made,Pembayaran Dibuat
Payments Received,Pembayaran Diterima
Payments made during the digest period,Pembayaran dilakukan selama periode digest
Payments received during the digest period,Pembayaran yang diterima selama periode digest
Payroll Settings,Pengaturan Payroll
Pending,Menunggu
Pending Amount,Pending Jumlah
Pending Items {0} updated,Pending Items {0} diperbarui
Pending Review,Pending Ulasan
Pending SO Items For Purchase Request,Pending SO Items Untuk Pembelian Permintaan
Pension Funds,Dana pensiun
Percent Complete,Persen Lengkap
Percentage Allocation,Persentase Alokasi
Percentage Allocation should be equal to 100%,Persentase Alokasi harus sama dengan 100%
Percentage variation in quantity to be allowed while receiving or delivering this item.,Variasi persentase kuantitas yang diizinkan saat menerima atau memberikan item ini.
Percentage you are allowed to receive or deliver more against the quantity ordered. For example: If you have ordered 100 units. and your Allowance is 10% then you are allowed to receive 110 units.,Persentase Anda diijinkan untuk menerima atau memberikan lebih terhadap kuantitas memerintahkan. Misalnya: Jika Anda telah memesan 100 unit. dan Tunjangan Anda adalah 10% maka Anda diperbolehkan untuk menerima 110 unit.
Performance appraisal.,Penilaian kinerja.
Period,periode
Period Closing Voucher,Voucher Periode penutupan
Periodicity,Masa haid
Permanent Address,Permanent Alamat
Permanent Address Is,Alamat permanen Apakah
Permission,Izin
Personal,Pribadi
Personal Details,Data Pribadi
Personal Email,Email Pribadi
Pharmaceutical,Farmasi
Pharmaceuticals,Farmasi
Phone,Telepon
Phone No,Telepon yang
Piecework,Pekerjaan yg dibayar menurut hasil yg dikerjakan
Pincode,Kode PIN
Place of Issue,Tempat Issue
Plan for maintenance visits.,Rencana kunjungan pemeliharaan.
Planned Qty,Rencana Qty
"Planned Qty: Quantity, for which, Production Order has been raised, but is pending to be manufactured.","Rencana Qty: Kuantitas, yang, Orde Produksi telah dibangkitkan, tetapi tertunda akan diproduksi."
Planned Quantity,Direncanakan Kuantitas
Planning,Perencanaan
Plant,Tanaman
Plant and Machinery,Tanaman dan Mesin
Please Enter Abbreviation or Short Name properly as it will be added as Suffix to all Account Heads.,Silakan Singkatan atau Nama pendek dengan benar karena akan ditambahkan sebagai Suffix kepada semua Kepala Akun.
Please Update SMS Settings,Silahkan Perbarui Pengaturan SMS
Please add expense voucher details,Harap tambahkan beban rincian voucher
Please add to Modes of Payment from Setup.,Silahkan menambah Mode Pembayaran dari Setup.
Please check 'Is Advance' against Account {0} if this is an advance entry.,Silakan periksa 'Apakah Muka' terhadap Rekening {0} jika ini adalah sebuah entri muka.
Please click on 'Generate Schedule',Silahkan klik 'Menghasilkan Jadwal'
Please click on 'Generate Schedule' to fetch Serial No added for Item {0},Silahkan klik 'Menghasilkan Jadwal' untuk mengambil Serial yang ditambahkan untuk Item {0}
Please click on 'Generate Schedule' to get schedule,Silahkan klik 'Menghasilkan Jadwal' untuk mendapatkan jadwal
Please create Customer from Lead {0},Silakan membuat pelanggan dari Lead {0}
Please create Salary Structure for employee {0},Silakan membuat Struktur Gaji untuk karyawan {0}
Please create new account from Chart of Accounts.,Silahkan buat akun baru dari Bagan Akun.
Please do NOT create Account (Ledgers) for Customers and Suppliers. They are created directly from the Customer / Supplier masters.,Mohon TIDAK membuat Account (Buku Pembantu) untuk Pelanggan dan Pemasok. Mereka diciptakan langsung dari Nasabah / Pemasok master.
Please enter 'Expected Delivery Date',Masukkan 'Diharapkan Pengiriman Tanggal'
Please enter 'Is Subcontracted' as Yes or No,Masukkan 'Apakah subkontrak' sebagai Ya atau Tidak
Please enter 'Repeat on Day of Month' field value,Masukkan 'Ulangi pada Hari Bulan' nilai bidang
Please enter Account Receivable/Payable group in company master,Cukup masukkan Piutang / Hutang group in master perusahaan
Please enter Approving Role or Approving User,Masukkan Menyetujui Peran atau Menyetujui Pengguna
Please enter BOM for Item {0} at row {1},Masukkan BOM untuk Item {0} pada baris {1}
Please enter Company,Masukkan Perusahaan
Please enter Cost Center,Masukkan Biaya Pusat
Please enter Delivery Note No or Sales Invoice No to proceed,Masukkan Pengiriman Note ada atau Faktur Penjualan Tidak untuk melanjutkan
Please enter Employee Id of this sales parson,Masukkan Id Karyawan pendeta penjualan ini
Please enter Expense Account,Masukkan Beban Akun
Please enter Item Code to get batch no,Masukkan Item Code untuk mendapatkan bets tidak
Please enter Item Code.,Masukkan Item Code.
Please enter Item first,Masukkan Barang pertama
Please enter Maintaince Details first,Cukup masukkan Maintaince Detail pertama
Please enter Master Name once the account is created.,Masukkan Nama Guru setelah account dibuat.
Please enter Planned Qty for Item {0} at row {1},Masukkan Planned Qty untuk Item {0} pada baris {1}
Please enter Production Item first,Masukkan Produksi Barang pertama
Please enter Purchase Receipt No to proceed,Masukkan Penerimaan Pembelian ada untuk melanjutkan
Please enter Reference date,Harap masukkan tanggal Referensi
Please enter Warehouse for which Material Request will be raised,Masukkan Gudang yang Material Permintaan akan dibangkitkan
Please enter Write Off Account,Cukup masukkan Write Off Akun
Please enter atleast 1 invoice in the table,Masukkan minimal 1 faktur dalam tabel
Please enter company first,Silahkan masukkan perusahaan pertama
Please enter company name first,Silahkan masukkan nama perusahaan pertama
Please enter default Unit of Measure,Masukkan Satuan default Ukur
Please enter default currency in Company Master,Masukkan mata uang default di Perusahaan Guru
Please enter email address,Masukkan alamat email
Please enter item details,Masukkan detil item
Please enter message before sending,Masukkan pesan sebelum mengirimnya
Please enter parent account group for warehouse account,Masukkan rekening kelompok orangtua untuk account warehouse
Please enter parent cost center,Masukkan pusat biaya orang tua
Please enter quantity for Item {0},Mohon masukkan untuk Item {0}
Please enter relieving date.,Silahkan masukkan menghilangkan date.
Please enter sales order in the above table,Masukkan order penjualan pada tabel di atas
Please enter valid Company Email,Masukkan Perusahaan valid Email
Please enter valid Email Id,Silahkan lakukan validasi Email Id
Please enter valid Personal Email,Silahkan lakukan validasi Email Pribadi
Please enter valid mobile nos,Masukkan nos ponsel yang valid
Please find attached Sales Invoice #{0},Silakan menemukan terlampir Faktur Penjualan # {0}
Please install dropbox python module,Silakan instal modul python dropbox
Please mention no of visits required,Harap menyebutkan tidak ada kunjungan yang diperlukan
Please pull items from Delivery Note,Silakan tarik item dari Pengiriman Note
Please save the Newsletter before sending,Harap menyimpan Newsletter sebelum dikirim
Please save the document before generating maintenance schedule,Harap menyimpan dokumen sebelum menghasilkan jadwal pemeliharaan
Please see attachment,Silakan lihat lampiran
Please select Bank Account,Silakan pilih Rekening Bank
Please select Carry Forward if you also want to include previous fiscal year's balance leaves to this fiscal year,Silakan pilih Carry Teruskan jika Anda juga ingin menyertakan keseimbangan fiskal tahun sebelumnya daun tahun fiskal ini
Please select Category first,Silahkan pilih Kategori pertama
Please select Charge Type first,Silakan pilih Mengisi Tipe pertama
Please select Fiscal Year,Silahkan pilih Tahun Anggaran
Please select Group or Ledger value,Silahkan pilih Grup atau Ledger nilai
Please select Incharge Person's name,Silahkan pilih nama Incharge Orang
Please select Invoice Type and Invoice Number in atleast one row,Silakan pilih Invoice Type dan Faktur Jumlah minimal dalam satu baris
"Please select Item where ""Is Stock Item"" is ""No"" and ""Is Sales Item"" is ""Yes"" and there is no other Sales BOM","Silakan pilih Barang di mana ""Apakah Stock Item"" adalah ""Tidak"" dan ""Apakah Penjualan Item"" adalah ""Ya"" dan tidak ada Penjualan BOM lainnya"
Please select Price List,Silakan pilih Daftar Harga
Please select Start Date and End Date for Item {0},Silakan pilih Tanggal Mulai dan Tanggal Akhir untuk Item {0}
Please select Time Logs.,Silakan pilih Sisa log.
Please select a csv file,Silakan pilih file csv
Please select a valid csv file with data,Silakan pilih file csv dengan data yang valid
Please select a value for {0} quotation_to {1},Silakan pilih nilai untuk {0} quotation_to {1}
"Please select an ""Image"" first","Harap pilih ""Gambar"" pertama"
Please select charge type first,Silakan pilih jenis charge pertama
Please select company first,Silakan pilih perusahaan pertama
Please select company first.,Silakan pilih perusahaan pertama.
Please select item code,Silahkan pilih kode barang
Please select month and year,Silakan pilih bulan dan tahun
Please select prefix first,Silakan pilih awalan pertama
Please select the document type first,Silakan pilih jenis dokumen pertama
Please select weekly off day,Silakan pilih dari hari mingguan
Please select {0},Silahkan pilih {0}
Please select {0} first,Silahkan pilih {0} pertama
Please select {0} first.,Silahkan pilih {0} pertama.
Please set Dropbox access keys in your site config,Silakan set tombol akses Dropbox di situs config Anda
Please set Google Drive access keys in {0},Silakan set tombol akses Google Drive di {0}
Please set default Cash or Bank account in Mode of Payment {0},Silakan set Cash standar atau rekening Bank Mode Pembayaran {0}
Please set default value {0} in Company {0},Silakan set nilai default {0} di Perusahaan {0}
Please set {0},Silakan set {0}
Please setup Employee Naming System in Human Resource > HR Settings,Silahkan pengaturan Penamaan Sistem Karyawan di Sumber Daya Manusia> Pengaturan SDM
Please setup numbering series for Attendance via Setup > Numbering Series,Silahkan pengaturan seri penomoran untuk Kehadiran melalui Pengaturan> Penomoran Series
Please setup your chart of accounts before you start Accounting Entries,Silakan pengaturan grafik Anda account sebelum Anda mulai Entries Akuntansi
Please specify,Silakan tentukan
Please specify Company,Silakan tentukan Perusahaan
Please specify Company to proceed,Silahkan tentukan Perusahaan untuk melanjutkan
Please specify Default Currency in Company Master and Global Defaults,Silakan tentukan Currency Default dalam Perseroan Guru dan Default global
Please specify a,Silakan tentukan
Please specify a valid 'From Case No.',Silakan tentukan valid 'Dari Kasus No'
Please specify a valid Row ID for {0} in row {1},Silakan tentukan ID Row berlaku untuk {0} berturut-turut {1}
Please specify either Quantity or Valuation Rate or both,Silakan tentukan baik Quantity atau Tingkat Penilaian atau keduanya
Please submit to update Leave Balance.,Harap kirimkan untuk memperbarui Leave Balance.
Plot,Plot
Plot By,Plot By
Point of Sale,Point of Sale
Point-of-Sale Setting,Point-of-Sale Pengaturan
Post Graduate,Pasca Sarjana
Postal,Pos
Postal Expenses,Beban pos
Posting Date,Tanggal Posting
Posting Time,Posting Waktu
Posting date and posting time is mandatory,Tanggal posting dan posting waktu adalah wajib
Posting timestamp must be after {0},Posting timestamp harus setelah {0}
Potential opportunities for selling.,Potensi peluang untuk menjual.
Preferred Billing Address,Disukai Alamat Penagihan
Preferred Shipping Address,Disukai Alamat Pengiriman
Prefix,Awalan
Present,ada
Prevdoc DocType,Prevdoc DocType
Prevdoc Doctype,Prevdoc Doctype
Preview,Pratayang
Previous,Sebelumnya
Previous Work Experience,Pengalaman Kerja Sebelumnya
Price,Harga
Price / Discount,Harga / Diskon
Price List,Daftar Harga
Price List Currency,Daftar Harga Mata uang
Price List Currency not selected,Daftar Harga Mata uang tidak dipilih
Price List Exchange Rate,Daftar Harga Tukar
Price List Name,Daftar Harga Nama
Price List Rate,Daftar Harga Tingkat
Price List Rate (Company Currency),Daftar Harga Rate (Perusahaan Mata Uang)
Price List master.,Daftar harga Master.
Price List must be applicable for Buying or Selling,Harga List harus berlaku untuk Membeli atau Jual
Price List not selected,Daftar Harga tidak dipilih
Price List {0} is disabled,Daftar Harga {0} dinonaktifkan
Price or Discount,Harga atau Diskon
Pricing Rule,Aturan Harga
Pricing Rule Help,Aturan Harga Bantuan
"Pricing Rule is first selected based on 'Apply On' field, which can be Item, Item Group or Brand.","Rule harga pertama dipilih berdasarkan 'Terapkan On' lapangan, yang dapat Barang, Barang Grup atau Merek."
"Pricing Rule is made to overwrite Price List / define discount percentage, based on some criteria.","Rule harga dibuat untuk menimpa Daftar Harga / mendefinisikan persentase diskon, berdasarkan beberapa kriteria."
Pricing Rules are further filtered based on quantity.,Aturan harga selanjutnya disaring berdasarkan kuantitas.
Print Format Style,Print Format Style
Print Heading,Cetak Pos
Print Without Amount,Cetak Tanpa Jumlah
Print and Stationary,Cetak dan Alat Tulis
Printing and Branding,Percetakan dan Branding
Priority,Prioritas
Private Equity,Private Equity
Privilege Leave,Privilege Cuti
Probation,Percobaan
Process Payroll,Proses Payroll
Produced,Diproduksi
Produced Quantity,Diproduksi Jumlah
Product Enquiry,Enquiry Produk
Production,Produksi
Production Order,Pesanan Produksi
Production Order status is {0},Status pesanan produksi adalah {0}
Production Order {0} must be cancelled before cancelling this Sales Order,Pesanan produksi {0} harus dibatalkan sebelum membatalkan Sales Order ini
Production Order {0} must be submitted,Pesanan produksi {0} harus diserahkan
Production Orders,Pesanan Produksi
Production Orders in Progress,Pesanan produksi di Progress
Production Plan Item,Rencana Produksi Barang
Production Plan Items,Rencana Produksi Produk
Production Plan Sales Order,Rencana Produksi Sales Order
Production Plan Sales Orders,Rencana Produksi Pesanan Penjualan
Production Planning Tool,Alat Perencanaan Produksi
Products,Produk
"Products will be sorted by weight-age in default searches. More the weight-age, higher the product will appear in the list.","Produk akan diurutkan menurut beratnya usia dalam pencarian default. Lebih berat usia, tinggi produk akan muncul dalam daftar."
Professional Tax,Profesional Pajak
Profit and Loss,Laba Rugi
Profit and Loss Statement,Laba Rugi
Project,Proyek
Project Costing,Project Costing
Project Details,Detail Proyek
Project Manager,Manager Project
Project Milestone,Proyek Milestone
Project Milestones,Milestones Proyek
Project Name,Nama Proyek
Project Start Date,Proyek Tanggal Mulai
Project Type,Jenis proyek
Project Value,Nilai Proyek
Project activity / task.,Kegiatan proyek / tugas.
Project master.,Menguasai proyek.
Project will get saved and will be searchable with project name given,Proyek akan diselamatkan dan akan dicari dengan nama proyek yang diberikan
Project wise Stock Tracking,Project Tracking Stock bijaksana
Project-wise data is not available for Quotation,Data proyek-bijaksana tidak tersedia untuk Quotation
Projected,Proyeksi
Projected Qty,Proyeksi Jumlah
Projects,Proyek
Projects & System,Proyek & Sistem
Prompt for Email on Submission of,Prompt untuk Email pada Penyampaian
Proposal Writing,Penulisan Proposal
Provide email id registered in company,Menyediakan email id yang terdaftar di perusahaan
Provisional Profit / Loss (Credit),Laba Provisional / Rugi (Kredit)
Public,Publik
Published on website at: {0},Ditampilkan di website di: {0}
Publishing,Penerbitan
Pull sales orders (pending to deliver) based on the above criteria,Tarik pesanan penjualan (pending untuk memberikan) berdasarkan kriteria di atas
Purchase,Pembelian
Purchase / Manufacture Details,Detail Pembelian / Industri
Purchase Analytics,Pembelian Analytics
Purchase Common,Pembelian Umum
Purchase Details,Rincian pembelian
Purchase Discounts,Membeli Diskon
Purchase Invoice,Purchase Invoice
Purchase Invoice Advance,Pembelian Faktur Muka
Purchase Invoice Advances,Uang Muka Pembelian Faktur
Purchase Invoice Item,Purchase Invoice Barang
Purchase Invoice Trends,Pembelian Faktur Trends
Purchase Invoice {0} is already submitted,Purchase Invoice {0} sudah disampaikan
Purchase Order,Purchase Order
Purchase Order Item,Purchase Order Barang
Purchase Order Item No,Purchase Order Item No
Purchase Order Item Supplied,Purchase Order Barang Disediakan
Purchase Order Items,Purchase Order Items
Purchase Order Items Supplied,Purchase Order Items Disediakan
Purchase Order Items To Be Billed,Purchase Order Items Akan Ditagih
Purchase Order Items To Be Received,Purchase Order Items Akan Diterima
Purchase Order Message,Pesan Purchase Order
Purchase Order Required,Pesanan Pembelian Diperlukan
Purchase Order Trends,Pesanan Pembelian Trends
Purchase Order number required for Item {0},Nomor Purchase Order yang diperlukan untuk Item {0}
Purchase Order {0} is 'Stopped',Pesanan Pembelian {0} 'Berhenti'
Purchase Order {0} is not submitted,Purchase Order {0} tidak disampaikan
Purchase Orders given to Suppliers.,Pembelian Pesanan yang diberikan kepada Pemasok.
Purchase Receipt,Penerimaan Pembelian
Purchase Receipt Item,Penerimaan Pembelian Barang
Purchase Receipt Item Supplied,Penerimaan Pembelian Barang Disediakan
Purchase Receipt Item Supplieds,Penerimaan Pembelian Barang Supplieds
Purchase Receipt Items,Penerimaan Pembelian Produk
Purchase Receipt Message,Penerimaan Pembelian Pesan
Purchase Receipt No,Penerimaan Pembelian ada
Purchase Receipt Required,Penerimaan Pembelian Diperlukan
Purchase Receipt Trends,Tren Penerimaan Pembelian
Purchase Receipt number required for Item {0},Nomor Penerimaan Pembelian diperlukan untuk Item {0}
Purchase Receipt {0} is not submitted,Penerimaan Pembelian {0} tidak disampaikan
Purchase Register,Pembelian Register
Purchase Return,Pembelian Kembali
Purchase Returned,Pembelian Returned
Purchase Taxes and Charges,Pajak Pembelian dan Biaya
Purchase Taxes and Charges Master,Pajak Pembelian dan Biaya Guru
Purchse Order number required for Item {0},Nomor pesanan purchse diperlukan untuk Item {0}
Purpose,Tujuan
Purpose must be one of {0},Tujuan harus menjadi salah satu {0}
QA Inspection,QA Inspeksi
Qty,Qty
Qty Consumed Per Unit,Qty Dikonsumsi Per Unit
Qty To Manufacture,Qty Untuk Industri
Qty as per Stock UOM,Qty per Saham UOM
Qty to Deliver,Qty untuk Menyampaikan
Qty to Order,Qty to Order
Qty to Receive,Qty untuk Menerima
Qty to Transfer,Jumlah Transfer
Qualification,Kualifikasi
Quality,Kualitas
Quality Inspection,Inspeksi Kualitas
Quality Inspection Parameters,Parameter Inspeksi Kualitas
Quality Inspection Reading,Inspeksi Kualitas Reading
Quality Inspection Readings,Bacaan Inspeksi Kualitas
Quality Inspection required for Item {0},Kualitas Inspeksi diperlukan untuk Item {0}
Quality Management,Manajemen Kualitas
Quantity,Kuantitas
Quantity Requested for Purchase,Kuantitas Diminta Pembelian
Quantity and Rate,Jumlah dan Tingkat
Quantity and Warehouse,Kuantitas dan Gudang
Quantity cannot be a fraction in row {0},Kuantitas tidak bisa menjadi fraksi di baris {0}
Quantity for Item {0} must be less than {1},Kuantitas untuk Item {0} harus kurang dari {1}
Quantity in row {0} ({1}) must be same as manufactured quantity {2},Jumlah berturut-turut {0} ({1}) harus sama dengan jumlah yang diproduksi {2}
Quantity of item obtained after manufacturing / repacking from given quantities of raw materials,Jumlah barang yang diperoleh setelah manufaktur / repacking dari mengingat jumlah bahan baku
Quantity required for Item {0} in row {1},Kuantitas yang dibutuhkan untuk Item {0} berturut-turut {1}
Quarter,Perempat
Quarterly,Triwulanan
Quick Help,Bantuan Cepat
Quotation,Kutipan
Quotation Item,Quotation Barang
Quotation Items,Quotation Items
Quotation Lost Reason,Quotation Kehilangan Alasan
Quotation Message,Quotation Pesan
Quotation To,Quotation Untuk
Quotation Trends,Quotation Trends
Quotation {0} is cancelled,Quotation {0} dibatalkan
Quotation {0} not of type {1},Quotation {0} bukan dari jenis {1}
Quotations received from Suppliers.,Kutipan yang diterima dari pemasok.
Quotes to Leads or Customers.,Harga untuk Memimpin atau Pelanggan.
Raise Material Request when stock reaches re-order level,Angkat Permintaan Bahan ketika saham mencapai tingkat re-order
Raised By,Dibesarkan Oleh
Raised By (Email),Dibesarkan Oleh (Email)
Random,Acak
Range,Jarak
Rate,Menilai
Rate ,
Rate (%),Rate (%)
Rate (Company Currency),Rate (Perusahaan Mata Uang)
Rate Of Materials Based On,Laju Bahan Berbasis On
Rate and Amount,Rate dan Jumlah
Rate at which Customer Currency is converted to customer's base currency,Tingkat di mana Pelanggan Mata Uang dikonversi ke mata uang dasar pelanggan
Rate at which Price list currency is converted to company's base currency,Tingkat di mana mata uang Daftar Harga dikonversi ke mata uang dasar perusahaan
Rate at which Price list currency is converted to customer's base currency,Tingkat di mana mata uang Daftar Harga dikonversi ke mata uang dasar pelanggan
Rate at which customer's currency is converted to company's base currency,Tingkat di mana mata uang pelanggan dikonversi ke mata uang dasar perusahaan
Rate at which supplier's currency is converted to company's base currency,Tingkat di mana mata uang pemasok dikonversi ke mata uang dasar perusahaan
Rate at which this tax is applied,Tingkat di mana pajak ini diterapkan
Raw Material,Bahan Baku
Raw Material Item Code,Bahan Baku Item Code
Raw Materials Supplied,Disediakan Bahan Baku
Raw Materials Supplied Cost,Biaya Bahan Baku Disediakan
Raw material cannot be same as main Item,Bahan baku tidak bisa sama dengan Butir utama
Re-Order Level,Re-Order Tingkat
Re-Order Qty,Re-Order Qty
Re-order,Re-order
Re-order Level,Re-order Tingkat
Re-order Qty,Re-order Qty
Read,Membaca
Reading 1,Membaca 1
Reading 10,Membaca 10
Reading 2,Membaca 2
Reading 3,Membaca 3
Reading 4,Membaca 4
Reading 5,Membaca 5
Reading 6,Membaca 6
Reading 7,Membaca 7
Reading 8,Membaca 8
Reading 9,Membaca 9
Real Estate,Real Estate
Reason,Alasan
Reason for Leaving,Alasan Meninggalkan
Reason for Resignation,Alasan pengunduran diri
Reason for losing,Alasan untuk kehilangan
Recd Quantity,Recd Kuantitas
Receivable,Piutang
Receivable / Payable account will be identified based on the field Master Type,Piutang akun / Hutang akan diidentifikasi berdasarkan bidang Guru Type
Receivables,Piutang
Receivables / Payables,Piutang / Hutang
Receivables Group,Piutang Grup
Received Date,Diterima Tanggal
Received Items To Be Billed,Produk Diterima Akan Ditagih
Received Qty,Diterima Qty
Received and Accepted,Diterima dan Diterima
Receiver List,Receiver Daftar
Receiver List is empty. Please create Receiver List,Receiver List kosong. Silakan membuat Receiver List
Receiver Parameter,Receiver Parameter
Recipients,Penerima
Reconcile,Mendamaikan
Reconciliation Data,Rekonsiliasi data
Reconciliation HTML,Rekonsiliasi HTML
Reconciliation JSON,Rekonsiliasi JSON
Record item movement.,Gerakan barang Rekam.
Recurring Id,Berulang Id
Recurring Invoice,Faktur Berulang
Recurring Type,Berulang Type
Reduce Deduction for Leave Without Pay (LWP),Mengurangi Pengurangan untuk Tinggalkan Tanpa Bayar (LWP)
Reduce Earning for Leave Without Pay (LWP),Mengurangi Produktif untuk Tinggalkan Tanpa Bayar (LWP)
Ref,Ref
Ref Code,Ref Kode
Ref SQ,Ref SQ
Reference,Referensi
Reference #{0} dated {1},Referensi # {0} tanggal {1}
Reference Date,Referensi Tanggal
Reference Name,Referensi Nama
Reference No & Reference Date is required for {0},Referensi ada & Referensi Tanggal diperlukan untuk {0}
Reference No is mandatory if you entered Reference Date,Referensi ada adalah wajib jika Anda memasukkan Referensi Tanggal
Reference Number,Nomor Referensi
Reference Row #,Referensi Row #
Refresh,Segarkan
Registration Details,Detail Pendaftaran
Registration Info,Info Pendaftaran
Rejected,Ditolak
Rejected Quantity,Ditolak Kuantitas
Rejected Serial No,Ditolak Serial No
Rejected Warehouse,Gudang Ditolak
Rejected Warehouse is mandatory against regected item,Gudang Ditolak adalah wajib terhadap barang regected
Relation,Hubungan
Relieving Date,Menghilangkan Tanggal
Relieving Date must be greater than Date of Joining,Menghilangkan Tanggal harus lebih besar dari Tanggal Bergabung
Remark,Komentar
Remarks,Keterangan
Remarks Custom,Keterangan Kustom
Rename,Ubah nama
Rename Log,Rename Log
Rename Tool,Rename Alat
Rent Cost,Sewa Biaya
Rent per hour,Sewa per jam
Rented,Sewaan
Repeat on Day of Month,Ulangi pada Hari Bulan
Replace,Mengganti
Replace Item / BOM in all BOMs,Ganti Barang / BOM di semua BOMs
Replied,Menjawab
Report Date,Tanggal Laporan
Report Type,Jenis Laporan
Report Type is mandatory,Jenis Laporan adalah wajib
Reports to,Laporan untuk
Reqd By Date,Reqd By Date
Reqd by Date,Reqd berdasarkan Tanggal
Request Type,Permintaan Type
Request for Information,Request for Information
Request for purchase.,Permintaan pembelian.
Requested,Diminta
Requested For,Diminta Untuk
Requested Items To Be Ordered,Produk Diminta Akan Memerintahkan
Requested Items To Be Transferred,Produk Diminta Akan Ditransfer
Requested Qty,Diminta Qty
"Requested Qty: Quantity requested for purchase, but not ordered.","Diminta Qty: Jumlah yang diminta untuk pembelian, tetapi tidak memerintahkan."
Requests for items.,Permintaan untuk item.
Required By,Diperlukan Oleh
Required Date,Diperlukan Tanggal
Required Qty,Diperlukan Qty
Required only for sample item.,Diperlukan hanya untuk item sampel.
Required raw materials issued to the supplier for producing a sub - contracted item.,Bahan baku yang dibutuhkan dikeluarkan ke pemasok untuk memproduksi sub - item yang dikontrak.
Research,Penelitian
Research & Development,Penelitian & Pengembangan
Researcher,Peneliti
Reseller,Reseller
Reserved,Reserved
Reserved Qty,Reserved Qty
"Reserved Qty: Quantity ordered for sale, but not delivered.","Reserved Qty: Jumlah memerintahkan untuk dijual, tapi tidak disampaikan."
Reserved Quantity,Reserved Kuantitas
Reserved Warehouse,Gudang Reserved
Reserved Warehouse in Sales Order / Finished Goods Warehouse,Reserved Gudang di Sales Order / Barang Jadi Gudang
Reserved Warehouse is missing in Sales Order,Gudang Reserved hilang di Sales Order
Reserved Warehouse required for stock Item {0} in row {1},Reserved Gudang diperlukan untuk stok Barang {0} berturut-turut {1}
Reserved warehouse required for stock item {0},Reserved gudang diperlukan untuk item saham {0}
Reserves and Surplus,Cadangan dan Surplus
Reset Filters,Atur Ulang Filter
Resignation Letter Date,Surat Pengunduran Diri Tanggal
Resolution,Resolusi
Resolution Date,Resolusi Tanggal
Resolution Details,Detail Resolusi
Resolved By,Terselesaikan Dengan
Rest Of The World,Istirahat Of The World
Retail,Eceran
Retail & Wholesale,Retail & Grosir
Retailer,Pengecer
Review Date,Ulasan Tanggal
Rgt,Rgt
Role Allowed to edit frozen stock,Peran Diizinkan untuk mengedit saham beku
Role that is allowed to submit transactions that exceed credit limits set.,Peran yang diperbolehkan untuk mengirimkan transaksi yang melebihi batas kredit yang ditetapkan.
Root Type,Akar Type
Root Type is mandatory,Akar Type adalah wajib
Root account can not be deleted,Account root tidak bisa dihapus
Root cannot be edited.,Root tidak dapat diedit.
Root cannot have a parent cost center,Root tidak dapat memiliki pusat biaya orang tua
Rounded Off,Rounded Off
Rounded Total,Rounded Jumlah
Rounded Total (Company Currency),Rounded Jumlah (Perusahaan Mata Uang)
Row # ,Row # 
Row # {0}: ,Row # {0}: 
Row #{0}: Ordered qty can not less than item's minimum order qty (defined in item master).,Row # {0}: qty Memerintahkan tidak bisa kurang dari minimum qty pesanan item (didefinisikan dalam master barang).
Row #{0}: Please specify Serial No for Item {1},Row # {0}: Silakan tentukan Serial ada untuk Item {1}
Row {0}: Account does not match with \						Purchase Invoice Credit To account,Row {0}: Akun tidak cocok dengan \ Purchase Invoice Kredit Untuk account
Row {0}: Account does not match with \						Sales Invoice Debit To account,Row {0}: Akun tidak cocok dengan \ Penjualan Faktur Debit Untuk account
Row {0}: Conversion Factor is mandatory,Row {0}: Faktor Konversi adalah wajib
Row {0}: Credit entry can not be linked with a Purchase Invoice,Row {0}: entry Kredit tidak dapat dihubungkan dengan Faktur Pembelian
Row {0}: Debit entry can not be linked with a Sales Invoice,Row {0}: entry Debit tidak dapat dihubungkan dengan Faktur Penjualan
Row {0}: Payment amount must be less than or equals to invoice outstanding amount. Please refer Note below.,Row {0}: Jumlah pembayaran harus kurang dari atau sama dengan faktur jumlah yang terhutang. Silakan lihat Catatan di bawah.
Row {0}: Qty is mandatory,Row {0}: Qty adalah wajib
"Row {0}: Qty not avalable in warehouse {1} on {2} {3}.					Available Qty: {4}, Transfer Qty: {5}","Row {0}: Qty tidak avalable di gudang {1} pada {2} {3}. Qty Tersedia: {4}, transfer Qty: {5}"
"Row {0}: To set {1} periodicity, difference between from and to date \						must be greater than or equal to {2}","Row {0}: Untuk mengatur {1} periodisitas, perbedaan antara dari dan sampai saat ini \ harus lebih besar dari atau sama dengan {2}"
Row {0}:Start Date must be before End Date,Row {0}: Tanggal awal harus sebelum Tanggal Akhir
Rules for adding shipping costs.,Aturan untuk menambahkan biaya pengiriman.
Rules for applying pricing and discount.,Aturan untuk menerapkan harga dan diskon.
Rules to calculate shipping amount for a sale,Aturan untuk menghitung jumlah pengiriman untuk penjualan
S.O. No.,SO No
SHE Cess on Excise,SHE Cess tentang Cukai
SHE Cess on Service Tax,SHE CESS Pajak Layanan
SHE Cess on TDS,SHE Cess pada TDS
SMS Center,SMS Center
SMS Gateway URL,SMS Gateway URL
SMS Log,SMS Log
SMS Parameter,Parameter SMS
SMS Sender Name,Pengirim SMS Nama
SMS Settings,Pengaturan SMS
SO Date,SO Tanggal
SO Pending Qty,SO Pending Qty
SO Qty,SO Qty
Salary,Gaji
Salary Information,Informasi Gaji
Salary Manager,Gaji Manajer
Salary Mode,Modus Gaji
Salary Slip,Slip Gaji
Salary Slip Deduction,Slip Gaji Pengurangan
Salary Slip Earning,Slip Gaji Produktif
Salary Slip of employee {0} already created for this month,Slip Gaji karyawan {0} sudah diciptakan untuk bulan ini
Salary Structure,Struktur Gaji
Salary Structure Deduction,Struktur Gaji Pengurangan
Salary Structure Earning,Struktur Gaji Produktif
Salary Structure Earnings,Laba Struktur Gaji
Salary breakup based on Earning and Deduction.,Gaji perpisahan berdasarkan Produktif dan Pengurangan.
Salary components.,Komponen gaji.
Salary template master.,Master Gaji Template.
Sales,Penjualan
Sales Analytics,Penjualan Analytics
Sales BOM,Penjualan BOM
Sales BOM Help,Penjualan BOM Bantuan
Sales BOM Item,Penjualan BOM Barang
Sales BOM Items,Penjualan BOM Items
Sales Browser,Penjualan Browser
Sales Details,Detail Penjualan
Sales Discounts,Penjualan Diskon
Sales Email Settings,Pengaturan Penjualan Email
Sales Expenses,Beban Penjualan
Sales Extras,Penjualan Ekstra
Sales Funnel,Penjualan Saluran
Sales Invoice,Faktur Penjualan
Sales Invoice Advance,Faktur Penjualan Muka
Sales Invoice Item,Faktur Penjualan Barang
Sales Invoice Items,Faktur Penjualan Produk
Sales Invoice Message,Penjualan Faktur Pesan
Sales Invoice No,Penjualan Faktur ada
Sales Invoice Trends,Faktur Penjualan Trends
Sales Invoice {0} has already been submitted,Faktur Penjualan {0} telah disampaikan
Sales Invoice {0} must be cancelled before cancelling this Sales Order,Faktur Penjualan {0} harus dibatalkan sebelum membatalkan Sales Order ini
Sales Order,Sales Order
Sales Order Date,Sales Order Tanggal
Sales Order Item,Sales Order Barang
Sales Order Items,Sales Order Items
Sales Order Message,Sales Order Pesan
Sales Order No,Sales Order No
Sales Order Required,Sales Order Diperlukan
Sales Order Trends,Sales Order Trends
Sales Order required for Item {0},Sales Order yang diperlukan untuk Item {0}
Sales Order {0} is not submitted,Sales Order {0} tidak disampaikan
Sales Order {0} is not valid,Sales Order {0} tidak valid
Sales Order {0} is stopped,Sales Order {0} dihentikan
Sales Partner,Penjualan Mitra
Sales Partner Name,Penjualan Mitra Nama
Sales Partner Target,Penjualan Mitra Sasaran
Sales Partners Commission,Penjualan Mitra Komisi
Sales Person,Penjualan Orang
Sales Person Name,Penjualan Person Nama
Sales Person Target Variance Item Group-Wise,Penjualan Orang Sasaran Variance Barang Group-Wise
Sales Person Targets,Target Penjualan Orang
Sales Person-wise Transaction Summary,Penjualan Orang-bijaksana Rangkuman Transaksi
Sales Register,Daftar Penjualan
Sales Return,Penjualan Kembali
Sales Returned,Penjualan Kembali
Sales Taxes and Charges,Pajak Penjualan dan Biaya
Sales Taxes and Charges Master,Penjualan Pajak dan Biaya Guru
Sales Team,Tim Penjualan
Sales Team Details,Rincian Tim Penjualan
Sales Team1,Penjualan team1
Sales and Purchase,Penjualan dan Pembelian
Sales campaigns.,Kampanye penjualan.
Salutation,Salam
Sample Size,Ukuran Sampel
Sanctioned Amount,Jumlah sanksi
Saturday,Sabtu
Schedule,Jadwal
Schedule Date,Jadwal Tanggal
Schedule Details,Jadwal Detail
Scheduled,Dijadwalkan
Scheduled Date,Dijadwalkan Tanggal
Scheduled to send to {0},Dijadwalkan untuk mengirim ke {0}
Scheduled to send to {0} recipients,Dijadwalkan untuk mengirim ke {0} penerima
Scheduler Failed Events,Acara Scheduler Gagal
School/University,Sekolah / Universitas
Score (0-5),Skor (0-5)
Score Earned,Skor Earned
Score must be less than or equal to 5,Skor harus kurang dari atau sama dengan 5
Scrap %,Scrap%
Seasonality for setting budgets.,Musiman untuk menetapkan anggaran.
Secretary,Sekretaris
Secured Loans,Pinjaman Aman
Securities & Commodity Exchanges,Efek & Bursa Komoditi
Securities and Deposits,Efek dan Deposit
"See ""Rate Of Materials Based On"" in Costing Section","Lihat ""Rate Of Material Berbasis"" dalam Biaya Bagian"
"Select ""Yes"" for sub - contracting items","Pilih ""Ya"" untuk sub - kontraktor item"
"Select ""Yes"" if this item is used for some internal purpose in your company.","Pilih ""Ya"" jika item ini digunakan untuk tujuan internal perusahaan Anda."
"Select ""Yes"" if this item represents some work like training, designing, consulting etc.","Pilih ""Ya"" jika item ini mewakili beberapa pekerjaan seperti pelatihan, merancang, konsultasi dll"
"Select ""Yes"" if you are maintaining stock of this item in your Inventory.","Pilih ""Ya"" jika Anda mempertahankan stok item dalam persediaan Anda."
"Select ""Yes"" if you supply raw materials to your supplier to manufacture this item.","Pilih ""Ya"" jika Anda memasok bahan baku ke pemasok Anda untuk memproduksi item ini."
Select Brand...,Pilih Merek ...
Select Budget Distribution to unevenly distribute targets across months.,Pilih Distribusi Anggaran untuk merata mendistribusikan target di bulan.
"Select Budget Distribution, if you want to track based on seasonality.","Pilih Distribusi Anggaran, jika Anda ingin melacak berdasarkan musim."
Select Company...,Pilih Perusahaan ...
Select DocType,Pilih DocType
Select Fiscal Year...,Pilih Tahun Anggaran ...
Select Items,Pilih Produk
Select Project...,Pilih Project ...
Select Purchase Receipts,Pilih Penerimaan Pembelian
Select Sales Orders,Pilih Pesanan Penjualan
Select Sales Orders from which you want to create Production Orders.,Pilih Penjualan Pesanan dari mana Anda ingin membuat Pesanan Produksi.
Select Time Logs and Submit to create a new Sales Invoice.,Pilih Waktu Log dan Kirim untuk membuat Faktur Penjualan baru.
Select Transaction,Pilih Transaksi
Select Warehouse...,Pilih Gudang ...
Select Your Language,Pilih Bahasa Anda
Select account head of the bank where cheque was deposited.,Pilih kepala rekening bank mana cek diendapkan.
Select company name first.,Pilih nama perusahaan pertama.
Select template from which you want to get the Goals,Pilih template dari mana Anda ingin mendapatkan Goals
Select the Employee for whom you are creating the Appraisal.,Pilih Karyawan untuk siapa Anda menciptakan Appraisal.
Select the period when the invoice will be generated automatically,Pilih periode ketika invoice akan dibuat secara otomatis
Select the relevant company name if you have multiple companies,Pilih nama perusahaan yang bersangkutan jika Anda memiliki beberapa perusahaan
Select the relevant company name if you have multiple companies.,Pilih nama perusahaan yang bersangkutan jika Anda memiliki beberapa perusahaan.
Select who you want to send this newsletter to,Pilih yang Anda ingin mengirim newsletter ini untuk
Select your home country and check the timezone and currency.,Pilih negara asal Anda dan memeriksa zona waktu dan mata uang.
"Selecting ""Yes"" will allow this item to appear in Purchase Order , Purchase Receipt.","Memilih ""Ya"" akan memungkinkan item ini muncul di Purchase Order, Penerimaan Pembelian."
"Selecting ""Yes"" will allow this item to figure in Sales Order, Delivery Note","Memilih ""Ya"" akan memungkinkan item ini untuk mencari di Sales Order, Delivery Note"
"Selecting ""Yes"" will allow you to create Bill of Material showing raw material and operational costs incurred to manufacture this item.","Memilih ""Ya"" akan memungkinkan Anda untuk membuat Bill dari Material menunjukkan bahan baku dan biaya operasional yang dikeluarkan untuk memproduksi item ini."
"Selecting ""Yes"" will allow you to make a Production Order for this item.","Memilih ""Ya"" akan memungkinkan Anda untuk membuat Order Produksi untuk item ini."
"Selecting ""Yes"" will give a unique identity to each entity of this item which can be viewed in the Serial No master.","Memilih ""Ya"" akan memberikan identitas unik untuk setiap entitas dari produk ini yang dapat dilihat dalam Serial No guru."
Selling,Penjualan
Selling Settings,Jual Pengaturan
"Selling must be checked, if Applicable For is selected as {0}","Jual harus diperiksa, jika Berlaku Untuk dipilih sebagai {0}"
Send,Kirim
Send Autoreply,Kirim Autoreply
Send Email,Kirim Email
Send From,Kirim Dari
Send Notifications To,Kirim Pemberitahuan Untuk
Send Now,Kirim sekarang
Send SMS,Kirim SMS
Send To,Kirim Ke
Send To Type,Kirim ke Ketik
Send mass SMS to your contacts,Kirim SMS massal ke kontak Anda
Send to this list,Kirim ke daftar ini
Sender Name,Pengirim Nama
Sent On,Dikirim Pada
Separate production order will be created for each finished good item.,Order produksi yang terpisah akan dibuat untuk setiap item barang jadi.
Serial No,Serial ada
Serial No / Batch,Serial No / Batch
Serial No Details,Serial Tidak Detail
Serial No Service Contract Expiry,Serial No Layanan Kontrak kadaluarsa
Serial No Status,Serial ada Status
Serial No Warranty Expiry,Serial No Garansi kadaluarsa
Serial No is mandatory for Item {0},Serial ada adalah wajib untuk Item {0}
Serial No {0} created,Serial ada {0} dibuat
Serial No {0} does not belong to Delivery Note {1},Serial ada {0} bukan milik Pengiriman Note {1}
Serial No {0} does not belong to Item {1},Serial ada {0} bukan milik Barang {1}
Serial No {0} does not belong to Warehouse {1},Serial ada {0} bukan milik Gudang {1}
Serial No {0} does not exist,Serial ada {0} tidak ada
Serial No {0} has already been received,Serial ada {0} telah diterima
Serial No {0} is under maintenance contract upto {1},Serial ada {0} berada di bawah kontrak pemeliharaan upto {1}
Serial No {0} is under warranty upto {1},Serial ada {0} masih dalam garansi upto {1}
Serial No {0} not in stock,Serial ada {0} bukan dalam stok
Serial No {0} quantity {1} cannot be a fraction,Serial ada {0} kuantitas {1} tak bisa menjadi pecahan
Serial No {0} status must be 'Available' to Deliver,Tidak ada Status {0} Serial harus 'Tersedia' untuk Menyampaikan
Serial Nos Required for Serialized Item {0},Serial Nos Diperlukan untuk Serial Barang {0}
Serial Number Series,Serial Number Series
Serial number {0} entered more than once,Serial number {0} masuk lebih dari sekali
Serialized Item {0} cannot be updated \					using Stock Reconciliation,Serial Barang {0} tidak dapat diperbarui \ menggunakan Stock Rekonsiliasi
Series,Seri
Series List for this Transaction,Daftar Series Transaksi ini
Series Updated,Seri Diperbarui
Series Updated Successfully,Seri Diperbarui Berhasil
Series is mandatory,Series adalah wajib
Series {0} already used in {1},Seri {0} sudah digunakan dalam {1}
Service,Layanan
Service Address,Layanan Alamat
Service Tax,Pelayanan Pajak
Services,Layanan
Set,Tetapkan
"Set Default Values like Company, Currency, Current Fiscal Year, etc.","Set Nilai Default seperti Perusahaan, Mata Uang, Tahun Anggaran Current, dll"
Set Item Group-wise budgets on this Territory. You can also include seasonality by setting the Distribution.,Menetapkan anggaran Group-bijaksana Barang di Wilayah ini. Anda juga bisa memasukkan musiman dengan menetapkan Distribusi.
Set Status as Available,Set Status sebagai Tersedia
Set as Default,Set sebagai Default
Set as Lost,Set as Hilang
Set prefix for numbering series on your transactions,Mengatur awalan untuk penomoran seri pada transaksi Anda
Set targets Item Group-wise for this Sales Person.,Target Set Barang Group-bijaksana untuk Penjualan Orang ini.
Setting Account Type helps in selecting this Account in transactions.,Mengatur Tipe Akun membantu dalam memilih Akun ini dalam transaksi.
Setting this Address Template as default as there is no other default,Mengatur Template Alamat ini sebagai default karena tidak ada standar lainnya
Setting up...,Menyiapkan ...
Settings,Pengaturan
Settings for HR Module,Pengaturan untuk modul HR
"Settings to extract Job Applicants from a mailbox e.g. ""jobs@example.com""","Pengaturan untuk mengekstrak Job Pelamar dari misalnya mailbox ""jobs@example.com"""
Setup,Pengaturan
Setup Already Complete!!,Pengaturan Sudah Selesai!!
Setup Complete,Pengaturan Selesai
Setup SMS gateway settings,Pengaturan gerbang Pengaturan SMS
Setup Series,Pengaturan Series
Setup Wizard,Setup Wizard
Setup incoming server for jobs email id. (e.g. jobs@example.com),Pengaturan server masuk untuk pekerjaan email id. (Misalnya jobs@example.com)
Setup incoming server for sales email id. (e.g. sales@example.com),Pengaturan server masuk untuk email penjualan id. (Misalnya sales@example.com)
Setup incoming server for support email id. (e.g. support@example.com),Pengaturan server masuk untuk email dukungan id. (Misalnya support@example.com)
Share,Bagikan
Share With,Dengan berbagi
Shareholders Funds,Pemegang Saham Dana
Shipments to customers.,Pengiriman ke pelanggan.
Shipping,Pengiriman
Shipping Account,Account Pengiriman
Shipping Address,Alamat Pengiriman
Shipping Amount,Pengiriman Jumlah
Shipping Rule,Aturan Pengiriman
Shipping Rule Condition,Aturan Pengiriman Kondisi
Shipping Rule Conditions,Aturan Pengiriman Kondisi
Shipping Rule Label,Peraturan Pengiriman Label
Shop,Toko
Shopping Cart,Daftar Belanja
Short biography for website and other publications.,Biografi singkat untuk website dan publikasi lainnya.
"Show ""In Stock"" or ""Not in Stock"" based on stock available in this warehouse.","Tampilkan ""In Stock"" atau ""Tidak di Bursa"" didasarkan pada stok yang tersedia di gudang ini."
"Show / Hide features like Serial Nos, POS etc.","Tampilkan / Sembunyikan fitur seperti Serial Nos, POS dll"
Show In Website,Tampilkan Di Website
Show a slideshow at the top of the page,Tampilkan slideshow di bagian atas halaman
Show in Website,Tampilkan Website
Show rows with zero values,Tampilkan baris dengan nilai nol
Show this slideshow at the top of the page,Tampilkan slide ini di bagian atas halaman
Sick Leave,Cuti Sakit
Signature,Tanda Tangan
Signature to be appended at the end of every email,Tanda tangan yang akan ditambahkan pada akhir setiap email
Single,Tunggal
Single unit of an Item.,Unit tunggal Item.
Sit tight while your system is being setup. This may take a few moments.,Duduk diam sementara sistem anda sedang setup. Ini mungkin memerlukan beberapa saat.
Slideshow,Rangkai Salindia
Soap & Detergent,Sabun & Deterjen
Software,Perangkat lunak
Software Developer,Software Developer
"Sorry, Serial Nos cannot be merged","Maaf, Serial Nos tidak dapat digabungkan"
"Sorry, companies cannot be merged","Maaf, perusahaan tidak dapat digabungkan"
Source,Sumber
Source File,File Sumber
Source Warehouse,Sumber Gudang
Source and target warehouse cannot be same for row {0},Sumber dan target gudang tidak bisa sama untuk baris {0}
Source of Funds (Liabilities),Sumber Dana (Kewajiban)
Source warehouse is mandatory for row {0},Sumber gudang adalah wajib untuk baris {0}
Spartan,Tabah
"Special Characters except ""-"" and ""/"" not allowed in naming series","Karakter khusus kecuali ""-"" dan ""/"" tidak diperbolehkan dalam penamaan seri"
Specification Details,Detail Spesifikasi
Specifications,Spesifikasi
"Specify a list of Territories, for which, this Price List is valid","Tentukan daftar Territories, yang, Daftar Harga ini berlaku"
"Specify a list of Territories, for which, this Shipping Rule is valid","Tentukan daftar Territories, yang, Aturan Pengiriman ini berlaku"
"Specify a list of Territories, for which, this Taxes Master is valid","Tentukan daftar Territories, yang, ini Pajak Guru berlaku"
"Specify the operations, operating cost and give a unique Operation no to your operations.","Tentukan operasi, biaya operasi dan memberikan Operation unik ada pada operasi Anda."
Split Delivery Note into packages.,Membagi Pengiriman Catatan ke dalam paket.
Sports,Olahraga
Sr,Sr
Standard,Standar
Standard Buying,Standard Membeli
Standard Reports,Laporan standar
Standard Selling,Standard Jual
Standard contract terms for Sales or Purchase.,Ketentuan kontrak standar untuk Penjualan atau Pembelian.
Start,Mulai
Start Date,Tanggal Mulai
Start date of current invoice's period,Tanggal faktur periode saat ini mulai
Start date should be less than end date for Item {0},Tanggal mulai harus kurang dari tanggal akhir untuk Item {0}
State,Propinsi
Statement of Account,Pernyataan Rekening
Static Parameters,Parameter Statis
Status,Status
Status must be one of {0},Status harus menjadi salah satu {0}
Status of {0} {1} is now {2},Status {0} {1} sekarang {2}
Status updated to {0},Status diperbarui ke {0}
Statutory info and other general information about your Supplier,Info Statutory dan informasi umum lainnya tentang Pemasok Anda
Stay Updated,Tetap Diperbarui
Stock,Stock
Stock Adjustment,Penyesuaian Stock
Stock Adjustment Account,Penyesuaian Stock Akun
Stock Ageing,Stock Penuaan
Stock Analytics,Stock Analytics
Stock Assets,Aset saham
Stock Balance,Stock Balance
Stock Entries already created for Production Order ,Stock Entries already created for Production Order 
Stock Entry,Stock Entri
Stock Entry Detail,Stock Masuk Detil
Stock Expenses,Beban saham
Stock Frozen Upto,Stock Frozen Upto
Stock Ledger,Bursa Ledger
Stock Ledger Entry,Bursa Ledger entri
Stock Ledger entries balances updated,Bursa Ledger entri saldo diperbarui
Stock Level,Tingkat Stock
Stock Liabilities,Kewajiban saham
Stock Projected Qty,Stock Proyeksi Jumlah
Stock Queue (FIFO),Stock Queue (FIFO)
Stock Received But Not Billed,Stock Diterima Tapi Tidak Ditagih
Stock Reconcilation Data,Stock rekonsiliasi data
Stock Reconcilation Template,Stock rekonsiliasi Template
Stock Reconciliation,Stock Rekonsiliasi
"Stock Reconciliation can be used to update the stock on a particular date, usually as per physical inventory.","Stock Rekonsiliasi dapat digunakan untuk memperbarui saham pada tanggal tertentu, biasanya sesuai persediaan fisik."
Stock Settings,Pengaturan saham
Stock UOM,Stock UOM
Stock UOM Replace Utility,Stock UOM Ganti Utilitas
Stock UOM updatd for Item {0},Saham UOM updatd untuk Item {0}
Stock Uom,Stock UoM
Stock Value,Nilai saham
Stock Value Difference,Nilai saham Perbedaan
Stock balances updated,Saldo saham diperbarui
Stock cannot be updated against Delivery Note {0},Stock tidak dapat diperbarui terhadap Delivery Note {0}
Stock entries exist against warehouse {0} cannot re-assign or modify 'Master Name',Entri Stock ada terhadap gudang {0} tidak dapat menetapkan kembali atau memodifikasi 'Guru Nama'
Stock transactions before {0} are frozen,Transaksi saham sebelum {0} dibekukan
Stop,Berhenti
Stop Birthday Reminders,Berhenti Ulang Tahun Pengingat
Stop Material Request,Berhenti Material Permintaan
Stop users from making Leave Applications on following days.,Menghentikan pengguna dari membuat Aplikasi Leave pada hari-hari berikutnya.
Stop!,Berhenti!
Stopped,Terhenti
Stopped order cannot be cancelled. Unstop to cancel.,Agar Berhenti tidak dapat dibatalkan. Unstop untuk membatalkan.
Stores,Toko
Stub,Puntung
Sub Assemblies,Sub Assemblies
"Sub-currency. For e.g. ""Cent""","Sub-currency. Untuk misalnya ""Cent """
Subcontract,Kontrak tambahan
Subject,Perihal
Submit Salary Slip,Kirim Slip Gaji
Submit all salary slips for the above selected criteria,Menyerahkan semua slip gaji kriteria pilihan di atas
Submit this Production Order for further processing.,Kirim Produksi ini Order untuk diproses lebih lanjut.
Submitted,Dikirim
Subsidiary,Anak Perusahaan
Successful: ,Successful: 
Successfully Reconciled,Berhasil Berdamai
Suggestions,Saran
Sunday,Minggu
Supplier,Pemasok
Supplier (Payable) Account,Pemasok (Hutang) Rekening
Supplier (vendor) name as entered in supplier master,Pemasok (vendor) nama sebagai dimasukkan dalam pemasok utama
Supplier > Supplier Type,Pemasok> Pemasok Type
Supplier Account Head,Pemasok Akun Kepala
Supplier Address,Pemasok Alamat
Supplier Addresses and Contacts,Pemasok Alamat dan Kontak
Supplier Details,Pemasok Rincian
Supplier Intro,Pemasok Intro
Supplier Invoice Date,Pemasok Faktur Tanggal
Supplier Invoice No,Pemasok Faktur ada
Supplier Name,Pemasok Nama
Supplier Naming By,Pemasok Penamaan Dengan
Supplier Part Number,Pemasok Part Number
Supplier Quotation,Pemasok Quotation
Supplier Quotation Item,Pemasok Barang Quotation
Supplier Reference,Pemasok Referensi
Supplier Type,Pemasok Type
Supplier Type / Supplier,Pemasok Type / Pemasok
Supplier Type master.,Pemasok Type induk.
Supplier Warehouse,Pemasok Gudang
Supplier Warehouse mandatory for sub-contracted Purchase Receipt,Pemasok Gudang wajib untuk Pembelian Penerimaan sub-kontrak
Supplier database.,Database Supplier.
Supplier master.,Pemasok utama.
Supplier warehouse where you have issued raw materials for sub - contracting,Pemasok gudang di mana Anda telah mengeluarkan bahan baku untuk sub - kontraktor
Supplier-Wise Sales Analytics,Pemasok-Wise Penjualan Analytics
Support,Mendukung
Support Analtyics,Dukungan Analtyics
Support Analytics,Dukungan Analytics
Support Email,Dukungan Email
Support Email Settings,Dukungan Pengaturan Email
Support Password,Dukungan Sandi
Support Ticket,Dukungan Tiket
Support queries from customers.,Permintaan dukungan dari pelanggan.
Symbol,simbol
Sync Support Mails,Sync Dukungan Email
Sync with Dropbox,Sinkron dengan Dropbox
Sync with Google Drive,Sinkronisasi dengan Google Drive
System,Sistem
System Settings,Pengaturan Sistem
"System User (login) ID. If set, it will become default for all HR forms.","Pengguna Sistem (login) ID. Jika diset, itu akan menjadi default untuk semua bentuk HR."
TDS (Advertisement),TDS (Iklan)
TDS (Commission),TDS (Komisi)
TDS (Contractor),TDS (Kontraktor)
TDS (Interest),TDS (Interest)
TDS (Rent),TDS (Rent)
TDS (Salary),TDS (Gaji)
Target  Amount,Target Jumlah
Target Detail,Sasaran Detil
Target Details,Sasaran Detail
Target Details1,Sasaran Details1
Target Distribution,Target Distribusi
Target On,Sasaran On
Target Qty,Sasaran Qty
Target Warehouse,Target Gudang
Target warehouse in row {0} must be same as Production Order,Target gudang di baris {0} harus sama dengan Orde Produksi
Target warehouse is mandatory for row {0},Target gudang adalah wajib untuk baris {0}
Task,Tugas
Task Details,Rincian Tugas
Tasks,Tugas
Tax,PPN
Tax Amount After Discount Amount,Jumlah pajak Setelah Diskon Jumlah
Tax Assets,Aset pajak
Tax Category can not be 'Valuation' or 'Valuation and Total' as all items are non-stock items,Pajak Kategori tidak bisa 'Penilaian' atau 'Penilaian dan Total' karena semua item item non-saham
Tax Rate,Tarif Pajak
Tax and other salary deductions.,Pajak dan pemotongan gaji lainnya.
Tax detail table fetched from item master as a string and stored in this field.Used for Taxes and Charges,Tabel rinci Pajak diambil dari master barang sebagai string dan disimpan dalam bidang ini. Digunakan untuk Pajak dan Biaya
Tax template for buying transactions.,Template pajak untuk membeli transaksi.
Tax template for selling transactions.,Template Pajak menjual transaksi.
Taxable,Kena PPN
Taxes,PPN
Taxes and Charges,Pajak dan Biaya
Taxes and Charges Added,Pajak dan Biaya Ditambahkan
Taxes and Charges Added (Company Currency),Pajak dan Biaya Ditambahkan (Perusahaan Mata Uang)
Taxes and Charges Calculation,Pajak dan Biaya Perhitungan
Taxes and Charges Deducted,Pajak dan Biaya Dikurangi
Taxes and Charges Deducted (Company Currency),Pajak dan Biaya Dikurangi (Perusahaan Mata Uang)
Taxes and Charges Total,Pajak dan Biaya Jumlah
Taxes and Charges Total (Company Currency),Pajak dan Biaya Jumlah (Perusahaan Mata Uang)
Technology,Teknologi
Telecommunications,Telekomunikasi
Telephone Expenses,Beban Telepon
Television,Televisi
Template,Contoh
Template for performance appraisals.,Template untuk penilaian kinerja.
Template of terms or contract.,Template istilah atau kontrak.
Temporary Accounts (Assets),Akun Sementara (Aset)
Temporary Accounts (Liabilities),Akun Sementara (Kewajiban)
Temporary Assets,Aset Temporary
Temporary Liabilities,Kewajiban Sementara
Term Details,Rincian Term
Terms,Istilah
Terms and Conditions,Syarat dan Ketentuan
Terms and Conditions Content,Syarat dan Ketentuan Konten
Terms and Conditions Details,Syarat dan Ketentuan Detail
Terms and Conditions Template,Syarat dan Ketentuan Template
Terms and Conditions1,Syarat dan Conditions1
Terretory,Terretory
Territory,Wilayah
Territory / Customer,Wilayah / Pelanggan
Territory Manager,Territory Manager
Territory Name,Wilayah Nama
Territory Target Variance Item Group-Wise,Wilayah Sasaran Variance Barang Group-Wise
Territory Targets,Target Wilayah
Test,tes
Test Email Id,Uji Email Id
Test the Newsletter,Uji Newsletter
The BOM which will be replaced,BOM yang akan diganti
The First User: You,Pengguna Pertama: Anda
"The Item that represents the Package. This Item must have ""Is Stock Item"" as ""No"" and ""Is Sales Item"" as ""Yes""","Item yang mewakili Paket tersebut. Barang ini harus ""Apakah Stock Item"" sebagai ""Tidak"" dan ""Apakah Penjualan Item"" sebagai ""Ya"""
The Organization,Organisasi
"The account head under Liability, in which Profit/Loss will be booked","Account kepala di bawah Kewajiban, di mana Laba / Rugi akan dipesan"
The date on which next invoice will be generated. It is generated on submit.,Tanggal dimana faktur berikutnya akan dihasilkan. Hal ini dihasilkan di submit.
The date on which recurring invoice will be stop,Tanggal dimana berulang faktur akan berhenti
"The day of the month on which auto invoice will be generated e.g. 05, 28 etc ","The day of the month on which auto invoice will be generated e.g. 05, 28 etc "
The day(s) on which you are applying for leave are holiday. You need not apply for leave.,Hari (s) yang Anda lamar untuk cuti adalah liburan. Anda tidak perlu mengajukan cuti.
The first Leave Approver in the list will be set as the default Leave Approver,The Approver Cuti pertama dalam daftar akan ditetapkan sebagai default Tinggalkan Approver
The first user will become the System Manager (you can change that later).,Pengguna pertama akan menjadi System Manager (Anda dapat mengubah nanti).
The gross weight of the package. Usually net weight + packaging material weight. (for print),Berat kotor paket. Berat + kemasan biasanya net berat bahan. (Untuk mencetak)
The name of your company for which you are setting up this system.,Nama perusahaan Anda yang Anda sedang mengatur sistem ini.
The net weight of this package. (calculated automatically as sum of net weight of items),Berat bersih package ini. (Dihitung secara otomatis sebagai jumlah berat bersih item)
The new BOM after replacement,The BOM baru setelah penggantian
The rate at which Bill Currency is converted into company's base currency,Tingkat di mana Bill Currency diubah menjadi mata uang dasar perusahaan
The unique id for tracking all recurring invoices. It is generated on submit.,Id yang unik untuk melacak semua tagihan berulang. Hal ini dihasilkan di submit.
"Then Pricing Rules are filtered out based on Customer, Customer Group, Territory, Supplier, Supplier Type, Campaign, Sales Partner etc.","Kemudian Pricing Aturan disaring berdasarkan Pelanggan, Kelompok Pelanggan, Wilayah, Supplier, Supplier Type, Kampanye, Penjualan Mitra dll"
There are more holidays than working days this month.,Ada lebih dari hari kerja libur bulan ini.
"There can only be one Shipping Rule Condition with 0 or blank value for ""To Value""","Hanya ada satu Peraturan Pengiriman Kondisi dengan nilai kosong atau 0 untuk ""To Nilai"""
There is not enough leave balance for Leave Type {0},Tidak ada saldo cuti cukup bagi Leave Type {0}
There is nothing to edit.,Tidak ada yang mengedit.
There was an error. One probable reason could be that you haven't saved the form. Please contact support@erpnext.com if the problem persists.,Ada kesalahan. Salah satu alasan yang mungkin bisa jadi Anda belum menyimpan formulir. Silahkan hubungi support@erpnext.com jika masalah terus berlanjut.
There were errors.,Ada kesalahan.
This Currency is disabled. Enable to use in transactions,Mata uang ini dinonaktifkan. Aktifkan untuk digunakan dalam transaksi
This Leave Application is pending approval. Only the Leave Apporver can update status.,Aplikasi Cuti ini menunggu persetujuan. Hanya Tinggalkan Apporver dapat memperbarui status.
This Time Log Batch has been billed.,Batch Waktu Log ini telah ditagih.
This Time Log Batch has been cancelled.,Batch Waktu Log ini telah dibatalkan.
This Time Log conflicts with {0},Ini Waktu Log bertentangan dengan {0}
This format is used if country specific format is not found,Format ini digunakan jika format khusus negara tidak ditemukan
This is a root account and cannot be edited.,Ini adalah account root dan tidak dapat diedit.
This is a root customer group and cannot be edited.,Ini adalah kelompok pelanggan akar dan tidak dapat diedit.
This is a root item group and cannot be edited.,Ini adalah kelompok barang akar dan tidak dapat diedit.
This is a root sales person and cannot be edited.,Ini adalah orang penjualan akar dan tidak dapat diedit.
This is a root territory and cannot be edited.,Ini adalah wilayah akar dan tidak dapat diedit.
This is an example website auto-generated from ERPNext,Ini adalah situs contoh auto-dihasilkan dari ERPNext
This is the number of the last created transaction with this prefix,Ini adalah jumlah transaksi yang diciptakan terakhir dengan awalan ini
This will be used for setting rule in HR module,Ini akan digunakan untuk menetapkan aturan dalam modul HR
Thread HTML,Thread HTML
Thursday,Kamis
Time Log,Waktu Log
Time Log Batch,Waktu Log Batch
Time Log Batch Detail,Waktu Log Batch Detil
Time Log Batch Details,Waktu Log Detail Batch
Time Log Batch {0} must be 'Submitted',Waktu Log Batch {0} harus 'Dikirim'
Time Log Status must be Submitted.,Waktu Log Status harus Dikirim.
Time Log for tasks.,Waktu Log untuk tugas-tugas.
Time Log is not billable,Waktu Log tidak dapat ditagih
Time Log {0} must be 'Submitted',Waktu Log {0} harus 'Dikirim'
Time Zone,"Zona Waktu: GMT +2; CET +1, dan EST (AS-Timur) +7"
Time Zones,Zona Waktu
Time and Budget,Waktu dan Anggaran
Time at which items were delivered from warehouse,Waktu di mana barang dikirim dari gudang
Time at which materials were received,Waktu di mana bahan yang diterima
Title,Judul
Titles for print templates e.g. Proforma Invoice.,Judul untuk mencetak template misalnya Proforma Invoice.
To,untuk
To Currency,Untuk Mata
To Date,Untuk Tanggal
To Date should be same as From Date for Half Day leave,Untuk tanggal harus sama dengan Dari Tanggal untuk cuti Half Day
To Date should be within the Fiscal Year. Assuming To Date = {0},Untuk tanggal harus dalam Tahun Anggaran. Dengan asumsi To Date = {0}
To Discuss,Untuk Diskusikan
To Do List,To Do List
To Package No.,Untuk Paket No
To Produce,Untuk Menghasilkan
To Time,Untuk Waktu
To Value,Untuk Menghargai
To Warehouse,Untuk Gudang
"To add child nodes, explore tree and click on the node under which you want to add more nodes.","Untuk menambahkan node anak, mengeksplorasi pohon dan klik pada node di mana Anda ingin menambahkan lebih banyak node."
"To assign this issue, use the ""Assign"" button in the sidebar.","Untuk menetapkan masalah ini, gunakan ""Assign"" tombol di sidebar."
To create a Bank Account,Untuk membuat Rekening Bank
To create a Tax Account,Untuk membuat Akun Pajak
"To create an Account Head under a different company, select the company and save customer.","Untuk membuat Kepala Akun bawah perusahaan yang berbeda, pilih perusahaan dan menyimpan pelanggan."
To date cannot be before from date,Sampai saat ini tidak dapat sebelumnya dari tanggal
To enable <b>Point of Sale</b> features,Untuk mengaktifkan <b> Point of Sale </ b> fitur
To enable <b>Point of Sale</b> view,Untuk mengaktifkan <b> Point of Sale </ b> Tampilan
To get Item Group in details table,Untuk mendapatkan Barang Group di tabel rincian
"To include tax in row {0} in Item rate, taxes in rows {1} must also be included","Untuk mencakup pajak berturut-turut {0} di tingkat Barang, pajak dalam baris {1} juga harus disertakan"
"To merge, following properties must be same for both items","Untuk bergabung, sifat berikut harus sama untuk kedua item"
"To not apply Pricing Rule in a particular transaction, all applicable Pricing Rules should be disabled.","Untuk tidak berlaku Rule Harga dalam transaksi tertentu, semua Aturan Harga yang berlaku harus dinonaktifkan."
"To set this Fiscal Year as Default, click on 'Set as Default'","Untuk mengatur Tahun Anggaran ini sebagai Default, klik 'Set as Default'"
To track any installation or commissioning related work after sales,Untuk melacak instalasi atau commissioning kerja terkait setelah penjualan
"To track brand name in the following documents Delivery Note, Opportunity, Material Request, Item, Purchase Order, Purchase Voucher, Purchaser Receipt, Quotation, Sales Invoice, Sales BOM, Sales Order, Serial No","Untuk melacak nama merek di berikut dokumen Delivery Note, Opportunity, Permintaan Bahan, Barang, Purchase Order, Voucher Pembelian, Pembeli Penerimaan, Quotation, Faktur Penjualan, Penjualan BOM, Sales Order, Serial No"
To track item in sales and purchase documents based on their serial nos. This is can also used to track warranty details of the product.,Untuk melacak item dalam penjualan dan dokumen pembelian berdasarkan nos serial mereka. Hal ini juga dapat digunakan untuk melacak rincian garansi produk.
To track items in sales and purchase documents with batch nos<br><b>Preferred Industry: Chemicals etc</b>,Untuk melacak barang dalam penjualan dan pembelian dokumen dengan bets nos <br> <b> Preferred Industri: Kimia etc </ b>
To track items using barcode. You will be able to enter items in Delivery Note and Sales Invoice by scanning barcode of item.,Untuk melacak item menggunakan barcode. Anda akan dapat memasukkan item dalam Pengiriman Note dan Faktur Penjualan dengan memindai barcode barang.
Too many columns. Export the report and print it using a spreadsheet application.,Terlalu banyak kolom. Mengekspor laporan dan mencetaknya menggunakan aplikasi spreadsheet.
Tools,Alat-alat
Total,Total
Total ({0}),Jumlah ({0})
Total Advance,Jumlah Uang Muka
Total Amount,Jumlah Total
Total Amount To Pay,Jumlah Total Untuk Bayar
Total Amount in Words,Jumlah Total Kata
Total Billing This Year: ,Total Billing This Year: 
Total Characters,Jumlah Karakter
Total Claimed Amount,Jumlah Total Diklaim
Total Commission,Jumlah Komisi
Total Cost,Total Biaya
Total Credit,Jumlah Kredit
Total Debit,Jumlah Debit
Total Debit must be equal to Total Credit. The difference is {0},Jumlah Debit harus sama dengan total kredit. Perbedaannya adalah {0}
Total Deduction,Jumlah Pengurangan
Total Earning,Total Penghasilan
Total Experience,Jumlah Pengalaman
Total Hours,Jumlah Jam
Total Hours (Expected),Jumlah Jam (Diharapkan)
Total Invoiced Amount,Jumlah Total Tagihan
Total Leave Days,Jumlah Cuti Hari
Total Leaves Allocated,Jumlah Daun Dialokasikan
Total Message(s),Total Pesan (s)
Total Operating Cost,Total Biaya Operasional
Total Points,Jumlah Poin
Total Raw Material Cost,Total Biaya Bahan Baku
Total Sanctioned Amount,Jumlah Total Disahkan
Total Score (Out of 5),Skor Total (Out of 5)
Total Tax (Company Currency),Pajak Jumlah (Perusahaan Mata Uang)
Total Taxes and Charges,Jumlah Pajak dan Biaya
Total Taxes and Charges (Company Currency),Jumlah Pajak dan Biaya (Perusahaan Mata Uang)
Total allocated percentage for sales team should be 100,Persentase total yang dialokasikan untuk tim penjualan harus 100
Total amount of invoices received from suppliers during the digest period,Jumlah total tagihan yang diterima dari pemasok selama periode digest
Total amount of invoices sent to the customer during the digest period,Jumlah total tagihan dikirim ke pelanggan selama masa digest
Total cannot be zero,Jumlah tidak boleh nol
Total in words,Jumlah kata
Total points for all goals should be 100. It is {0},Jumlah poin untuk semua tujuan harus 100. Ini adalah {0}
Total valuation for manufactured or repacked item(s) can not be less than total valuation of raw materials,Total penilaian untuk diproduksi atau dikemas ulang item (s) tidak bisa kurang dari penilaian total bahan baku
Total weightage assigned should be 100%. It is {0},Jumlah weightage ditugaskan harus 100%. Ini adalah {0}
Totals,Total
Track Leads by Industry Type.,Melacak Memimpin menurut Industri Type.
Track this Delivery Note against any Project,Melacak Pengiriman ini Catatan terhadap Proyek apapun
Track this Sales Order against any Project,Melacak Pesanan Penjualan ini terhadap Proyek apapun
Transaction,Transaksi
Transaction Date,Transaction Tanggal
Transaction not allowed against stopped Production Order {0},Transaksi tidak diperbolehkan berhenti melawan Orde Produksi {0}
Transfer,Transfer
Transfer Material,Material Transfer
Transfer Raw Materials,Mentransfer Bahan Baku
Transferred Qty,Ditransfer Qty
Transportation,Transportasi
Transporter Info,Info Transporter
Transporter Name,Transporter Nama
Transporter lorry number,Nomor Transporter truk
Travel,Perjalanan
Travel Expenses,Biaya Perjalanan
Tree Type,Jenis Pohon
Tree of Item Groups.,Pohon Item Grup.
Tree of finanial Cost Centers.,Pohon Pusat Biaya finanial.
Tree of finanial accounts.,Pohon rekening finanial.
Trial Balance,Trial Balance
Tuesday,Selasa
Type,Jenis
Type of document to rename.,Jenis dokumen untuk mengubah nama.
"Type of leaves like casual, sick etc.","Jenis daun seperti kasual, dll sakit"
Types of Expense Claim.,Jenis Beban Klaim.
Types of activities for Time Sheets,Jenis kegiatan untuk Waktu Sheets
"Types of employment (permanent, contract, intern etc.).","Jenis pekerjaan (permanen, kontrak, magang dll)."
UOM Conversion Detail,Detil UOM Konversi
UOM Conversion Details,UOM Detail Konversi
UOM Conversion Factor,UOM Faktor Konversi
UOM Conversion factor is required in row {0},Faktor UOM Konversi diperlukan berturut-turut {0}
UOM Name,Nama UOM
UOM coversion factor required for UOM: {0} in Item: {1},Faktor coversion UOM diperlukan untuk UOM: {0} di Item: {1}
Under AMC,Di bawah AMC
Under Graduate,Under Graduate
Under Warranty,Berdasarkan Jaminan
Unit,Satuan
Unit of Measure,Satuan Ukur
Unit of Measure {0} has been entered more than once in Conversion Factor Table,Satuan Ukur {0} telah dimasukkan lebih dari sekali dalam Faktor Konversi Tabel
"Unit of measurement of this item (e.g. Kg, Unit, No, Pair).","Unit pengukuran item ini (misalnya Kg, Unit, No, Pair)."
Units/Hour,Unit / Jam
Units/Shifts,Unit / Shift
Unpaid,Tunggakan
Unreconciled Payment Details,Rincian Pembayaran Unreconciled
Unscheduled,Terjadwal
Unsecured Loans,Pinjaman Tanpa Jaminan
Unstop,Unstop
Unstop Material Request,Unstop Material Permintaan
Unstop Purchase Order,Unstop Purchase Order
Unsubscribed,Berhenti berlangganan
Update,Perbarui
Update Clearance Date,Perbarui Izin Tanggal
Update Cost,Pembaruan Biaya
Update Finished Goods,Barang pembaruan Selesai
Update Landed Cost,Pembaruan Landed Cost
Update Series,Pembaruan Series
Update Series Number,Pembaruan Series Number
Update Stock,Perbarui Stock
Update bank payment dates with journals.,Perbarui tanggal pembayaran bank dengan jurnal.
Update clearance date of Journal Entries marked as 'Bank Entry',Tanggal pembaruan clearance Entries Journal ditandai sebagai 'Bank Entry'
Updated,Diperbarui
Updated Birthday Reminders,Diperbarui Ulang Tahun Pengingat
Upload Attendance,Upload Kehadiran
Upload Backups to Dropbox,Upload Backup ke Dropbox
Upload Backups to Google Drive,Upload Backup ke Google Drive
Upload HTML,Upload HTML
Upload a .csv file with two columns: the old name and the new name. Max 500 rows.,Upload file csv dengan dua kolom:. Nama lama dan nama baru. Max 500 baris.
Upload attendance from a .csv file,Upload kehadiran dari file csv.
Upload stock balance via csv.,Upload keseimbangan saham melalui csv.
Upload your letter head and logo - you can edit them later.,Upload kop surat dan logo - Anda dapat mengedit mereka nanti.
Upper Income,Atas Penghasilan
Urgent,Mendesak
Use Multi-Level BOM,Gunakan Multi-Level BOM
Use SSL,Gunakan SSL
Used for Production Plan,Digunakan untuk Rencana Produksi
User,Pengguna
User ID,ID Pemakai
User ID not set for Employee {0},User ID tidak ditetapkan untuk Karyawan {0}
User Name,Nama Pengguna
User Name or Support Password missing. Please enter and try again.,Nama Pengguna atau Dukungan Sandi hilang. Silakan masuk dan coba lagi.
User Remark,Keterangan Pengguna
User Remark will be added to Auto Remark,Keterangan Pengguna akan ditambahkan ke Auto Remark
User Remarks is mandatory,Pengguna Keterangan adalah wajib
User Specific,User Specific
User must always select,Pengguna harus selalu pilih
User {0} is already assigned to Employee {1},Pengguna {0} sudah ditugaskan untuk Karyawan {1}
User {0} is disabled,Pengguna {0} dinonaktifkan
Username,satria pasha
Users with this role are allowed to create / modify accounting entry before frozen date,Pengguna dengan peran ini diperbolehkan untuk membuat / memodifikasi entri akuntansi sebelum tanggal beku
Users with this role are allowed to set frozen accounts and create / modify accounting entries against frozen accounts,Pengguna dengan peran ini diperbolehkan untuk mengatur account beku dan membuat / memodifikasi entri akuntansi terhadap rekening beku
Utilities,Keperluan
Utility Expenses,Beban utilitas
Valid For Territories,Berlaku Untuk Wilayah
Valid From,Valid Dari
Valid Upto,Valid Upto
Valid for Territories,Berlaku untuk Wilayah
Validate,Mengesahkan
Valuation,Valuation
Valuation Method,Metode Penilaian
Valuation Rate,Tingkat Penilaian
Valuation Rate required for Item {0},Penilaian Tingkat diperlukan untuk Item {0}
Valuation and Total,Penilaian dan Total
Value,Nilai
Value or Qty,Nilai atau Qty
Vehicle Dispatch Date,Kendaraan Dispatch Tanggal
Vehicle No,Kendaraan yang
Venture Capital,Modal Ventura
Verified By,Diverifikasi oleh
View Ledger,View Ledger
View Now,Lihat Sekarang
Visit report for maintenance call.,Kunjungi laporan untuk panggilan pemeliharaan.
Voucher #,Voucher #
Voucher Detail No,Detil Voucher ada
Voucher Detail Number,Voucher Nomor Detil
Voucher ID,Voucher ID
Voucher No,Voucher Tidak ada
Voucher Type,Voucher Type
Voucher Type and Date,Voucher Jenis dan Tanggal
Walk In,Walk In
Warehouse,Gudang
Warehouse Contact Info,Gudang Info Kontak
Warehouse Detail,Gudang Detil
Warehouse Name,Gudang Nama
Warehouse and Reference,Gudang dan Referensi
Warehouse can not be deleted as stock ledger entry exists for this warehouse.,Gudang tidak dapat dihapus sebagai entri stok buku ada untuk gudang ini.
Warehouse can only be changed via Stock Entry / Delivery Note / Purchase Receipt,Gudang hanya dapat diubah melalui Bursa Masuk / Delivery Note / Penerimaan Pembelian
Warehouse cannot be changed for Serial No.,Gudang tidak dapat diubah untuk Serial Number
Warehouse is mandatory for stock Item {0} in row {1},Gudang adalah wajib bagi saham Barang {0} berturut-turut {1}
Warehouse is missing in Purchase Order,Gudang yang hilang dalam Purchase Order
Warehouse not found in the system,Gudang tidak ditemukan dalam sistem
Warehouse required for stock Item {0},Gudang diperlukan untuk stok Barang {0}
Warehouse where you are maintaining stock of rejected items,Gudang di mana Anda mempertahankan stok item ditolak
Warehouse {0} can not be deleted as quantity exists for Item {1},Gudang {0} tidak dapat dihapus sebagai kuantitas ada untuk Item {1}
Warehouse {0} does not belong to company {1},Gudang {0} bukan milik perusahaan {1}
Warehouse {0} does not exist,Gudang {0} tidak ada
Warehouse {0}: Company is mandatory,Gudang {0}: Perusahaan wajib
Warehouse {0}: Parent account {1} does not bolong to the company {2},Gudang {0}: akun Parent {1} tidak Bolong kepada perusahaan {2}
Warehouse-Wise Stock Balance,Gudang-Wise Stock Balance
Warehouse-wise Item Reorder,Gudang-bijaksana Barang Reorder
Warehouses,Gudang
Warehouses.,Gudang.
Warn,Memperingatkan
Warning: Leave application contains following block dates,Peringatan: Tinggalkan aplikasi berisi tanggal blok berikut
Warning: Material Requested Qty is less than Minimum Order Qty,Peringatan: Material Diminta Qty kurang dari Minimum Order Qty
Warning: Sales Order {0} already exists against same Purchase Order number,Peringatan: Sales Order {0} sudah ada terhadap nomor Purchase Order yang sama
Warning: System will not check overbilling since amount for Item {0} in {1} is zero,Peringatan: Sistem tidak akan memeriksa overbilling karena jumlahnya untuk Item {0} pada {1} adalah nol
Warranty / AMC Details,Garansi / Detail AMC
Warranty / AMC Status,Garansi / Status AMC
Warranty Expiry Date,Garansi Tanggal Berakhir
Warranty Period (Days),Masa Garansi (Hari)
Warranty Period (in days),Masa Garansi (dalam hari)
We buy this Item,Kami membeli item ini
We sell this Item,Kami menjual item ini
Website,Situs Web
Website Description,Website Description
Website Item Group,Situs Barang Grup
Website Item Groups,Situs Barang Grup
Website Settings,Pengaturan situs web
Website Warehouse,Situs Gudang
Wednesday,Rabu
Weekly,Mingguan
Weekly Off,Weekly Off
Weight UOM,Berat UOM
"Weight is mentioned,\nPlease mention ""Weight UOM"" too","Berat disebutkan, \n Harap menyebutkan ""Berat UOM"" terlalu"
Weightage,Weightage
Weightage (%),Weightage (%)
Welcome,Selamat Datang
Welcome to ERPNext. Over the next few minutes we will help you setup your ERPNext account. Try and fill in as much information as you have even if it takes a bit longer. It will save you a lot of time later. Good Luck!,Selamat Datang di ERPNext. Selama beberapa menit berikutnya kami akan membantu Anda setup account ERPNext Anda. Cobalah dan mengisi sebanyak mungkin informasi sebagai Anda memiliki bahkan jika dibutuhkan sedikit lebih lama. Ini akan menghemat banyak waktu. Selamat!
Welcome to ERPNext. Please select your language to begin the Setup Wizard.,Selamat Datang di ERPNext. Silahkan pilih bahasa Anda untuk memulai Setup Wizard.
What does it do?,Apa gunanya?
"When any of the checked transactions are ""Submitted"", an email pop-up automatically opened to send an email to the associated ""Contact"" in that transaction, with the transaction as an attachment. The user may or may not send the email.","Ketika salah satu transaksi yang diperiksa ""Dikirim"", email pop-up secara otomatis dibuka untuk mengirim email ke terkait ""Kontak"" dalam transaksi itu, dengan transaksi sebagai lampiran. Pengguna mungkin atau mungkin tidak mengirim email."
"When submitted, the system creates difference entries to set the given stock and valuation on this date.","Ketika disampaikan, sistem menciptakan entri perbedaan untuk mengatur saham yang diberikan dan penilaian pada tanggal ini."
Where items are stored.,Dimana item disimpan.
Where manufacturing operations are carried out.,Dimana operasi manufaktur dilakukan.
Widowed,Janda
Will be calculated automatically when you enter the details,Akan dihitung secara otomatis ketika Anda memasukkan rincian
Will be updated after Sales Invoice is Submitted.,Akan diperbarui setelah Faktur Penjualan yang Dikirim.
Will be updated when batched.,Akan diperbarui bila batched.
Will be updated when billed.,Akan diperbarui saat ditagih.
Wire Transfer,Transfer
With Operations,Dengan Operasi
With Period Closing Entry,Dengan Periode penutupan Entri
Work Details,Rincian Kerja
Work Done,Pekerjaan Selesai
Work In Progress,Bekerja In Progress
Work-in-Progress Warehouse,Kerja-in Progress-Gudang
Work-in-Progress Warehouse is required before Submit,Kerja-in-Progress Gudang diperlukan sebelum Submit
Working,Kerja
Working Days,Hari Kerja
Workstation,Workstation
Workstation Name,Workstation Nama
Write Off Account,Menulis Off Akun
Write Off Amount,Menulis Off Jumlah
Write Off Amount <=,Menulis Off Jumlah <=
Write Off Based On,Menulis Off Berbasis On
Write Off Cost Center,Menulis Off Biaya Pusat
Write Off Outstanding Amount,Menulis Off Jumlah Outstanding
Write Off Entry,Menulis Off Voucher
Wrong Template: Unable to find head row.,Template yang salah: Tidak dapat menemukan baris kepala.
Year,Tahun
Year Closed,Tahun Ditutup
Year End Date,Tanggal Akhir Tahun
Year Name,Nama Tahun
Year Start Date,Tanggal Mulai Tahun
Year of Passing,Tahun Passing
Yearly,Tahunan
Yes,Ya
You are not authorized to add or update entries before {0},Anda tidak diizinkan untuk menambah atau memperbarui entri sebelum {0}
You are not authorized to set Frozen value,Anda tidak diizinkan untuk menetapkan nilai yg sedang dibekukan
You are the Expense Approver for this record. Please Update the 'Status' and Save,Anda adalah Approver Beban untuk record ini. Silakan Update 'Status' dan Simpan
You are the Leave Approver for this record. Please Update the 'Status' and Save,Anda adalah Leave Approver untuk record ini. Silakan Update 'Status' dan Simpan
You can enter any date manually,Anda dapat memasukkan tanggal apapun secara manual
You can enter the minimum quantity of this item to be ordered.,Anda dapat memasukkan jumlah minimum dari item ini yang akan dipesan.
You can not change rate if BOM mentioned agianst any item,Anda tidak dapat mengubah tingkat jika BOM disebutkan agianst item
You can not enter both Delivery Note No and Sales Invoice No. Please enter any one.,Anda tidak dapat memasukkan kedua Delivery Note ada dan Faktur Penjualan No Masukkan salah satu.
You can not enter current voucher in 'Against Journal Entry' column,Anda tidak bisa masuk voucher saat ini di 'Melawan Journal Entry' kolom
You can set Default Bank Account in Company master,Anda dapat mengatur default Bank Account menguasai Perusahaan
You can start by selecting backup frequency and granting access for sync,Anda dapat memulai dengan memilih frekuensi backup dan memberikan akses untuk sinkronisasi
You can submit this Stock Reconciliation.,Anda bisa mengirimkan ini Stock Rekonsiliasi.
You can update either Quantity or Valuation Rate or both.,Anda dapat memperbarui baik Quantity atau Tingkat Penilaian atau keduanya.
You cannot credit and debit same account at the same time,Anda tidak dapat kredit dan mendebit rekening yang sama pada waktu yang sama
You have entered duplicate items. Please rectify and try again.,Anda telah memasuki duplikat item. Harap memperbaiki dan coba lagi.
You may need to update: {0},Anda mungkin perlu memperbarui: {0}
You must Save the form before proceeding,Anda harus Simpan formulir sebelum melanjutkan
Your Customer's TAX registration numbers (if applicable) or any general information,Nomor registrasi PAJAK Pelanggan Anda (jika ada) atau informasi umum setiap
Your Customers,Pelanggan Anda
Your Login Id,Login Id Anda
Your Products or Services,Produk atau Jasa
Your Suppliers,Pemasok Anda
Your email address,Alamat email Anda
Your financial year begins on,Tahun buku Anda dimulai di
Your financial year ends on,Tahun keuangan Anda berakhir pada
Your sales person who will contact the customer in future,Orang sales Anda yang akan menghubungi pelanggan di masa depan
Your sales person will get a reminder on this date to contact the customer,Orang penjualan Anda akan mendapatkan pengingat pada tanggal ini untuk menghubungi pelanggan
Your setup is complete. Refreshing...,Setup Anda selesai. Refreshing ...
Your support email id - must be a valid email - this is where your emails will come!,Dukungan email id Anda - harus email yang valid - ini adalah di mana email akan datang!
[Error],[Kesalahan]
[Select],[Select]
`Freeze Stocks Older Than` should be smaller than %d days.,`Freeze Saham Lama Dari` harus lebih kecil dari% d hari.
and,Dan
are not allowed.,tidak diperbolehkan.
assigned by,ditugaskan oleh
cannot be greater than 100,tidak dapat lebih besar dari 100
"e.g. ""Build tools for builders""","misalnya ""Membangun alat untuk pembangun """
"e.g. ""MC""","misalnya ""MC """
"e.g. ""My Company LLC""","misalnya ""My Company LLC """
e.g. 5,misalnya 5
"e.g. Bank, Cash, Credit Card","misalnya Bank, Kas, Kartu Kredit"
"e.g. Kg, Unit, Nos, m","misalnya Kg, Unit, Nos, m"
e.g. VAT,misalnya PPN
eg. Cheque Number,misalnya. Nomor Cek
example: Next Day Shipping,Contoh: Hari Berikutnya Pengiriman
lft,lft
old_parent,old_parent
rgt,rgt
subject,subyek
to,to
website page link,tautan halaman situs web
{0} '{1}' not in Fiscal Year {2},{0} '{1}' tidak dalam Tahun Anggaran {2}
{0} Credit limit {0} crossed,{0} limit kredit {0} menyeberangi
{0} Serial Numbers required for Item {0}. Only {0} provided.,{0} Serial Number diperlukan untuk Item {0}. Hanya {0} disediakan.
{0} budget for Account {1} against Cost Center {2} will exceed by {3},{0} anggaran untuk Akun {1} terhadap Biaya Pusat {2} akan melebihi oleh {3}
{0} can not be negative,{0} tidak dapat negatif
{0} created,{0} dibuat
{0} does not belong to Company {1},{0} bukan milik Perusahaan {1}
{0} entered twice in Item Tax,{0} masuk dua kali dalam Pajak Barang
{0} is an invalid email address in 'Notification Email Address',{0} adalah alamat email yang tidak valid dalam 'Pemberitahuan Alamat Email'
{0} is mandatory,{0} adalah wajib
{0} is mandatory for Item {1},{0} adalah wajib untuk Item {1}
{0} is mandatory. Maybe Currency Exchange record is not created for {1} to {2}.,{0} adalah wajib. Mungkin catatan mata uang tidak diciptakan untuk {1} ke {} 2.
{0} is not a stock Item,{0} bukan merupakan saham Barang
{0} is not a valid Batch Number for Item {1},{0} tidak Nomor Batch berlaku untuk Item {1}
{0} is not a valid Leave Approver. Removing row #{1}.,{0} tidak valid Tinggalkan Approver. Menghapus row # {1}.
{0} is not a valid email id,{0} bukan id email yang valid
{0} is now the default Fiscal Year. Please refresh your browser for the change to take effect.,{0} sekarang default Tahun Anggaran. Silahkan refresh browser Anda untuk perubahan untuk mengambil efek.
{0} is required,{0} diperlukan
{0} must be a Purchased or Sub-Contracted Item in row {1},{0} harus Dibeli Sub-Kontrak atau Barang berturut-turut {1}
{0} must be reduced by {1} or you should increase overflow tolerance,{0} harus dikurangi oleh {1} atau Anda harus meningkatkan toleransi melimpah
{0} must have role 'Leave Approver',{0} harus memiliki peran 'Leave Approver'
{0} valid serial nos for Item {1},{0} nos seri berlaku untuk Item {1}
{0} {1} against Bill {2} dated {3},{0} {1} terhadap Bill {2} tanggal {3}
{0} {1} against Invoice {2},{0} {1} terhadap Faktur {2}
{0} {1} has already been submitted,{0} {1} telah diserahkan
{0} {1} has been modified. Please refresh.,{0} {1} telah dimodifikasi. Silahkan refresh.
{0} {1} is not submitted,{0} {1} tidak disampaikan
{0} {1} must be submitted,{0} {1} harus diserahkan
{0} {1} not in any Fiscal Year,{0} {1} tidak dalam Tahun Anggaran
{0} {1} status is 'Stopped',{0} {1} status 'Berhenti'
{0} {1} status is Stopped,{0} Status {1} adalah Berhenti
{0} {1} status is Unstopped,{0} {1} status unstopped
{0} {1}: Cost Center is mandatory for Item {2},{0} {1}: Biaya Pusat adalah wajib untuk Item {2}
{0}: {1} not found in Invoice Details table,{0}: {1} tidak ditemukan dalam Faktur Rincian table
"<a href=""#Sales Browser/Customer Group"">Add / Edit</a>","<a href=""#Sales Browser/Customer Group""> Add / Edit </ a>"
"<a href=""#Sales Browser/Territory"">Add / Edit</a>","<a href=""#Sales Browser/Territory""> Tambah / Edit </ a>"
Billed,Ditagih
Company,Perusahaan
Currency is required for Price List {0},Mata Uang diperlukan untuk Daftar Harga {0}
Default Customer Group,Bawaan Pelanggan Grup
Default Territory,Wilayah standar
Delivered,Disampaikan
Enable Shopping Cart,Aktifkan Keranjang Belanja
Go ahead and add something to your cart.,Pergi ke depan dan menambahkan sesuatu ke keranjang Anda.
Hey! Go ahead and add an address,Hei! Pergi ke depan dan menambahkan alamat
Invalid Billing Address,Alamat Penagihan valid
Invalid Shipping Address,Alamat Pengiriman valid
Missing Currency Exchange Rates for {0},Hilang Kurs mata uang Tarif untuk {0}
Name is required,Nama dibutuhkan
Not Allowed,Tidak Diizinkan
Paid,Terbayar
Partially Billed,Sebagian Ditagih
Partially Delivered,Sebagian Disampaikan
Please specify a Price List which is valid for Territory,Tentukan Daftar Harga yang berlaku untuk Wilayah
Please specify currency in Company,Silakan tentukan mata uang di Perusahaan
Please write something,Silahkan menulis sesuatu
Please write something in subject and message!,Silahkan menulis sesuatu dalam subjek dan pesan!
Price List,Daftar Harga
Price List not configured.,Daftar Harga belum dikonfigurasi.
Quotation Series,Quotation Series
Shipping Rule,Aturan Pengiriman
Shopping Cart,Daftar Belanja
Shopping Cart Price List,Daftar Belanja Daftar Harga
Shopping Cart Price Lists,Daftar Harga Daftar Belanja
Shopping Cart Settings,Pengaturan Keranjang Belanja
Shopping Cart Shipping Rule,Belanja Pengiriman Rule
Shopping Cart Shipping Rules,Daftar Belanja Pengiriman Aturan
Shopping Cart Taxes and Charges Master,Pajak Keranjang Belanja dan Biaya Guru
Shopping Cart Taxes and Charges Masters,Daftar Belanja Pajak dan Biaya Masters
Something went wrong!,Ada yang tidak beres!
Something went wrong.,Ada Sesuatu yang tidak beres.
Tax Master,Guru Pajak
To Pay,Untuk Bayar
Updated,Diperbarui
You are not allowed to reply to this ticket.,Anda tidak diizinkan untuk membalas tiket ini.
You need to be logged in to view your cart.,Anda harus login untuk melihat keranjang Anda.
You need to enable Shopping Cart,Anda harus mengaktifkan Keranjang Belanja
{0} cannot be purchased using Shopping Cart,{0} tidak dapat dibeli dengan menggunakan Keranjang Belanja
{0} is required,{0} diperlukan
{0} {1} has a common territory {2},{0} {1} memiliki wilayah umum {2}
<|MERGE_RESOLUTION|>--- conflicted
+++ resolved
@@ -1,3396 +1,3333 @@
- (Half Day), (Half Day)
- and year: , and year: 
-""" does not exists","""Tidak ada"
-%  Delivered,Disampaikan%
-% Amount Billed,% Jumlah Ditagih
-% Billed,Ditagih%
-% Completed,Selesai%
-% Delivered,Disampaikan%
-% Installed,% Terpasang
-% Received,% Diterima
-% of materials billed against this Purchase Order.,% Bahan ditagih terhadap Purchase Order ini.
-% of materials billed against this Sales Order,% Bahan ditagih terhadap Sales Order ini
-% of materials delivered against this Delivery Note,% Dari materi yang disampaikan terhadap Pengiriman ini Note
-% of materials delivered against this Sales Order,% Dari materi yang disampaikan terhadap Sales Order ini
-% of materials ordered against this Material Request,% Bahan memerintahkan terhadap Permintaan Material ini
-% of materials received against this Purchase Order,% Dari bahan yang diterima terhadap Purchase Order ini
-'Actual Start Date' can not be greater than 'Actual End Date','Sebenarnya Tanggal Mulai' tidak dapat lebih besar dari 'Aktual Tanggal End'
-'Based On' and 'Group By' can not be same,'Berdasarkan' dan 'Group By' tidak bisa sama
-'Days Since Last Order' must be greater than or equal to zero,'Hari Sejak Orde terakhir' harus lebih besar dari atau sama dengan nol
-'Entries' cannot be empty,'Entries' tidak boleh kosong
-'Expected Start Date' can not be greater than 'Expected End Date',"""Diharapkan Tanggal Mulai 'tidak dapat lebih besar dari' Diharapkan Tanggal End '"
-'From Date' is required,'Dari Tanggal' diperlukan
-'From Date' must be after 'To Date','Dari Tanggal' harus setelah 'To Date'
-'Has Serial No' can not be 'Yes' for non-stock item,"""Apakah ada Serial 'tidak bisa' Ya 'untuk item non-saham"
-'Notification Email Addresses' not specified for recurring invoice,'Pemberitahuan Email Addresses' tidak ditentukan untuk berulang faktur
-'Profit and Loss' type account {0} not allowed in Opening Entry,'Laba Rugi' jenis account {0} tidak diperbolehkan dalam Pembukaan Entri
-'To Case No.' cannot be less than 'From Case No.','Untuk Kasus No' tidak bisa kurang dari 'Dari Kasus No'
-'To Date' is required,'To Date' diperlukan
-'Update Stock' for Sales Invoice {0} must be set,'Update Stock' untuk Sales Invoice {0} harus diatur
-* Will be calculated in the transaction.,* Akan dihitung dalam transaksi.
-1 Currency = [?] FractionFor e.g. 1 USD = 100 Cent,1 Currency = [?] Fraksi  Untuk misalnya 1 USD = 100 Cent
-1. To maintain the customer wise item code and to make them searchable based on their code use this option,1.5. Untuk menjaga pelanggan bijaksana kode barang dan membuat mereka dicari berdasarkan penggunaan kode mereka pilihan ini
-"<a href=""#Sales Browser/Customer Group"">Add / Edit</a>","<a href=""#Sales Browser/Customer Group""> Add / Edit </ a>"
-"<a href=""#Sales Browser/Item Group"">Add / Edit</a>","<a href=""#Sales Browser/Item Group""> Add / Edit </ a>"
-"<a href=""#Sales Browser/Territory"">Add / Edit</a>","<a href=""#Sales Browser/Territory""> Tambah / Edit </ a>"
-"<h4>Default Template</h4><p>Uses <a href=""http://jinja.pocoo.org/docs/templates/"">Jinja Templating</a> and all the fields of Address (including Custom Fields if any) will be available</p><pre><code>{{ address_line1 }}&lt;br&gt;{% if address_line2 %}{{ address_line2 }}&lt;br&gt;{% endif -%}{{ city }}&lt;br&gt;{% if state %}{{ state }}&lt;br&gt;{% endif -%}{% if pincode %} PIN:  {{ pincode }}&lt;br&gt;{% endif -%}{{ country }}&lt;br&gt;{% if phone %}Phone: {{ phone }}&lt;br&gt;{% endif -%}{% if fax %}Fax: {{ fax }}&lt;br&gt;{% endif -%}{% if email_id %}Email: {{ email_id }}&lt;br&gt;{% endif -%}</code></pre>","<h4> default Template </ h4>  <p> Menggunakan <a href=""http://jinja.pocoo.org/docs/templates/""> Jinja template </ a> dan semua bidang Address ( termasuk Custom Fields jika ada) akan tersedia </ p>  <pre> <code> {{}} address_line1 <br>  {% jika% address_line2} {{}} address_line2 <br> { endif% -%}  {{kota}} <br>  {% jika negara%} {{negara}} <br> {% endif -%}  {% jika pincode%} PIN: {{}} pincode <br> {% endif -%}  {{negara}} <br>  {% jika telepon%} Telepon: {{ponsel}} {<br> endif% -%}  {% jika faks%} Fax: {{}} fax <br> {% endif -%}  {% jika email_id%} Email: {{}} email_id <br> ; {% endif -%}  </ code> </ pre>"
-A Customer Group exists with same name please change the Customer name or rename the Customer Group,"Kelompok Pelanggan sudah ada dengan nama yang sama, silakan mengubah nama Pelanggan atau mengubah nama Grup Pelanggan"
-A Customer exists with same name,Nasabah ada dengan nama yang sama
-A Lead with this email id should exist,Sebuah Lead dengan id email ini harus ada
-A Product or Service,Produk atau Jasa
-A Supplier exists with same name,Pemasok dengan nama yang sama sudah ada
-A symbol for this currency. For e.g. $,Simbol untuk mata uang ini. Contoh $
-AMC Expiry Date,AMC Tanggal Berakhir
-Abbr,Singkatan
-Abbreviation cannot have more than 5 characters,Singkatan tak bisa memiliki lebih dari 5 karakter
-Above Value,Nilai di atas
-Absent,Absen
-Acceptance Criteria,Kriteria Penerimaan
-Accepted,Diterima
-Accepted + Rejected Qty must be equal to Received quantity for Item {0},Jumlah Diterima + Ditolak harus sama dengan jumlah yang diterima untuk Item {0}
-Accepted Quantity,Kuantitas Diterima
-Accepted Warehouse,Gudang Diterima
-Account,Akun
-Account Balance,Saldo Rekening
-Account Created: {0},Akun Dibuat: {0}
-Account Details,Rincian Account
-Account Head,Akun Kepala
-Account Name,Nama Akun
-Account Type,Jenis Account
-"Account balance already in Credit, you are not allowed to set 'Balance Must Be' as 'Debit'","Saldo rekening telah berada di Kredit, Anda tidak diizinkan untuk mengatur 'Balance Harus' sebagai 'Debit'"
-"Account balance already in Debit, you are not allowed to set 'Balance Must Be' as 'Credit'","Saldo rekening sudah berada di Debit, Anda tidak diizinkan untuk mengatur 'Balance Harus' sebagai 'Kredit'"
-Account for the warehouse (Perpetual Inventory) will be created under this Account.,Akun untuk gudang (Inventaris Perpetual) akan dibuat di bawah Rekening ini.
-Account head {0} created,Kepala akun {0} telah dibuat
-Account must be a balance sheet account,Akun harus menjadi akun neraca
-Account with child nodes cannot be converted to ledger,Akun dengan node anak tidak dapat dikonversi ke buku besar
-Account with existing transaction can not be converted to group.,Akun dengan transaksi yang ada tidak dapat dikonversi ke grup.
-Account with existing transaction can not be deleted,Akun dengan transaksi yang ada tidak dapat dihapus
-Account with existing transaction cannot be converted to ledger,Akun dengan transaksi yang ada tidak dapat dikonversi ke buku besar
-Account {0} cannot be a Group,Akun {0} tidak dapat menjadi akun Grup
-Account {0} does not belong to Company {1},Akun {0} bukan milik Perusahaan {1}
-Account {0} does not belong to company: {1},Akun {0} bukan milik perusahaan: {1}
-Account {0} does not exist,Akun {0} tidak ada
-Account {0} has been entered more than once for fiscal year {1},Akun {0} telah dimasukkan lebih dari sekali untuk tahun fiskal {1}
-Account {0} is frozen,Akun {0} dibekukan
-Account {0} is inactive,Akun {0} tidak aktif
-Account {0} is not valid,Akun {0} tidak valid
-Account {0} must be of type 'Fixed Asset' as Item {1} is an Asset Item,Akun {0} harus bertipe 'Aset Tetap' dikarenakan Barang {1} adalah merupakan sebuah Aset Tetap
-Account {0}: Parent account {1} can not be a ledger,Akun {0}: akun Induk {1} tidak dapat berupa buku besar
-Account {0}: Parent account {1} does not belong to company: {2},Akun {0}: akun Induk {1} bukan milik perusahaan: {2}
-Account {0}: Parent account {1} does not exist,Akun {0}: akun Induk {1} tidak ada
-Account {0}: You can not assign itself as parent account,Akun {0}: Anda tidak dapat menetapkanya sebagai Akun Induk
-Account: {0} can only be updated via \					Stock Transactions,Account: {0} hanya dapat diperbarui melalui \ Transaksi Stok
-Accountant,Akuntan
-Accounting,Akuntansi
-"Accounting Entries can be made against leaf nodes, called","Entri Akuntansi dapat dilakukan terhadap node daun, yang disebut"
-"Accounting entry frozen up to this date, nobody can do / modify entry except role specified below.","Pencatatan Akuntansi telah dibekukan sampai tanggal ini, tidak seorang pun yang bisa melakukan / memodifikasi pencatatan kecuali peran yang telah ditentukan di bawah ini."
-Accounting journal entries.,Pencatatan Jurnal akuntansi.
-Accounts,Akun / Rekening
-Accounts Browser,Account Browser
-Accounts Frozen Upto,Akun dibekukan sampai dengan
-Accounts Payable,Hutang
-Accounts Receivable,Piutang
-Accounts Settings,Pengaturan Akun
-Active,Aktif
-Active: Will extract emails from ,Aktif: Akan mengambil email dari
-Activity,Aktivitas
-Activity Log,Log Aktivitas
-Activity Log:,Log Aktivitas:
-Activity Type,Jenis Kegiatan
-Actual,Aktual
-Actual Budget,Anggaran Aktual
-Actual Completion Date,Tanggal Penyelesaian Aktual
-Actual Date,Tanggal Aktual
-Actual End Date,Tanggal Akhir Aktual
-Actual Invoice Date,Tanggal Faktur Aktual
-Actual Posting Date,Tanggal Posting Aktual
-Actual Qty,Jumlah Aktual
-Actual Qty (at source/target),Jumlah Aktual (di sumber/target)
-Actual Qty After Transaction,Jumlah Aktual Setelah Transaksi
-Actual Qty: Quantity available in the warehouse.,Jumlah Aktual: Kuantitas yang tersedia di gudang.
-Actual Quantity,Kuantitas Aktual
-Actual Start Date,Tanggal Mulai Aktual
-Add,Tambahkan
-Add / Edit Taxes and Charges,Tambah / Edit Pajak dan Biaya
-Add Child,Tambah Anak
-Add Serial No,Tambahkan Nomor Serial
-Add Taxes,Tambahkan Pajak
-Add Taxes and Charges,Tambahkan Pajak dan Biaya
-Add or Deduct,Penambahan atau Pengurangan
-Add rows to set annual budgets on Accounts.,Tambahkan baris untuk mengatur akun anggaran tahunan.
-Add to Cart,Tambahkan ke Keranjang Belanja
-Add to calendar on this date,Tambahkan ke kalender pada tanggal ini
-Add/Remove Recipients,Tambah / Hapus Penerima
-Address,Alamat
-Address & Contact,Alamat & Kontak
-Address & Contacts,Alamat & Kontak
-Address Desc,Deskripsi Alamat 
-Address Details,Alamat Detail
-Address HTML,Alamat HTML
-Address Line 1,Alamat Baris 1
-Address Line 2,Alamat Baris 2
-Address Template,Template Alamat
-Address Title,Alamat Judul
+ (Half Day), (Half Day)
+ and year: , and year: 
+""" does not exists","""Tidak ada"
+%  Delivered,Disampaikan%
+% Amount Billed,% Jumlah Ditagih
+% Billed,Ditagih%
+% Completed,Selesai%
+% Delivered,Disampaikan%
+% Installed,% Terpasang
+% Received,% Diterima
+% of materials billed against this Purchase Order.,% Bahan ditagih terhadap Purchase Order ini.
+% of materials billed against this Sales Order,% Bahan ditagih terhadap Sales Order ini
+% of materials delivered against this Delivery Note,% Dari materi yang disampaikan terhadap Pengiriman ini Note
+% of materials delivered against this Sales Order,% Dari materi yang disampaikan terhadap Sales Order ini
+% of materials ordered against this Material Request,% Bahan memerintahkan terhadap Permintaan Material ini
+% of materials received against this Purchase Order,% Dari bahan yang diterima terhadap Purchase Order ini
+'Actual Start Date' can not be greater than 'Actual End Date','Sebenarnya Tanggal Mulai' tidak dapat lebih besar dari 'Aktual Tanggal End'
+'Based On' and 'Group By' can not be same,'Berdasarkan' dan 'Group By' tidak bisa sama
+'Days Since Last Order' must be greater than or equal to zero,'Hari Sejak Orde terakhir' harus lebih besar dari atau sama dengan nol
+'Entries' cannot be empty,'Entries' tidak boleh kosong
+'Expected Start Date' can not be greater than 'Expected End Date',"""Diharapkan Tanggal Mulai 'tidak dapat lebih besar dari' Diharapkan Tanggal End '"
+'From Date' is required,'Dari Tanggal' diperlukan
+'From Date' must be after 'To Date','Dari Tanggal' harus setelah 'To Date'
+'Has Serial No' can not be 'Yes' for non-stock item,"""Apakah ada Serial 'tidak bisa' Ya 'untuk item non-saham"
+'Notification Email Addresses' not specified for recurring invoice,'Pemberitahuan Email Addresses' tidak ditentukan untuk berulang faktur
+'Profit and Loss' type account {0} not allowed in Opening Entry,'Laba Rugi' jenis account {0} tidak diperbolehkan dalam Pembukaan Entri
+'To Case No.' cannot be less than 'From Case No.','Untuk Kasus No' tidak bisa kurang dari 'Dari Kasus No'
+'To Date' is required,'To Date' diperlukan
+'Update Stock' for Sales Invoice {0} must be set,'Update Stock' untuk Sales Invoice {0} harus diatur
+* Will be calculated in the transaction.,* Akan dihitung dalam transaksi.
+1 Currency = [?] FractionFor e.g. 1 USD = 100 Cent,1 Currency = [?] Fraksi  Untuk misalnya 1 USD = 100 Cent
+1. To maintain the customer wise item code and to make them searchable based on their code use this option,1.5. Untuk menjaga pelanggan bijaksana kode barang dan membuat mereka dicari berdasarkan penggunaan kode mereka pilihan ini
+"<a href=""#Sales Browser/Customer Group"">Add / Edit</a>","<a href=""#Sales Browser/Customer Group""> Add / Edit </ a>"
+"<a href=""#Sales Browser/Item Group"">Add / Edit</a>","<a href=""#Sales Browser/Item Group""> Add / Edit </ a>"
+"<a href=""#Sales Browser/Territory"">Add / Edit</a>","<a href=""#Sales Browser/Territory""> Tambah / Edit </ a>"
+"<h4>Default Template</h4><p>Uses <a href=""http://jinja.pocoo.org/docs/templates/"">Jinja Templating</a> and all the fields of Address (including Custom Fields if any) will be available</p><pre><code>{{ address_line1 }}&lt;br&gt;{% if address_line2 %}{{ address_line2 }}&lt;br&gt;{% endif -%}{{ city }}&lt;br&gt;{% if state %}{{ state }}&lt;br&gt;{% endif -%}{% if pincode %} PIN:  {{ pincode }}&lt;br&gt;{% endif -%}{{ country }}&lt;br&gt;{% if phone %}Phone: {{ phone }}&lt;br&gt;{% endif -%}{% if fax %}Fax: {{ fax }}&lt;br&gt;{% endif -%}{% if email_id %}Email: {{ email_id }}&lt;br&gt;{% endif -%}</code></pre>","<h4> default Template </ h4>  <p> Menggunakan <a href=""http://jinja.pocoo.org/docs/templates/""> Jinja template </ a> dan semua bidang Address ( termasuk Custom Fields jika ada) akan tersedia </ p>  <pre> <code> {{}} address_line1 <br>  {% jika% address_line2} {{}} address_line2 <br> { endif% -%}  {{kota}} <br>  {% jika negara%} {{negara}} <br> {% endif -%}  {% jika pincode%} PIN: {{}} pincode <br> {% endif -%}  {{negara}} <br>  {% jika telepon%} Telepon: {{ponsel}} {<br> endif% -%}  {% jika faks%} Fax: {{}} fax <br> {% endif -%}  {% jika email_id%} Email: {{}} email_id <br> ; {% endif -%}  </ code> </ pre>"
+A Customer Group exists with same name please change the Customer name or rename the Customer Group,"Kelompok Pelanggan sudah ada dengan nama yang sama, silakan mengubah nama Pelanggan atau mengubah nama Grup Pelanggan"
+A Customer exists with same name,Nasabah ada dengan nama yang sama
+A Lead with this email id should exist,Sebuah Lead dengan id email ini harus ada
+A Product or Service,Produk atau Jasa
+A Supplier exists with same name,Pemasok dengan nama yang sama sudah ada
+A symbol for this currency. For e.g. $,Simbol untuk mata uang ini. Contoh $
+AMC Expiry Date,AMC Tanggal Berakhir
+Abbr,Singkatan
+Abbreviation cannot have more than 5 characters,Singkatan tak bisa memiliki lebih dari 5 karakter
+Above Value,Nilai di atas
+Absent,Absen
+Acceptance Criteria,Kriteria Penerimaan
+Accepted,Diterima
+Accepted + Rejected Qty must be equal to Received quantity for Item {0},Jumlah Diterima + Ditolak harus sama dengan jumlah yang diterima untuk Item {0}
+Accepted Quantity,Kuantitas Diterima
+Accepted Warehouse,Gudang Diterima
+Account,Akun
+Account Balance,Saldo Rekening
+Account Created: {0},Akun Dibuat: {0}
+Account Details,Rincian Account
+Account Head,Akun Kepala
+Account Name,Nama Akun
+Account Type,Jenis Account
+"Account balance already in Credit, you are not allowed to set 'Balance Must Be' as 'Debit'","Saldo rekening telah berada di Kredit, Anda tidak diizinkan untuk mengatur 'Balance Harus' sebagai 'Debit'"
+"Account balance already in Debit, you are not allowed to set 'Balance Must Be' as 'Credit'","Saldo rekening sudah berada di Debit, Anda tidak diizinkan untuk mengatur 'Balance Harus' sebagai 'Kredit'"
+Account for the warehouse (Perpetual Inventory) will be created under this Account.,Akun untuk gudang (Inventaris Perpetual) akan dibuat di bawah Rekening ini.
+Account head {0} created,Kepala akun {0} telah dibuat
+Account must be a balance sheet account,Akun harus menjadi akun neraca
+Account with child nodes cannot be converted to ledger,Akun dengan node anak tidak dapat dikonversi ke buku besar
+Account with existing transaction can not be converted to group.,Akun dengan transaksi yang ada tidak dapat dikonversi ke grup.
+Account with existing transaction can not be deleted,Akun dengan transaksi yang ada tidak dapat dihapus
+Account with existing transaction cannot be converted to ledger,Akun dengan transaksi yang ada tidak dapat dikonversi ke buku besar
+Account {0} cannot be a Group,Akun {0} tidak dapat menjadi akun Grup
+Account {0} does not belong to Company {1},Akun {0} bukan milik Perusahaan {1}
+Account {0} does not belong to company: {1},Akun {0} bukan milik perusahaan: {1}
+Account {0} does not exist,Akun {0} tidak ada
+Account {0} has been entered more than once for fiscal year {1},Akun {0} telah dimasukkan lebih dari sekali untuk tahun fiskal {1}
+Account {0} is frozen,Akun {0} dibekukan
+Account {0} is inactive,Akun {0} tidak aktif
+Account {0} is not valid,Akun {0} tidak valid
+Account {0} must be of type 'Fixed Asset' as Item {1} is an Asset Item,Akun {0} harus bertipe 'Aset Tetap' dikarenakan Barang {1} adalah merupakan sebuah Aset Tetap
+Account {0}: Parent account {1} can not be a ledger,Akun {0}: akun Induk {1} tidak dapat berupa buku besar
+Account {0}: Parent account {1} does not belong to company: {2},Akun {0}: akun Induk {1} bukan milik perusahaan: {2}
+Account {0}: Parent account {1} does not exist,Akun {0}: akun Induk {1} tidak ada
+Account {0}: You can not assign itself as parent account,Akun {0}: Anda tidak dapat menetapkanya sebagai Akun Induk
+Account: {0} can only be updated via \					Stock Transactions,Account: {0} hanya dapat diperbarui melalui \ Transaksi Stok
+Accountant,Akuntan
+Accounting,Akuntansi
+"Accounting Entries can be made against leaf nodes, called","Entri Akuntansi dapat dilakukan terhadap node daun, yang disebut"
+"Accounting entry frozen up to this date, nobody can do / modify entry except role specified below.","Pencatatan Akuntansi telah dibekukan sampai tanggal ini, tidak seorang pun yang bisa melakukan / memodifikasi pencatatan kecuali peran yang telah ditentukan di bawah ini."
+Accounting journal entries.,Pencatatan Jurnal akuntansi.
+Accounts,Akun / Rekening
+Accounts Browser,Account Browser
+Accounts Frozen Upto,Akun dibekukan sampai dengan
+Accounts Payable,Hutang
+Accounts Receivable,Piutang
+Accounts Settings,Pengaturan Akun
+Active,Aktif
+Active: Will extract emails from ,Aktif: Akan mengambil email dari
+Activity,Aktivitas
+Activity Log,Log Aktivitas
+Activity Log:,Log Aktivitas:
+Activity Type,Jenis Kegiatan
+Actual,Aktual
+Actual Budget,Anggaran Aktual
+Actual Completion Date,Tanggal Penyelesaian Aktual
+Actual Date,Tanggal Aktual
+Actual End Date,Tanggal Akhir Aktual
+Actual Invoice Date,Tanggal Faktur Aktual
+Actual Posting Date,Tanggal Posting Aktual
+Actual Qty,Jumlah Aktual
+Actual Qty (at source/target),Jumlah Aktual (di sumber/target)
+Actual Qty After Transaction,Jumlah Aktual Setelah Transaksi
+Actual Qty: Quantity available in the warehouse.,Jumlah Aktual: Kuantitas yang tersedia di gudang.
+Actual Quantity,Kuantitas Aktual
+Actual Start Date,Tanggal Mulai Aktual
+Add,Tambahkan
+Add / Edit Taxes and Charges,Tambah / Edit Pajak dan Biaya
+Add Child,Tambah Anak
+Add Serial No,Tambahkan Nomor Serial
+Add Taxes,Tambahkan Pajak
+Add Taxes and Charges,Tambahkan Pajak dan Biaya
+Add or Deduct,Penambahan atau Pengurangan
+Add rows to set annual budgets on Accounts.,Tambahkan baris untuk mengatur akun anggaran tahunan.
+Add to Cart,Tambahkan ke Keranjang Belanja
+Add to calendar on this date,Tambahkan ke kalender pada tanggal ini
+Add/Remove Recipients,Tambah / Hapus Penerima
+Address,Alamat
+Address & Contact,Alamat & Kontak
+Address & Contacts,Alamat & Kontak
+Address Desc,Deskripsi Alamat 
+Address Details,Alamat Detail
+Address HTML,Alamat HTML
+Address Line 1,Alamat Baris 1
+Address Line 2,Alamat Baris 2
+Address Template,Template Alamat
+Address Title,Alamat Judul
 Address Title is mandatory.,"Wajib masukan Judul Alamat.
-"
-Address Type,Tipe Alamat
-Address master.,Alamat utama.
-Administrative Expenses,Beban Administrasi
-Administrative Officer,Petugas Administrasi
-Advance Amount,Jumlah Uang Muka
-Advance amount,Jumlah muka
-Advances,Uang Muka
-Advertisement,iklan
-Advertising,Pengiklanan
-Aerospace,Aerospace
-After Sale Installations,Pemasangan setelah Penjualan
-Against,Terhadap
-Against Account,Terhadap Akun
-Against Bill {0} dated {1},Terhadap Bill {0} tanggal {1}
-Against Docname,Terhadap Docname
-Against Doctype,Terhadap Doctype
-<<<<<<< HEAD
-Against Document Detail No,Terhadap Dokumen Detil ada
-Against Document No,Melawan Dokumen Tidak
-Against Expense Account,Terhadap Beban Akun
-Against Income Account,Terhadap Akun Penghasilan
-Against Journal Entry,Melawan Journal Entry
-Against Journal Entry {0} does not have any unmatched {1} entry,Terhadap Journal Entry {0} tidak memiliki tertandingi {1} entri
-Against Purchase Invoice,Terhadap Purchase Invoice
-=======
-Against Document Detail No,Terhadap Detail Dokumen No.
+"
+Address Type,Tipe Alamat
+Address master.,Alamat utama.
+Administrative Expenses,Beban Administrasi
+Administrative Officer,Petugas Administrasi
+Advance Amount,Jumlah Uang Muka
+Advance amount,Jumlah muka
+Advances,Uang Muka
+Advertisement,iklan
+Advertising,Pengiklanan
+Aerospace,Aerospace
+After Sale Installations,Pemasangan setelah Penjualan
+Against,Terhadap
+Against Account,Terhadap Akun
+Against Bill {0} dated {1},Terhadap Bill {0} tanggal {1}
+Against Docname,Terhadap Docname
+Against Doctype,Terhadap Doctype
+Against Document Detail No,Terhadap Detail Dokumen No.
 Against Document No,"Melawan Dokumen No.
-"
-Against Expense Account,Terhadap Akun Biaya
-Against Income Account,Terhadap Akun Pendapatan
-Against Journal Voucher,Terhadap Voucher Journal
-Against Journal Voucher {0} does not have any unmatched {1} entry,Terhadap Journal Voucher {0} tidak memiliki {1} perbedaan pencatatan
-Against Purchase Invoice,Terhadap Faktur Pembelian
->>>>>>> eac82039
-Against Sales Invoice,Terhadap Faktur Penjualan
-Against Sales Order,Terhadap Order Penjualan
-Against Voucher,Terhadap Voucher
-Against Voucher Type,Terhadap Tipe Voucher
-Ageing Based On,Umur Berdasarkan
-Ageing Date is mandatory for opening entry,Periodisasi Tanggal adalah wajib untuk membuka entri
-Ageing date is mandatory for opening entry,Penuaan saat ini adalah wajib untuk membuka entri
-Agent,Agen
-Aging Date,Penuaan Tanggal
-Aging Date is mandatory for opening entry,Penuaan Tanggal adalah wajib untuk membuka entri
-Agriculture,Pertanian
-Airline,Maskapai Penerbangan
-All Addresses.,Semua Alamat
-All Contact,Semua Kontak
-All Contacts.,Semua Kontak.
-All Customer Contact,Semua Kontak Pelanggan
-All Customer Groups,Semua Grup Pelanggan
-All Day,Semua Hari
-All Employee (Active),Semua Karyawan (Active)
-All Item Groups,Semua Grup Barang/Item
-All Lead (Open),Semua Prospektus (Open)
-All Products or Services.,Semua Produk atau Jasa.
-All Sales Partner Contact,Kontak Semua Partner Penjualan
-All Sales Person,Semua Salesperson
-All Supplier Contact,Kontak semua pemasok
-All Supplier Types,Semua Jenis pemasok
-All Territories,Semua Wilayah
-"All export related fields like currency, conversion rate, export total, export grand total etc are available in Delivery Note, POS, Quotation, Sales Invoice, Sales Order etc.","Semua data berkaitan dengan ekspor seperti mata uang, nilai tukar, total ekspor, nilai total ekspor dll. terdapat di Nota Pengiriman, POS, Penawaran Quotation, Fatkur Penjualan, Order Penjualan, dll."
-"All import related fields like currency, conversion rate, import total, import grand total etc are available in Purchase Receipt, Supplier Quotation, Purchase Invoice, Purchase Order etc.","Semua data berkaitan dengan impor seperti mata uang, nilai tukar, total ekspor, nilai total ekspor dll. terdapat di Nota Pengiriman, POS, Penawaran Quotation, Fatkur Penjualan, Order Penjualan, dll."
-All items have already been invoiced,Semua Barang telah tertagih
-All these items have already been invoiced,Semua barang-barang tersebut telah ditagih
-Allocate,Alokasi
-Allocate leaves for a period.,Alokasi cuti untuk periode tertentu
-Allocate leaves for the year.,Alokasi cuti untuk tahun ini.
-Allocated Amount,Jumlah alokasi
-Allocated Budget,Alokasi Anggaran
-Allocated amount,Jumlah yang dialokasikan
-Allocated amount can not be negative,Jumlah yang dialokasikan tidak dijinkan negatif
-Allocated amount can not greater than unadusted amount,Jumlah yang dialokasikan tidak boleh lebih besar dari sisa jumlah 
-Allow Bill of Materials,Izinkan untuk Bill of Material
-Allow Bill of Materials should be 'Yes'. Because one or many active BOMs present for this item,Izinkan untuk Bill of Material harus 'Ya'. karena ada satu atau lebih BOM aktif untuk item barang ini.
-Allow Children,Izinkan Anak Akun
-Allow Dropbox Access,Izinkan Dropbox Access
-Allow Google Drive Access,Izinkan Google Drive Access
-Allow Negative Balance,Izinkan Saldo Negatif
-Allow Negative Stock,Izinkan Bursa Negatif
-Allow Production Order,Izinkan Pesanan Produksi
-Allow User,Izinkan Pengguna
-Allow Users,Izinkan Pengguna
-Allow the following users to approve Leave Applications for block days.,Izinkan pengguna ini untuk menyetujui aplikasi izin cuti untuk hari yang terpilih(blocked).
-Allow user to edit Price List Rate in transactions,Izinkan user/pengguna untuk mengubah rate daftar harga di dalam transaksi
-Allowance Percent,Penyisihan Persen
-Allowance for over-{0} crossed for Item {1},Penyisihan over-{0} menyeberang untuk Item {1}
-Allowance for over-{0} crossed for Item {1}.,Penyisihan over-{0} menyeberang untuk Item {1}.
-Allowed Role to Edit Entries Before Frozen Date,Diizinkan Peran ke Sunting Entri Sebelum Frozen Tanggal
-Amended From,Diubah Dari
-Amount,Jumlah
-Amount (Company Currency),Jumlah (Perusahaan Mata Uang)
-Amount Paid,Jumlah Dibayar
-Amount to Bill,Sebesar Bill
-An Customer exists with same name,Sebuah Pelanggan ada dengan nama yang sama
-"An Item Group exists with same name, please change the item name or rename the item group","Item Grup ada dengan nama yang sama, ubah nama item atau mengubah nama kelompok barang"
-"An item exists with same name ({0}), please change the item group name or rename the item","Sebuah item yang ada dengan nama yang sama ({0}), silakan mengubah nama kelompok barang atau mengubah nama item"
-Analyst,Analis
-Annual,Tahunan
-Another Period Closing Entry {0} has been made after {1},Lain Periode Pendaftaran penutupan {0} telah dibuat setelah {1}
-Another Salary Structure {0} is active for employee {0}. Please make its status 'Inactive' to proceed.,Struktur Gaji lain {0} aktif untuk karyawan {0}. Silakan membuat status 'aktif' untuk melanjutkan.
-"Any other comments, noteworthy effort that should go in the records.","Ada komentar lain, upaya penting yang harus pergi dalam catatan."
-Apparel & Accessories,Pakaian & Aksesoris
-Applicability,Penerapan
-Applicable For,Berlaku Untuk
-Applicable Holiday List,Berlaku Libur
-Applicable Territory,Wilayah yang berlaku
-Applicable To (Designation),Berlaku Untuk (Penunjukan)
-Applicable To (Employee),Berlaku Untuk (Karyawan)
-Applicable To (Role),Berlaku Untuk (Peran)
-Applicable To (User),Berlaku Untuk (User)
-Applicant Name,Nama Pemohon
-Applicant for a Job.,Pemohon untuk pekerjaan.
-Application of Funds (Assets),Penerapan Dana (Aset)
-Applications for leave.,Aplikasi untuk cuti.
-Applies to Company,Berlaku untuk Perusahaan
-Apply On,Terapkan On
-Appraisal,Penilaian
-Appraisal Goal,Penilaian Goal
-Appraisal Goals,Penilaian Gol
-Appraisal Template,Appraisal Template
-Appraisal Template Goal,Gol Appraisal Template
-Appraisal Template Title,Appraisal Template Judul
-Appraisal {0} created for Employee {1} in the given date range,Penilaian {0} diciptakan untuk Employee {1} dalam rentang tanggal tertentu
-Apprentice,Magang
-Approval Status,Status Persetujuan
-Approval Status must be 'Approved' or 'Rejected',Status Persetujuan harus 'Disetujui' atau 'Ditolak'
-Approved,Disetujui
-Approver,Approver
-Approving Role,Menyetujui Peran
-Approving Role cannot be same as role the rule is Applicable To,Menyetujui Peran tidak bisa sama dengan peran aturan yang Berlaku Untuk
-Approving User,Menyetujui Pengguna
-Approving User cannot be same as user the rule is Applicable To,Menyetujui Pengguna tidak bisa sama dengan pengguna aturan yang Berlaku Untuk
-Are you sure you want to STOP ,Are you sure you want to STOP 
-Are you sure you want to UNSTOP ,Are you sure you want to UNSTOP 
-Arrear Amount,Jumlah tunggakan
-"As Production Order can be made for this item, it must be a stock item.","Seperti Orde Produksi dapat dibuat untuk item ini, itu harus menjadi barang saham."
-As per Stock UOM,Per Saham UOM
-"As there are existing stock transactions for this item, you can not change the values of 'Has Serial No', 'Is Stock Item' and 'Valuation Method'","Karena ada transaksi saham yang ada untuk item ini, Anda tidak dapat mengubah nilai-nilai 'Memiliki Serial No', 'Apakah Stock Barang' dan 'Metode Penilaian'"
-Asset,Aset
-Assistant,Asisten
-Associate,Rekan
-Atleast one of the Selling or Buying must be selected,Atleast salah satu Jual atau Beli harus dipilih
-Atleast one warehouse is mandatory,Atleast satu gudang adalah wajib
-Attach Image,Pasang Gambar
-Attach Letterhead,Lampirkan Surat
-Attach Logo,Pasang Logo
-Attach Your Picture,Pasang Gambar Anda
-Attendance,Kehadiran
-Attendance Date,Kehadiran Tanggal
-Attendance Details,Rincian Kehadiran
-Attendance From Date,Kehadiran Dari Tanggal
-Attendance From Date and Attendance To Date is mandatory,Kehadiran Dari Tanggal dan Kehadiran To Date adalah wajib
-Attendance To Date,Kehadiran To Date
-Attendance can not be marked for future dates,Kehadiran tidak dapat ditandai untuk tanggal masa depan
-Attendance for employee {0} is already marked,Kehadiran bagi karyawan {0} sudah ditandai
-Attendance record.,Catatan kehadiran.
-Authorization Control,Pengendalian Otorisasi
-Authorization Rule,Aturan Otorisasi
-Auto Accounting For Stock Settings,Auto Akuntansi Untuk Stock Pengaturan
-Auto Material Request,Auto Material Permintaan
-Auto-raise Material Request if quantity goes below re-order level in a warehouse,Auto-meningkatkan Permintaan Material jika kuantitas berjalan di bawah tingkat re-order di gudang
-Automatically compose message on submission of transactions.,Secara otomatis menulis pesan pada pengajuan transaksi.
-Automatically extract Job Applicants from a mail box ,Automatically extract Job Applicants from a mail box 
-Automatically extract Leads from a mail box e.g.,Secara otomatis mengekstrak Memimpin dari kotak surat misalnya
-Automatically updated via Stock Entry of type Manufacture/Repack,Secara otomatis diperbarui melalui Bursa Masuknya jenis Industri / Repack
-Automotive,Ot
-Autoreply when a new mail is received,Autoreply ketika mail baru diterima
-Available,Tersedia
-Available Qty at Warehouse,Qty Tersedia di Gudang
-Available Stock for Packing Items,Tersedia Stock untuk Packing Produk
-"Available in BOM, Delivery Note, Purchase Invoice, Production Order, Purchase Order, Purchase Receipt, Sales Invoice, Sales Order, Stock Entry, Timesheet","Tersedia dalam BOM, Pengiriman Catatan, Purchase Invoice, Pesanan Produksi, Purchase Order, Penerimaan Pembelian, Faktur Penjualan, Sales Order, Stock Masuk, Timesheet"
-Average Age,Rata-rata Usia
-Average Commission Rate,Rata-rata Komisi Tingkat
-Average Discount,Rata-rata Diskon
-Awesome Products,Mengagumkan Produk
-Awesome Services,Layanan yang mengagumkan
-BOM Detail No,No. Rincian BOM
-BOM Explosion Item,BOM Ledakan Barang
-BOM Item,Komponen BOM
-BOM No,No. BOM
-BOM No. for a Finished Good Item,No. BOM untuk Barang Jadi
-BOM Operation,BOM Operation
-BOM Operations,BOM Operations
-BOM Replace Tool,BOM Replace Tool
-BOM number is required for manufactured Item {0} in row {1},Nomor BOM diperlukan untuk Barang Produksi {0} berturut-turut {1}
-BOM number not allowed for non-manufactured Item {0} in row {1},Nomor BOM tidak diperbolehkan untuk Barang non-manufaktur {0} berturut-turut {1}
-BOM recursion: {0} cannot be parent or child of {2},BOM recursion: {0} tidak bisa menjadi induk atau cabang dari {2}
-BOM replaced,BOM diganti
-BOM {0} for Item {1} in row {2} is inactive or not submitted,BOM {0} untuk Item {1} berturut-turut {2} tidak aktif atau tidak tersubmit
-BOM {0} is not active or not submitted,BOM {0} tidak aktif atau tidak tersubmit
-BOM {0} is not submitted or inactive BOM for Item {1},BOM {0} tidak tersubmit atau BOM tidak aktif untuk Item {1}
-Backup Manager,Backup Manager
-Backup Right Now,Backup Right Now
-Backups will be uploaded to,Backup akan di-upload ke
-Balance Qty,Balance Qty
-Balance Sheet,Neraca
-Balance Value,Nilai Saldo
-Balance for Account {0} must always be {1},Saldo Rekening {0} harus selalu {1}
-Balance must be,Balance harus
-"Balances of Accounts of type ""Bank"" or ""Cash""","Saldo Rekening jenis ""Bank"" atau ""Cash"""
-Bank,Bank
-Bank / Cash Account,Bank / Rekening Kas
-Bank A/C No.,Rekening Bank No.
-Bank Account,Bank Account/Rekening Bank
-Bank Account No.,Rekening Bank No
-Bank Accounts,Rekening Bank
-Bank Clearance Summary,Izin Bank Summary
-Bank Draft,Bank Draft
-Bank Name,Nama Bank
-Bank Overdraft Account,Cerukan Bank Akun
-<<<<<<< HEAD
-Bank Reconciliation,5. Bank Reconciliation (Rekonsiliasi Bank)
-Bank Reconciliation Detail,Rekonsiliasi Bank Detil
-Bank Reconciliation Statement,Pernyataan Bank Rekonsiliasi
-Bank Entry,Bank Entry
-=======
-Bank Reconciliation,Rekonsiliasi Bank
-Bank Reconciliation Detail,Rincian Rekonsiliasi Bank
-Bank Reconciliation Statement,Pernyataan Rekonsiliasi Bank
-Bank Voucher,Bank Voucher
->>>>>>> eac82039
-Bank/Cash Balance,Bank / Cash Balance
-Banking,Perbankan
-Barcode,barcode
-Barcode {0} already used in Item {1},Barcode {0} sudah digunakan dalam Butir {1}
-Based On,Berdasarkan
-Basic,Dasar
-Basic Info,Info Dasar
-Basic Information,Informasi Dasar
-Basic Rate,Harga Dasar
-Basic Rate (Company Currency),Harga Dasar (Dalam Mata Uang Lokal)
-Batch,Batch
-Batch (lot) of an Item.,Batch (banyak) dari Item.
-Batch Finished Date,Batch Selesai Tanggal
-Batch ID,Batch ID
-Batch No,No. Batch
-Batch Started Date,Batch Dimulai Tanggal
-Batch Time Logs for billing.,Batch Sisa log untuk penagihan.
-Batch-Wise Balance History,Batch-Wise Balance Sejarah
-Batched for Billing,Batched untuk Billing
-Better Prospects,Prospek yang lebih baik
-Bill Date,Bill Tanggal
-Bill No,Bill ada
-Bill No {0} already booked in Purchase Invoice {1},Bill ada {0} sudah memesan di Purchase Invoice {1}
-Bill of Material,Bill of Material
-Bill of Material to be considered for manufacturing,Bill of Material untuk dipertimbangkan untuk manufaktur
-Bill of Materials (BOM),Bill of Material (BOM)
-Billable,Dapat ditagih
-Billed,Ditagih
-Billed Amount,Jumlah Tagihan
-Billed Amt,Jumlah tagihan
-Billing,Penagihan
-Billing Address,Alamat Penagihan
-Billing Address Name,Nama Alamat Penagihan
-Billing Status,Status Penagihan
-Bills raised by Suppliers.,Bills diajukan oleh Pemasok.
-Bills raised to Customers.,Bills diajukan ke Pelanggan.
-Bin,Tong Sampah
-Bio,Bio
-Biotechnology,Bioteknologi
-Birthday,Ulang tahun
-Block Date,Blokir Tanggal
-Block Days,Blokir Hari
-Block leave applications by department.,Memblokir aplikasi cuti berdasarkan departemen.
-Blog Post,Posting Blog
-Blog Subscriber,Blog Subscriber
-Blood Group,Golongan darah
-Both Warehouse must belong to same Company,Kedua Gudang harus merupakan gudang dari Perusahaan yang sama
-Box,Kotak
-Branch,Cabang
-Brand,Merek
-Brand Name,Merek Nama
-Brand master.,Master merek.
-Brands,Merek
-Breakdown,Rincian
-Broadcasting,Penyiaran
-Brokerage,Memperantarai
-Budget,Anggaran belanja
-Budget Allocated,Anggaran Dialokasikan
-Budget Detail,Rincian Anggaran
-Budget Details,Rincian-rincian Anggaran
-Budget Distribution,Distribusi anggaran
-Budget Distribution Detail,Rincian Distribusi Anggaran
-Budget Distribution Details,Rincian-rincian Distribusi Anggaran
-Budget Variance Report,Laporan Perbedaan Anggaran
-Budget cannot be set for Group Cost Centers,Anggaran tidak dapat ditetapkan untuk Cost Centernya Grup
-Build Report,Buat Laporan
-Bundle items at time of sale.,Bundel item pada saat penjualan.
-Business Development Manager,Business Development Manager
-Buying,Pembelian
-Buying & Selling,Pembelian & Penjualan
-Buying Amount,Jumlah Pembelian
-Buying Settings,Setting Pembelian
-"Buying must be checked, if Applicable For is selected as {0}","Membeli harus dicentang, jika ""Berlaku Untuk"" dipilih sebagai {0}"
-C-Form,C-Form
-C-Form Applicable,C-Form Berlaku
-C-Form Invoice Detail,C-Form Faktur Detil
-C-Form No,C-Form ada
-C-Form records,C-Form catatan
-CENVAT Capital Goods,Cenvat Barang Modal
-CENVAT Edu Cess,Cenvat Edu Cess
-CENVAT SHE Cess,Cenvat SHE Cess
-CENVAT Service Tax,Pelayanan Pajak Cenvat
-CENVAT Service Tax Cess 1,Cenvat Pelayanan Pajak Cess 1
-CENVAT Service Tax Cess 2,Cenvat Pelayanan Pajak Cess 2
-Calculate Based On,Hitung Berbasis On
-Calculate Total Score,Hitung Total Skor
-Calendar Events,Acara
-Call,Panggilan
-Calls,Panggilan
-Campaign,Promosi
-Campaign Name,Nama Promosi
-Campaign Name is required,Nama Promosi diperlukan
-Campaign Naming By,Penamaan Promosi dengan
-Campaign-.####,Promosi-.# # # #
-Can be approved by {0},Dapat disetujui oleh {0}
-"Can not filter based on Account, if grouped by Account","Tidak dapat memfilter berdasarkan Account, jika dikelompokkan berdasarkan Account"
-"Can not filter based on Voucher No, if grouped by Voucher","Tidak dapat memfilter berdasarkan No. Voucher, jika dikelompokkan berdasarkan Voucher"
-Can refer row only if the charge type is 'On Previous Row Amount' or 'Previous Row Total',Dapat merujuk baris hanya jika jenis biaya adalah 'On Sebelumnya Row Jumlah' atau 'Sebelumnya Row Jumlah'
-Cancel Material Visit {0} before cancelling this Customer Issue,Batalkan Kunjungan {0} sebelum membatalkan Keluhan Pelanggan
-Cancel Material Visits {0} before cancelling this Maintenance Visit,Batal Kunjungan Material {0} sebelum membatalkan ini Maintenance Visit
-Cancelled,Dibatalkan
-Cancelling this Stock Reconciliation will nullify its effect.,Membatalkan ini Stock Rekonsiliasi akan meniadakan efeknya.
-Cannot Cancel Opportunity as Quotation Exists,Tidak bisa Batal Peluang sebagai Quotation Exists
-Cannot approve leave as you are not authorized to approve leaves on Block Dates,Tidak dapat menyetujui cuti karena Anda tidak berwenang untuk menyetujui daun di Blok Dates
-Cannot cancel because Employee {0} is already approved for {1},Tidak dapat membatalkan karena Employee {0} sudah disetujui untuk {1}
-Cannot cancel because submitted Stock Entry {0} exists,Tidak bisa membatalkan karena disampaikan Stock entri {0} ada
-Cannot carry forward {0},Tidak bisa meneruskan {0}
-Cannot change Fiscal Year Start Date and Fiscal Year End Date once the Fiscal Year is saved.,Tidak dapat mengubah Tahun Anggaran Tanggal Mulai dan Tanggal Akhir Tahun Anggaran setelah Tahun Anggaran disimpan.
-"Cannot change company's default currency, because there are existing transactions. Transactions must be cancelled to change the default currency.","Tidak dapat mengubah mata uang default perusahaan, karena ada transaksi yang ada. Transaksi harus dibatalkan untuk mengubah mata uang default."
-Cannot convert Cost Center to ledger as it has child nodes,Tidak dapat mengkonversi Biaya Center untuk buku karena memiliki node anak
-Cannot covert to Group because Master Type or Account Type is selected.,Tidak dapat mengkonversi ke Grup karena Guru Ketik atau Rekening Type dipilih.
-Cannot deactive or cancle BOM as it is linked with other BOMs,Tidak dapat deactive atau cancle BOM seperti yang dihubungkan dengan BOMs lain
-"Cannot declare as lost, because Quotation has been made.","Tidak dapat mendeklarasikan sebagai hilang, karena Quotation telah dibuat."
-Cannot deduct when category is for 'Valuation' or 'Valuation and Total',Tidak bisa mengurangi ketika kategori adalah untuk 'Penilaian' atau 'Penilaian dan Total'
-"Cannot delete Serial No {0} in stock. First remove from stock, then delete.","Tidak dapat menghapus Serial ada {0} di saham. Pertama menghapus dari saham, kemudian hapus."
-"Cannot directly set amount. For 'Actual' charge type, use the rate field","Tidak bisa langsung menetapkan jumlah. Untuk 'sebenarnya' jenis biaya, menggunakan kolom tingkat"
-"Cannot overbill for Item {0} in row {0} more than {1}. To allow overbilling, please set in Stock Settings","Tidak bisa overbill untuk Item {0} di baris {0} lebih dari {1}. Untuk memungkinkan mark up, atur di Bursa Settings"
-Cannot produce more Item {0} than Sales Order quantity {1},Tidak dapat menghasilkan lebih Barang {0} daripada kuantitas Sales Order {1}
-Cannot refer row number greater than or equal to current row number for this Charge type,Tidak dapat merujuk nomor baris yang lebih besar dari atau sama dengan nomor baris saat ini untuk jenis Biaya ini
-Cannot return more than {0} for Item {1},Tidak dapat kembali lebih dari {0} untuk Item {1}
-Cannot select charge type as 'On Previous Row Amount' or 'On Previous Row Total' for first row,Tidak dapat memilih jenis biaya sebagai 'Pada Row Sebelumnya Jumlah' atau 'On Sebelumnya Row Jumlah' untuk baris pertama
-Cannot select charge type as 'On Previous Row Amount' or 'On Previous Row Total' for valuation. You can select only 'Total' option for previous row amount or previous row total,Tidak bisa memilih jenis biaya sebagai 'Pada Row Sebelumnya Jumlah' atau 'On Sebelumnya Row Jumlah' untuk penilaian. Anda dapat memilih hanya 'Jumlah' pilihan untuk jumlah baris sebelumnya atau total baris sebelumnya
-Cannot set as Lost as Sales Order is made.,Tidak dapat ditetapkan sebagai Hilang sebagai Sales Order dibuat.
-Cannot set authorization on basis of Discount for {0},Tidak dapat mengatur otorisasi atas dasar Diskon untuk {0}
-Capacity,kapasitas
-Capacity Units,Unit Kapasitas
-Capital Account,Transaksi Modal
-Capital Equipments,Peralatan Modal
-Carry Forward,Carry Teruskan
-Carry Forwarded Leaves,Carry Leaves Diteruskan
-Case No(s) already in use. Try from Case No {0},Kasus ada (s) sudah digunakan. Coba dari Case ada {0}
-Case No. cannot be 0,Kasus No tidak bisa 0
-Cash,kas
-Cash In Hand,Cash In Hand
-Cash Entry,Voucher Cash
-Cash or Bank Account is mandatory for making payment entry,Kas atau Rekening Bank wajib untuk membuat entri pembayaran
-Cash/Bank Account,Rekening Kas / Bank
-Casual Leave,Santai Cuti
-Cell Number,Nomor Cell
-Change UOM for an Item.,Mengubah UOM untuk Item.
-Change the starting / current sequence number of an existing series.,Mengubah mulai / nomor urut saat ini dari seri yang ada.
-Channel Partner,Mitra Channel
-Charge of type 'Actual' in row {0} cannot be included in Item Rate,Mengisi tipe 'sebenarnya' berturut-turut {0} tidak dapat dimasukkan dalam Butir Tingkat
-Chargeable,Dibebankan
-Charity and Donations,Amal dan Sumbangan
-Chart Name,Bagan Nama
-Chart of Accounts,Chart of Account
-Chart of Cost Centers,Bagan Pusat Biaya
-Check how the newsletter looks in an email by sending it to your email.,Periksa bagaimana newsletter terlihat dalam email dengan mengirimkannya ke email Anda.
-"Check if recurring invoice, uncheck to stop recurring or put proper End Date","Periksa apakah berulang faktur, hapus centang untuk menghentikan berulang atau menempatkan tepat Tanggal Akhir"
-"Check if you need automatic recurring invoices. After submitting any sales invoice, Recurring section will be visible.","Periksa apakah Anda memerlukan faktur berulang otomatis. Setelah mengirimkan setiap faktur penjualan, bagian Berulang akan terlihat."
-Check if you want to send salary slip in mail to each employee while submitting salary slip,Periksa apakah Anda ingin mengirim Slip gaji mail ke setiap karyawan saat mengirimkan Slip gaji
-Check this if you want to force the user to select a series before saving. There will be no default if you check this.,Periksa ini jika Anda ingin untuk memaksa pengguna untuk memilih seri sebelum menyimpan. Tidak akan ada default jika Anda memeriksa ini.
-Check this if you want to show in website,Periksa ini jika Anda ingin menunjukkan di website
-Check this to disallow fractions. (for Nos),Centang untuk melarang fraksi. (Untuk Nos)
-Check this to pull emails from your mailbox,Periksa ini untuk menarik email dari kotak surat Anda
-Check to activate,Periksa untuk mengaktifkan
-Check to make Shipping Address,Periksa untuk memastikan Alamat Pengiriman
-Check to make primary address,Periksa untuk memastikan alamat utama
-Chemical,Kimia
-Cheque,Cek
-Cheque Date,Cek Tanggal
-Cheque Number,Nomor Cek
-Child account exists for this account. You can not delete this account.,Akun anak ada untuk akun ini. Anda tidak dapat menghapus akun ini.
-City,Kota
-City/Town,Kota / Kota
-Claim Amount,Klaim Jumlah
-Claims for company expense.,Klaim untuk biaya perusahaan.
-Class / Percentage,Kelas / Persentase
-Classic,Klasik
-Clear Table,Jelas Table
-Clearance Date,Izin Tanggal
-Clearance Date not mentioned,Izin Tanggal tidak disebutkan
-Clearance date cannot be before check date in row {0},Tanggal clearance tidak bisa sebelum tanggal check-in baris {0}
-Click on 'Make Sales Invoice' button to create a new Sales Invoice.,Klik 'Buat Sales Invoice' tombol untuk membuat Faktur Penjualan baru.
-Click on a link to get options to expand get options ,Click on a link to get options to expand get options 
-Client,Client (Nasabah)
-Close Balance Sheet and book Profit or Loss.,Tutup Neraca dan Perhitungan Laba Rugi atau buku.
-Closed,Tertutup
-Closing (Cr),Penutup (Cr)
-Closing (Dr),Penutup (Dr)
-Closing Account Head,Menutup Akun Kepala
-Closing Account {0} must be of type 'Liability',Menutup Akun {0} harus bertipe 'Kewajiban'
-Closing Date,Closing Date
-Closing Fiscal Year,Penutup Tahun Anggaran
-Closing Qty,Penutup Qty
-Closing Value,Penutup Nilai
-CoA Help,CoA Bantuan
-Code,Kode
-Cold Calling,Calling Dingin
-Color,Warna
-Column Break,Kolom Istirahat
-Comma separated list of email addresses,Koma daftar alamat email dipisahkan
-Comment,Komentar
-Comments,Komentar
-Commercial,Komersial
-Commission,Komisi
-Commission Rate,Komisi Tingkat
-Commission Rate (%),Komisi Rate (%)
-Commission on Sales,Komisi Penjualan
-Commission rate cannot be greater than 100,Tingkat komisi tidak dapat lebih besar dari 100
-Communication,Komunikasi
-Communication HTML,Komunikasi HTML
-Communication History,Sejarah Komunikasi
-Communication log.,Log komunikasi.
-Communications,Komunikasi
-Company,Perusahaan
-Company (not Customer or Supplier) master.,Perusahaan (tidak Pelanggan atau Pemasok) Master.
-Company Abbreviation,Singkatan Perusahaan
-Company Details,Detail Perusahaan
-Company Email,Perusahaan Email
-"Company Email ID not found, hence mail not sent","Perusahaan Email ID tidak ditemukan, maka surat tidak terkirim"
-Company Info,Info Perusahaan
-Company Name,Company Name
-Company Settings,Pengaturan Perusahaan
-Company is missing in warehouses {0},Perusahaan hilang di gudang {0}
-Company is required,Perusahaan diwajibkan
-Company registration numbers for your reference. Example: VAT Registration Numbers etc.,Nomor registrasi perusahaan untuk referensi Anda. Contoh: Pendaftaran PPN Nomor dll
-Company registration numbers for your reference. Tax numbers etc.,Nomor registrasi perusahaan untuk referensi Anda. Nomor pajak dll
-"Company, Month and Fiscal Year is mandatory","Perusahaan, Bulan dan Tahun Anggaran adalah wajib"
-Compensatory Off,Kompensasi Off
-Complete,Selesai
-Complete Setup,Pengaturan Lengkap
-Completed,Selesai
-Completed Production Orders,Pesanan Produksi Selesai
-Completed Qty,Selesai Qty
-Completion Date,Tanggal Penyelesaian
-Completion Status,Status Penyelesaian
-Computer,Komputer
-Computers,Komputer
-Confirmation Date,Konfirmasi Tanggal
-Confirmed orders from Customers.,Dikonfirmasi pesanan dari pelanggan.
-Consider Tax or Charge for,Pertimbangkan Pajak atau Biaya untuk
-Considered as Opening Balance,Dianggap sebagai Membuka Balance
-Considered as an Opening Balance,Dianggap sebagai Saldo Pembukaan
-Consultant,Konsultan
-Consulting,Konsultasi
-Consumable,Consumable
-Consumable Cost,Biaya Consumable
-Consumable cost per hour,Biaya konsumsi per jam
-Consumed Qty,Dikonsumsi Qty
-Consumer Products,Produk Konsumen
-Contact,Kontak
-Contact Control,Kontak Kontrol
-Contact Desc,Contact Info
-Contact Details,Kontak Detail
-Contact Email,Email Kontak
-Contact HTML,Hubungi HTML
-Contact Info,Informasi Kontak
-Contact Mobile No,Kontak Mobile No
-Contact Name,Nama Kontak
-Contact No.,Hubungi Nomor
-Contact Person,Contact Person
-Contact Type,Hubungi Type
-Contact master.,Kontak utama.
-Contacts,Kontak
-Content,Isi Halaman
-Content Type,Content Type
-Contra Entry,Contra Entry
-Contract,Kontrak
-Contract End Date,Tanggal Kontrak End
-Contract End Date must be greater than Date of Joining,Kontrak Tanggal Akhir harus lebih besar dari Tanggal Bergabung
-Contribution (%),Kontribusi (%)
-Contribution to Net Total,Kontribusi terhadap Net Jumlah
-Conversion Factor,Faktor konversi
-Conversion Factor is required,Faktor konversi diperlukan
-Conversion factor cannot be in fractions,Faktor konversi tidak dapat di fraksi
-Conversion factor for default Unit of Measure must be 1 in row {0},Faktor konversi untuk Unit default Ukur harus 1 berturut-turut {0}
-Conversion rate cannot be 0 or 1,Tingkat konversi tidak bisa 0 atau 1
-Convert into Recurring Invoice,Mengkonversi menjadi Faktur Berulang
-Convert to Group,Konversikan ke Grup
-Convert to Ledger,Convert to Ledger
-Converted,Dikonversi
-Copy From Item Group,Salin Dari Barang Grup
-Cosmetics,Kosmetik
-Cost Center,Biaya Pusat
-Cost Center Details,Biaya Pusat Detail
-Cost Center Name,Biaya Nama Pusat
-Cost Center is required for 'Profit and Loss' account {0},Biaya Pusat diperlukan untuk akun 'Laba Rugi' {0}
-Cost Center is required in row {0} in Taxes table for type {1},Biaya Pusat diperlukan dalam baris {0} dalam tabel Pajak untuk tipe {1}
-Cost Center with existing transactions can not be converted to group,Biaya Center dengan transaksi yang ada tidak dapat dikonversi ke grup
-Cost Center with existing transactions can not be converted to ledger,Biaya Center dengan transaksi yang ada tidak dapat dikonversi ke buku
-Cost Center {0} does not belong to Company {1},Biaya Pusat {0} bukan milik Perusahaan {1}
-Cost of Goods Sold,Harga Pokok Penjualan
-Costing,Biaya
-Country,Negara
-Country Name,Nama Negara
-Country wise default Address Templates,Negara bijaksana Alamat bawaan Template
-"Country, Timezone and Currency","Country, Timezone dan Mata Uang"
-Create Bank Entry for the total salary paid for the above selected criteria,Buat Bank Entry untuk gaji total yang dibayarkan untuk kriteria pilihan di atas
-Create Customer,Buat Pelanggan
-Create Material Requests,Buat Permintaan Material
-Create New,Buat New
-Create Opportunity,Buat Peluang
-Create Production Orders,Buat Pesanan Produksi
-Create Quotation,Buat Quotation
-Create Receiver List,Buat Daftar Penerima
-Create Salary Slip,Buat Slip Gaji
-Create Stock Ledger Entries when you submit a Sales Invoice,Buat Bursa Ledger Entries ketika Anda mengirimkan Faktur Penjualan
-"Create and manage daily, weekly and monthly email digests.","Membuat dan mengelola harian, mingguan dan bulanan mencerna email."
-Create rules to restrict transactions based on values.,Buat aturan untuk membatasi transaksi berdasarkan nilai-nilai.
-Created By,Dibuat Oleh
-Creates salary slip for above mentioned criteria.,Membuat Slip gaji untuk kriteria yang disebutkan di atas.
-Creation Date,Tanggal Pembuatan
-Creation Document No,Penciptaan Dokumen Tidak
-Creation Document Type,Pembuatan Dokumen Type
-Creation Time,Waktu Pembuatan
-Credentials,Surat kepercayaan
-Credit,Piutang
-Credit Amt,Kredit Jumlah Yang
-Credit Card,Kartu Kredit
-Credit Card Entry,Voucher Kartu Kredit
-Credit Controller,Kontroler Kredit
-Credit Days,Hari Kredit
-Credit Limit,Batas Kredit
-Credit Note,Nota Kredit
-Credit To,Kredit Untuk
-Currency,Mata uang
-Currency Exchange,Kurs Mata Uang
-Currency Name,Nama Mata Uang
-Currency Settings,Pengaturan Mata Uang
-Currency and Price List,Mata Uang dan Daftar Harga
-Currency exchange rate master.,Menguasai nilai tukar mata uang.
-Current Address,Alamat saat ini
-Current Address Is,Alamat saat ini adalah
-Current Assets,Aset Lancar
-Current BOM,BOM saat ini
-Current BOM and New BOM can not be same,BOM Lancar dan New BOM tidak bisa sama
-Current Fiscal Year,Tahun Anggaran saat ini
-Current Liabilities,Kewajiban Lancar
-Current Stock,Stok saat ini
-Current Stock UOM,Stok saat ini UOM
-Current Value,Nilai saat ini
-Custom,Disesuaikan
-Custom Autoreply Message,Kustom Autoreply Pesan
-Custom Message,Custom Pesan
-Customer,Layanan Pelanggan
-Customer (Receivable) Account,Pelanggan (Piutang) Rekening
-Customer / Item Name,Pelanggan / Item Nama
-Customer / Lead Address,Pelanggan / Lead Alamat
-Customer / Lead Name,Pelanggan / Lead Nama
-Customer > Customer Group > Territory,Pelanggan> Grup Pelanggan> Wilayah
-Customer Account Head,Nasabah Akun Kepala
-Customer Acquisition and Loyalty,Akuisisi Pelanggan dan Loyalitas
-Customer Address,Alamat pelanggan
-Customer Addresses And Contacts,Alamat Pelanggan Dan Kontak
-Customer Addresses and Contacts,Alamat pelanggan dan Kontak
-Customer Code,Kode Pelanggan
-Customer Codes,Kode Pelanggan
-Customer Details,Rincian pelanggan
-Customer Feedback,Pelanggan Umpan
-Customer Group,Kelompok Pelanggan
-Customer Group / Customer,Kelompok Pelanggan / Pelanggan
-Customer Group Name,Nama Kelompok Pelanggan
-Customer Intro,Intro Pelanggan
-Customer Issue,Nasabah Isu
-Customer Issue against Serial No.,Issue pelanggan terhadap Serial Number
-Customer Name,Nama nasabah
-Customer Naming By,Penamaan Pelanggan Dengan
-Customer Service,Layanan Pelanggan
-Customer database.,Database pelanggan.
-Customer is required,Pelanggan diwajibkan
-Customer master.,Master pelanggan.
-Customer required for 'Customerwise Discount',Pelanggan yang dibutuhkan untuk 'Customerwise Diskon'
-Customer {0} does not belong to project {1},Pelanggan {0} bukan milik proyek {1}
-Customer {0} does not exist,Pelanggan {0} tidak ada
-Customer's Item Code,Nasabah Item Code
-Customer's Purchase Order Date,Nasabah Purchase Order Tanggal
-Customer's Purchase Order No,Nasabah Purchase Order No
-Customer's Purchase Order Number,Nasabah Purchase Order Nomor
-Customer's Vendor,Penjual Nasabah
-Customers Not Buying Since Long Time,Pelanggan Tidak Membeli Sejak Long Time
-Customerwise Discount,Customerwise Diskon
-Customize,Sesuaikan
-Customize the Notification,Sesuaikan Pemberitahuan
-Customize the introductory text that goes as a part of that email. Each transaction has a separate introductory text.,Sesuaikan teks pengantar yang berlangsung sebagai bagian dari email itu. Setiap transaksi memiliki teks pengantar yang terpisah.
-DN Detail,DN Detil
-Daily,Sehari-hari
-Daily Time Log Summary,Harian Waktu Log Summary
-Database Folder ID,Database Folder ID
-Database of potential customers.,Database pelanggan potensial.
-Date,Tanggal
-Date Format,Format Tanggal
-Date Of Retirement,Tanggal Of Pensiun
-Date Of Retirement must be greater than Date of Joining,Tanggal Of Pensiun harus lebih besar dari Tanggal Bergabung
-Date is repeated,Tanggal diulang
-Date of Birth,Tanggal Lahir
-Date of Issue,Tanggal Issue
-Date of Joining,Tanggal Bergabung
-Date of Joining must be greater than Date of Birth,Tanggal Bergabung harus lebih besar dari Tanggal Lahir
-Date on which lorry started from supplier warehouse,Tanggal truk mulai dari pemasok gudang
-Date on which lorry started from your warehouse,Tanggal truk mulai dari gudang Anda
-Dates,Tanggal
-Days Since Last Order,Hari Sejak Orde terakhir
-Days for which Holidays are blocked for this department.,Hari yang Holidays diblokir untuk departemen ini.
-Dealer,Dealer (Pelaku)
-Debit,Debet
-Debit Amt,Debit Amt
-Debit Note,Debit Note
-Debit To,Debit Untuk
-Debit and Credit not equal for this voucher. Difference is {0}.,Debit dan Kredit tidak sama untuk voucher ini. Perbedaan adalah {0}.
-Deduct,Mengurangi
-Deduction,Deduksi
-Deduction Type,Pengurangan Type
-Deduction1,Deduction1
-Deductions,Pengurangan
-Default,Dfault
-Default Account,Standar Akun
-Default Address Template cannot be deleted,Template Default Address tidak bisa dihapus
-Default Amount,Jumlah standar
-Default BOM,Standar BOM
-Default Bank / Cash account will be automatically updated in POS Invoice when this mode is selected.,Standar rekening Bank / Cash akan secara otomatis diperbarui di POS Invoice saat mode ini dipilih.
-Default Bank Account,Standar Rekening Bank
-Default Buying Cost Center,Standar Biaya Membeli Pusat
-Default Buying Price List,Standar Membeli Daftar Harga
-Default Cash Account,Standar Rekening Kas
-Default Company,Standar Perusahaan
-Default Currency,Currency Default
-Default Customer Group,Bawaan Pelanggan Grup
-Default Expense Account,Beban standar Akun
-Default Income Account,Akun Pendapatan standar
-Default Item Group,Default Item Grup
-Default Price List,Standar List Harga
-Default Purchase Account in which cost of the item will be debited.,Standar Pembelian Akun di mana biaya tersebut akan didebet.
-Default Selling Cost Center,Default Jual Biaya Pusat
-Default Settings,Pengaturan standar
-Default Source Warehouse,Sumber standar Gudang
-Default Stock UOM,Bawaan Stock UOM
-Default Supplier,Standar Pemasok
-Default Supplier Type,Standar Pemasok Type
-Default Target Warehouse,Standar Sasaran Gudang
-Default Territory,Wilayah standar
-Default Unit of Measure,Standar Satuan Ukur
-"Default Unit of Measure can not be changed directly because you have already made some transaction(s) with another UOM. To change default UOM, use 'UOM Replace Utility' tool under Stock module.","Standar Unit Ukur tidak dapat diubah secara langsung karena Anda telah membuat beberapa transaksi (s) dengan UOM lain. Untuk mengubah UOM default, gunakan 'UOM Ganti Utilitas' alat di bawah modul Stock."
-Default Valuation Method,Metode standar Penilaian
-Default Warehouse,Standar Gudang
-Default Warehouse is mandatory for stock Item.,Standar Warehouse adalah wajib bagi saham Barang.
-Default settings for accounting transactions.,Pengaturan default untuk transaksi akuntansi.
-Default settings for buying transactions.,Pengaturan default untuk membeli transaksi.
-Default settings for selling transactions.,Pengaturan default untuk menjual transaksi.
-Default settings for stock transactions.,Pengaturan default untuk transaksi saham.
-Defense,Pertahanan
-"Define Budget for this Cost Center. To set budget action, see <a href=""#!List/Company"">Company Master</a>","Tentukan Anggaran Biaya Pusat ini. Untuk mengatur aksi anggaran, lihat <a href = ""#!Daftar / Perusahaan ""> Perusahaan Master </ a>"
-Del,Del
-Delete,Hapus
-Delete {0} {1}?,Hapus {0} {1}?
-Delivered,Disampaikan
-Delivered Items To Be Billed,Produk Disampaikan Akan Ditagih
-Delivered Qty,Disampaikan Qty
-Delivered Serial No {0} cannot be deleted,Disampaikan Serial ada {0} tidak dapat dihapus
-Delivery Date,Tanggal Pengiriman
-Delivery Details,Detail Pengiriman
-Delivery Document No,Pengiriman Dokumen Tidak
-Delivery Document Type,Pengiriman Dokumen Type
-Delivery Note,Pengiriman Note
-Delivery Note Item,Pengiriman Barang Note
-Delivery Note Items,Pengiriman Note Items
-Delivery Note Message,Pengiriman Note Pesan
-Delivery Note No,Pengiriman Note No
-Delivery Note Required,Pengiriman Note Diperlukan
-Delivery Note Trends,Tren pengiriman Note
-Delivery Note {0} is not submitted,Pengiriman Note {0} tidak disampaikan
-Delivery Note {0} must not be submitted,Pengiriman Note {0} tidak boleh disampaikan
-Delivery Notes {0} must be cancelled before cancelling this Sales Order,Catatan pengiriman {0} harus dibatalkan sebelum membatalkan Sales Order ini
-Delivery Status,Status Pengiriman
-Delivery Time,Waktu Pengiriman
-Delivery To,Pengiriman Untuk
-Department,Departemen
-Department Stores,Departmen Store
-Depends on LWP,Tergantung pada LWP
-Depreciation,Penyusutan
-Description,Deskripsi
-Description HTML,Deskripsi HTML
-Designation,Penunjukan
-Designer,Perancang
-Detailed Breakup of the totals,Breakup rinci dari total
-Details,Penjelasan
-Difference (Dr - Cr),Perbedaan (Dr - Cr)
-Difference Account,Perbedaan Akun
-"Difference Account must be a 'Liability' type account, since this Stock Reconciliation is an Opening Entry","Perbedaan Akun harus rekening jenis 'Kewajiban', karena ini Stock Rekonsiliasi adalah sebuah entri Opening"
-Different UOM for items will lead to incorrect (Total) Net Weight value. Make sure that Net Weight of each item is in the same UOM.,UOM berbeda untuk item akan menyebabkan salah (Total) Nilai Berat Bersih. Pastikan Berat Bersih dari setiap item di UOM sama.
-Direct Expenses,Beban Langsung
-Direct Income,Penghasilan Langsung
-Disable,Nonaktifkan
-Disable Rounded Total,Nonaktifkan Rounded Jumlah
-Disabled,Dinonaktifkan
-Discount  %,Diskon%
-Discount %,Diskon%
-Discount (%),Diskon (%)
-Discount Amount,Jumlah Diskon
-"Discount Fields will be available in Purchase Order, Purchase Receipt, Purchase Invoice","Diskon Fields akan tersedia dalam Purchase Order, Penerimaan Pembelian, Purchase Invoice"
-Discount Percentage,Persentase Diskon
-Discount Percentage can be applied either against a Price List or for all Price List.,Persentase Diskon dapat diterapkan baik terhadap Daftar Harga atau untuk semua List Price.
-Discount must be less than 100,Diskon harus kurang dari 100
-Discount(%),Diskon (%)
-Dispatch,Pengiriman
-Display all the individual items delivered with the main items,Menampilkan semua item individual disampaikan dengan item utama
-Distribute transport overhead across items.,Mendistribusikan overhead transportasi di seluruh item.
-Distribution,Distribusi
-Distribution Id,Id Distribusi
-Distribution Name,Nama Distribusi
-Distributor,Distributor
-Divorced,Bercerai
-Do Not Contact,Jangan Hubungi
-Do not show any symbol like $ etc next to currencies.,Jangan menunjukkan simbol seperti $ etc sebelah mata uang.
-Do really want to unstop production order: ,Do really want to unstop production order: 
-Do you really want to STOP ,Do you really want to STOP 
-Do you really want to STOP this Material Request?,Apakah Anda benar-benar ingin BERHENTI Permintaan Bahan ini?
-Do you really want to Submit all Salary Slip for month {0} and year {1},Apakah Anda benar-benar ingin Menyerahkan semua Slip Gaji untuk bulan {0} dan tahun {1}
-Do you really want to UNSTOP ,Do you really want to UNSTOP 
-Do you really want to UNSTOP this Material Request?,Apakah Anda benar-benar ingin unstop Permintaan Bahan ini?
-Do you really want to stop production order: ,Do you really want to stop production order: 
-Doc Name,Doc Nama
-Doc Type,Doc Type
-Document Description,Dokumen Deskripsi
-Document Type,Jenis Dokumen
-Documents,Docuements
-Domain,Domain
-Don't send Employee Birthday Reminders,Jangan mengirim Karyawan Ulang Tahun Pengingat
-Download Materials Required,Unduh Bahan yang dibutuhkan
-Download Reconcilation Data,Ambil rekonsiliasi data
-Download Template,Download Template
-Download a report containing all raw materials with their latest inventory status,Download laporan yang berisi semua bahan baku dengan status persediaan terbaru mereka
-"Download the Template, fill appropriate data and attach the modified file.","Unduh Template, isi data yang tepat dan melampirkan file dimodifikasi."
-"Download the Template, fill appropriate data and attach the modified file.All dates and employee combination in the selected period will come in the template, with existing attendance records","Unduh Template, isi data yang tepat dan melampirkan file dimodifikasi. Semua tanggal dan kombinasi karyawan dalam jangka waktu yang dipilih akan datang dalam template, dengan catatan kehadiran yang ada"
-Draft,Konsep
-Dropbox,Dropbox
-Dropbox Access Allowed,Dropbox Access Diizinkan
-Dropbox Access Key,Dropbox Access Key
-Dropbox Access Secret,Dropbox Access Rahasia
-Due Date,Tanggal Jatuh Tempo
-Due Date cannot be after {0},Tanggal jatuh tempo tidak boleh setelah {0}
-Due Date cannot be before Posting Date,Tanggal jatuh tempo tidak bisa sebelum Tanggal Posting
-Duplicate Entry. Please check Authorization Rule {0},Gandakan entri. Silakan periksa Peraturan Otorisasi {0}
-Duplicate Serial No entered for Item {0},Gandakan Serial ada dimasukkan untuk Item {0}
-Duplicate entry,Gandakan entri
-Duplicate row {0} with same {1},Baris duplikat {0} dengan sama {1}
-Duties and Taxes,Tugas dan Pajak
-ERPNext Setup,ERPNext Pengaturan
-Earliest,Terlama
-Earnest Money,Uang Earnest
-Earning,Earning
-Earning & Deduction,Earning & Pengurangan
-Earning Type,Produktif Type
-Earning1,Earning1
-Edit,Ubah
-Edu. Cess on Excise,Edu. Cess tentang Cukai
-Edu. Cess on Service Tax,Edu. Cess Pajak Layanan
-Edu. Cess on TDS,Edu. Cess pada TDS
-Education,Pendidikan
-Educational Qualification,Kualifikasi pendidikan
-Educational Qualification Details,Kualifikasi Pendidikan Detail
-Eg. smsgateway.com/api/send_sms.cgi,Misalnya. smsgateway.com / api / send_sms.cgi
-Either debit or credit amount is required for {0},Entah debit atau jumlah kredit diperlukan untuk {0}
-Either target qty or target amount is mandatory,Entah sasaran qty atau jumlah target adalah wajib
-Either target qty or target amount is mandatory.,Entah Target qty atau jumlah target adalah wajib.
-Electrical,Listrik
-Electricity Cost,Biaya Listrik
-Electricity cost per hour,Biaya listrik per jam
-Electronics,Elektronik
-Email,siska_chute34@yahoo.com
-Email Digest,Email Digest
-Email Digest Settings,Email Digest Pengaturan
-Email Digest: ,Email Digest: 
-Email Id,Email Id
-"Email Id where a job applicant will email e.g. ""jobs@example.com""","Email Id di mana pelamar pekerjaan akan mengirimkan email misalnya ""jobs@example.com"""
-Email Notifications,Notifikasi Email
-Email Sent?,Email Terkirim?
-"Email id must be unique, already exists for {0}","Email id harus unik, sudah ada untuk {0}"
-Email ids separated by commas.,Id email dipisahkan dengan koma.
-"Email settings to extract Leads from sales email id e.g. ""sales@example.com""","Setelan email untuk mengekstrak Memimpin dari id email penjualan misalnya ""sales@example.com"""
-Emergency Contact,Darurat Kontak
-Emergency Contact Details,Detail Darurat Kontak
-Emergency Phone,Darurat Telepon
-Employee,Karyawan
-Employee Birthday,Ulang Tahun Karyawan
-Employee Details,Detail Karyawan
-Employee Education,Pendidikan Karyawan
-Employee External Work History,Karyawan Eksternal Riwayat Pekerjaan
-Employee Information,Informasi Karyawan
-Employee Internal Work History,Karyawan Kerja internal Sejarah
-Employee Internal Work Historys,Karyawan internal Kerja historys
-Employee Leave Approver,Karyawan Tinggalkan Approver
-Employee Leave Balance,Cuti Karyawan Balance
-Employee Name,Nama Karyawan
-Employee Number,Jumlah Karyawan
-Employee Records to be created by,Rekaman Karyawan yang akan dibuat oleh
-Employee Settings,Pengaturan Karyawan
-Employee Type,Tipe Karyawan
-"Employee designation (e.g. CEO, Director etc.).","Penunjukan Karyawan (misalnya CEO, Direktur dll)."
-Employee master.,Master Karyawan.
-Employee record is created using selected field. ,Employee record is created using selected field. 
-Employee records.,Catatan karyawan.
-Employee relieved on {0} must be set as 'Left',Karyawan lega pada {0} harus ditetapkan sebagai 'Kiri'
-Employee {0} has already applied for {1} between {2} and {3},Karyawan {0} telah diterapkan untuk {1} antara {2} dan {3}
-Employee {0} is not active or does not exist,Karyawan {0} tidak aktif atau tidak ada
-Employee {0} was on leave on {1}. Cannot mark attendance.,Karyawan {0} sedang cuti pada {1}. Tidak bisa menandai kehadiran.
-Employees Email Id,Karyawan Email Id
-Employment Details,Rincian Pekerjaan
-Employment Type,Jenis Pekerjaan
-Enable / disable currencies.,Mengaktifkan / menonaktifkan mata uang.
-Enabled,Diaktifkan
-Encashment Date,Pencairan Tanggal
-End Date,Tanggal Berakhir
-End Date can not be less than Start Date,Tanggal akhir tidak boleh kurang dari Tanggal Mulai
-End date of current invoice's period,Tanggal akhir periode faktur saat ini
-End of Life,Akhir Kehidupan
-Energy,Energi
-Engineer,Insinyur
-Enter Verification Code,Masukkan Kode Verifikasi
-Enter campaign name if the source of lead is campaign.,Masukkan nama kampanye jika sumber timbal adalah kampanye.
-Enter department to which this Contact belongs,Memasukkan departemen yang Kontak ini milik
-Enter designation of this Contact,Masukkan penunjukan Kontak ini
-"Enter email id separated by commas, invoice will be mailed automatically on particular date","Masukkan id email dipisahkan dengan koma, invoice akan dikirimkan secara otomatis pada tanggal tertentu"
-Enter items and planned qty for which you want to raise production orders or download raw materials for analysis.,Masukkan item dan qty direncanakan untuk yang Anda ingin meningkatkan pesanan produksi atau download bahan baku untuk analisis.
-Enter name of campaign if source of enquiry is campaign,Masukkan nama kampanye jika sumber penyelidikan adalah kampanye
-"Enter static url parameters here (Eg. sender=ERPNext, username=ERPNext, password=1234 etc.)","Masukkan parameter url statis di sini (Misalnya pengirim = ERPNext, username = ERPNext, password = 1234 dll)"
-Enter the company name under which Account Head will be created for this Supplier,Masukkan nama perusahaan di mana Akun Kepala akan dibuat untuk Pemasok ini
-Enter url parameter for message,Masukkan parameter url untuk pesan
-Enter url parameter for receiver nos,Masukkan parameter url untuk penerima nos
-Entertainment & Leisure,Hiburan & Kenyamanan
-Entertainment Expenses,Beban Hiburan
-Entries,Entri
-Entries against ,Entries against 
-Entries are not allowed against this Fiscal Year if the year is closed.,Entri tidak diperbolehkan melawan Tahun Anggaran ini jika tahun ditutup.
-Equity,Modal
-Error: {0} > {1},Kesalahan: {0}> {1}
-Estimated Material Cost,Perkiraan Biaya Material
-"Even if there are multiple Pricing Rules with highest priority, then following internal priorities are applied:","Bahkan jika ada beberapa Aturan Harga dengan prioritas tertinggi, kemudian mengikuti prioritas internal diterapkan:"
-Everyone can read,Setiap orang dapat membaca
-"Example: ABCD.#####If series is set and Serial No is not mentioned in transactions, then automatic serial number will be created based on this series. If you always want to explicitly mention Serial Nos for this item. leave this blank.",". Contoh: ABCD # # # # #  Jika seri diatur Serial dan ada tidak disebutkan dalam transaksi, nomor seri maka otomatis akan dibuat berdasarkan seri ini. Jika Anda selalu ingin secara eksplisit menyebutkan Serial Nos untuk item ini. biarkan kosong ini."
-Exchange Rate,Nilai Tukar
-Excise Duty 10,Cukai Tugas 10
-Excise Duty 14,Cukai Tugas 14
-Excise Duty 4,Cukai Duty 4
-Excise Duty 8,Cukai Duty 8
-Excise Duty @ 10,Cukai Duty @ 10
-Excise Duty @ 14,Cukai Duty @ 14
-Excise Duty @ 4,Cukai Duty @ 4
-Excise Duty @ 8,Cukai Duty @ 8
-Excise Duty Edu Cess 2,Cukai Edu Cess 2
-Excise Duty SHE Cess 1,Cukai SHE Cess 1
-Excise Page Number,Jumlah Cukai Halaman
-Excise Entry,Voucher Cukai
-Execution,Eksekusi
-Executive Search,Pencarian eksekutif
-Exemption Limit,Batas Pembebasan
-Exhibition,Pameran
-Existing Customer,Pelanggan yang sudah ada
-Exit,Keluar
-Exit Interview Details,Detail Exit Interview
-Expected,Diharapkan
-Expected Completion Date can not be less than Project Start Date,Diharapkan Tanggal Penyelesaian tidak bisa kurang dari Tanggal mulai Proyek
-Expected Date cannot be before Material Request Date,Diharapkan Tanggal tidak bisa sebelum Material Request Tanggal
-Expected Delivery Date,Diharapkan Pengiriman Tanggal
-Expected Delivery Date cannot be before Purchase Order Date,Diharapkan Pengiriman Tanggal tidak bisa sebelum Purchase Order Tanggal
-Expected Delivery Date cannot be before Sales Order Date,Diharapkan Pengiriman Tanggal tidak bisa sebelum Sales Order Tanggal
-Expected End Date,Diharapkan Tanggal Akhir
-Expected Start Date,Diharapkan Tanggal Mulai
-Expense,Biaya
-Expense / Difference account ({0}) must be a 'Profit or Loss' account,Beban akun / Difference ({0}) harus akun 'Laba atau Rugi'
-Expense Account,Beban Akun
-Expense Account is mandatory,Beban Rekening wajib
-Expense Claim,Beban Klaim
-Expense Claim Approved,Beban Klaim Disetujui
-Expense Claim Approved Message,Beban Klaim Disetujui Pesan
-Expense Claim Detail,Beban Klaim Detil
-Expense Claim Details,Rincian Beban Klaim
-Expense Claim Rejected,Beban Klaim Ditolak
-Expense Claim Rejected Message,Beban Klaim Ditolak Pesan
-Expense Claim Type,Beban Klaim Type
-Expense Claim has been approved.,Beban Klaim telah disetujui.
-Expense Claim has been rejected.,Beban Klaim telah ditolak.
-Expense Claim is pending approval. Only the Expense Approver can update status.,Beban Klaim sedang menunggu persetujuan. Hanya Approver Beban dapat memperbarui status.
-Expense Date,Beban Tanggal
-Expense Details,Rincian Biaya
-Expense Head,Beban Kepala
-Expense account is mandatory for item {0},Rekening pengeluaran adalah wajib untuk item {0}
-Expense or Difference account is mandatory for Item {0} as it impacts overall stock value,Beban atau Selisih akun adalah wajib untuk Item {0} karena dampak keseluruhan nilai saham
-Expenses,Beban
-Expenses Booked,Beban Dipesan
-Expenses Included In Valuation,Biaya Termasuk Dalam Penilaian
-Expenses booked for the digest period,Biaya dipesan untuk periode digest
-Expiry Date,Tanggal Berakhir
-Exports,Ekspor
-External,Eksternal
-Extract Emails,Ekstrak Email
-FCFS Rate,FCFS Tingkat
-Failed: ,Failed: 
-Family Background,Latar Belakang Keluarga
-Fax,Fax
-Features Setup,Fitur Pengaturan
-Feed,Makan varg
-Feed Type,Pakan Type
-Feedback,Umpan balik
-Female,Perempuan
-Fetch exploded BOM (including sub-assemblies),Fetch meledak BOM (termasuk sub-rakitan)
-"Field available in Delivery Note, Quotation, Sales Invoice, Sales Order","Bidang yang tersedia di Delivery Note, Quotation, Faktur Penjualan, Sales Order"
-Files Folder ID,File Folder ID
-Fill the form and save it,Isi formulir dan menyimpannya
-Filter based on customer,Filter berdasarkan pelanggan
-Filter based on item,Filter berdasarkan pada item
-Financial / accounting year.,Keuangan / akuntansi tahun.
-Financial Analytics,Analytics keuangan
-Financial Services,Jasa Keuangan
-Financial Year End Date,Tahun Keuangan Akhir Tanggal
-Financial Year Start Date,Tahun Buku Tanggal mulai
-Finished Goods,Barang Jadi
-First Name,Nama Depan
-First Responded On,Pertama Menanggapi On
-Fiscal Year,Tahun Fiskal
-Fiscal Year Start Date and Fiscal Year End Date are already set in Fiscal Year {0},Tahun Anggaran Tanggal Mulai dan Akhir Tahun Fiskal Tanggal sudah ditetapkan pada Tahun Anggaran {0}
-Fiscal Year Start Date and Fiscal Year End Date cannot be more than a year apart.,Tahun Fiskal Tanggal Mulai dan Akhir Tahun Fiskal Tanggal tidak bisa lebih dari satu tahun terpisah.
-Fiscal Year Start Date should not be greater than Fiscal Year End Date,Tahun Anggaran Tanggal Mulai tidak boleh lebih besar dari Fiscal Year End Tanggal
-Fixed Asset,Fixed Asset
-Fixed Assets,Aktiva Tetap
-Follow via Email,Ikuti via Email
-"Following table will show values if items are sub - contracted. These values will be fetched from the master of ""Bill of Materials"" of sub - contracted items.","Tabel berikut akan menunjukkan nilai jika item sub - kontrak. Nilai-nilai ini akan diambil dari master ""Bill of Materials"" dari sub - kontrak item."
-Food,Makanan
-"Food, Beverage & Tobacco","Makanan, Minuman dan Tembakau"
-"For 'Sales BOM' items, Warehouse, Serial No and Batch No will be considered from the 'Packing List' table. If Warehouse and Batch No are same for all packing items for any 'Sales BOM' item, those values can be entered in the main Item table, values will be copied to 'Packing List' table.","Untuk 'Penjualan BOM' item, Gudang, Serial No dan Batch ada akan dipertimbangkan dari meja 'Daftar Packing'. Jika Gudang dan Batch ada yang sama untuk semua item kemasan untuk setiap 'Penjualan BOM' item, nilai-nilai dapat dimasukkan dalam tabel Barang utama, nilai akan disalin ke meja 'Daftar Packing'."
-For Company,Untuk Perusahaan
-For Employee,Untuk Karyawan
-For Employee Name,Untuk Nama Karyawan
-For Price List,Untuk Daftar Harga
-For Production,Untuk Produksi
-For Reference Only.,Untuk Referensi Only.
-For Sales Invoice,Untuk Sales Invoice
-For Server Side Print Formats,Untuk Server Side Format Cetak
-For Supplier,Untuk Pemasok
-For Warehouse,Untuk Gudang
-For Warehouse is required before Submit,Untuk Gudang diperlukan sebelum Submit
-"For e.g. 2012, 2012-13","Untuk misalnya 2012, 2012-13"
-For reference,Untuk referensi
-For reference only.,Untuk referensi saja.
-"For the convenience of customers, these codes can be used in print formats like Invoices and Delivery Notes","Untuk kenyamanan pelanggan, kode ini dapat digunakan dalam format cetak seperti Faktur dan Pengiriman Catatan"
-Fraction,Pecahan
-Fraction Units,Unit Fraksi
-Freeze Stock Entries,Freeze Entries Stock
-Freeze Stocks Older Than [Days],Bekukan Saham Lama Dari [Hari]
-Freight and Forwarding Charges,Pengangkutan dan Forwarding Biaya
-Friday,Jum'at
-From,Dari
-From Bill of Materials,Dari Bill of Material
-From Company,Dari Perusahaan
-From Currency,Dari Mata
-From Currency and To Currency cannot be same,Dari Mata dan Mata Uang Untuk tidak bisa sama
-From Customer,Dari Pelanggan
-From Customer Issue,Dari Pelanggan Issue
-From Date,Dari Tanggal
-From Date cannot be greater than To Date,Dari Tanggal tidak dapat lebih besar dari To Date
-From Date must be before To Date,Dari Tanggal harus sebelum To Date
-From Date should be within the Fiscal Year. Assuming From Date = {0},Dari tanggal harus dalam Tahun Anggaran. Dengan asumsi Dari Tanggal = {0}
-From Delivery Note,Dari Delivery Note
-From Employee,Dari Karyawan
-From Lead,Dari Timbal
-From Maintenance Schedule,Dari Pemeliharaan Jadwal
-From Material Request,Dari Material Permintaan
-From Opportunity,Dari Peluang
-From Package No.,Dari Package No
-From Purchase Order,Dari Purchase Order
-From Purchase Receipt,Dari Penerimaan Pembelian
-From Quotation,Dari Quotation
-From Sales Order,Dari Sales Order
-From Supplier Quotation,Dari Pemasok Quotation
-From Time,Dari Waktu
-From Value,Dari Nilai
-From and To dates required,Dari dan Untuk tanggal yang Anda inginkan
-From value must be less than to value in row {0},Dari nilai harus kurang dari nilai dalam baris {0}
-Frozen,Beku
-Frozen Accounts Modifier,Frozen Account Modifier
-Fulfilled,Terpenuhi
-Full Name,Nama Lengkap
-Full-time,Full-time
-Fully Billed,Sepenuhnya Ditagih
-Fully Completed,Sepenuhnya Selesai
-Fully Delivered,Sepenuhnya Disampaikan
-Furniture and Fixture,Furniture dan Fixture
-Further accounts can be made under Groups but entries can be made against Ledger,Rekening lebih lanjut dapat dibuat di bawah Grup tetapi entri dapat dilakukan terhadap Ledger
-"Further accounts can be made under Groups, but entries can be made against Ledger","Rekening lebih lanjut dapat dibuat di bawah Grup, namun entri dapat dilakukan terhadap Ledger"
-Further nodes can be only created under 'Group' type nodes,Node lebih lanjut dapat hanya dibuat di bawah tipe node 'Grup'
-GL Entry,GL Entri
-Gantt Chart,Gantt Bagan
-Gantt chart of all tasks.,Gantt chart dari semua tugas.
-Gender,Jenis Kelamin
-General,Umum
-General Ledger,General Ledger
-Generate Description HTML,Hasilkan Deskripsi HTML
-Generate Material Requests (MRP) and Production Orders.,Menghasilkan Permintaan Material (MRP) dan Pesanan Produksi.
-Generate Salary Slips,Menghasilkan Gaji Slips
-Generate Schedule,Menghasilkan Jadwal
-Generates HTML to include selected image in the description,Menghasilkan HTML untuk memasukkan gambar yang dipilih dalam deskripsi
-Get Advances Paid,Dapatkan Uang Muka Dibayar
-Get Advances Received,Dapatkan Uang Muka Diterima
-Get Current Stock,Dapatkan Stok saat ini
-Get Items,Dapatkan Produk
-Get Items From Sales Orders,Dapatkan Item Dari Penjualan Pesanan
-Get Items from BOM,Dapatkan item dari BOM
-Get Last Purchase Rate,Dapatkan Terakhir Purchase Rate
-Get Outstanding Invoices,Dapatkan Posisi Faktur
-Get Relevant Entries,Dapatkan Entries Relevan
-Get Sales Orders,Dapatkan Pesanan Penjualan
-Get Specification Details,Dapatkan Spesifikasi Detail
-Get Stock and Rate,Dapatkan Saham dan Tingkat
-Get Template,Dapatkan Template
-Get Terms and Conditions,Dapatkan Syarat dan Ketentuan
-Get Unreconciled Entries,Dapatkan Entries Unreconciled
-Get Weekly Off Dates,Dapatkan Weekly Off Tanggal
-"Get valuation rate and available stock at source/target warehouse on mentioned posting date-time. If serialized item, please press this button after entering serial nos.","Dapatkan tingkat penilaian dan stok yang tersedia di sumber / target gudang di postingan disebutkan tanggal-waktu. Jika serial barang, silahkan tekan tombol ini setelah memasuki nos serial."
-Global Defaults,Default global
-Global POS Setting {0} already created for company {1},Pengaturan POS global {0} sudah dibuat untuk perusahaan {1}
-Global Settings,Pengaturan global
-"Go to the appropriate group (usually Application of Funds > Current Assets > Bank Accounts and create a new Account Ledger (by clicking on Add Child) of type ""Bank""","Pergi ke grup yang sesuai (biasanya Penerapan Dana> Aset Lancar> Rekening Bank dan membuat Akun baru Ledger (dengan mengklik Tambahkan Child) tipe ""Bank"""
-"Go to the appropriate group (usually Source of Funds > Current Liabilities > Taxes and Duties and create a new Account Ledger (by clicking on Add Child) of type ""Tax"" and do mention the Tax rate.","Pergi ke grup yang sesuai (biasanya Sumber Dana> Kewajiban Lancar> Pajak dan Bea dan membuat Akun baru Ledger (dengan mengklik Tambahkan Child) tipe ""Pajak"" dan jangan menyebutkan tingkat pajak."
-Goal,Sasaran
-Goals,tujuan
-Goods received from Suppliers.,Barang yang diterima dari pemasok.
-Google Drive,Google Drive
-Google Drive Access Allowed,Google Drive Access Diizinkan
-Government,pemerintahan
-Graduate,Lulusan
-Grand Total,Grand Total
-Grand Total (Company Currency),Grand Total (Perusahaan Mata Uang)
-"Grid ""","Grid """
-Grocery,Toko bahan makanan
-Gross Margin %,Gross Margin%
-Gross Margin Value,Margin Nilai Gross
-Gross Pay,Gross Bayar
-Gross Pay + Arrear Amount +Encashment Amount - Total Deduction,Gross Pay + + Pencairan tunggakan Jumlah Jumlah - Total Pengurangan
-Gross Profit,Laba Kotor
-Gross Profit (%),Laba Kotor (%)
-Gross Weight,Berat Kotor
-Gross Weight UOM,Berat Kotor UOM
-Group,Grup
-Group by Account,Group by Akun
-Group by Voucher,Group by Voucher
-Group or Ledger,Grup atau Ledger
-Groups,Grup
-HR Manager,HR Manager
-HR Settings,Pengaturan HR
-HTML / Banner that will show on the top of product list.,HTML / Banner yang akan muncul di bagian atas daftar produk.
-Half Day,Half Day
-Half Yearly,Setengah Tahunan
-Half-yearly,Setengah tahun sekali
-Happy Birthday!,Happy Birthday!
-Hardware,Perangkat keras
-Has Batch No,Memiliki Batch ada
-Has Child Node,Memiliki Anak Node
-Has Serial No,Memiliki Serial No
-Head of Marketing and Sales,Kepala Pemasaran dan Penjualan
-Header,Header
-Health Care,Perawatan Kesehatan
-Health Concerns,Kekhawatiran Kesehatan
-Health Details,Detail Kesehatan
-Held On,Diadakan Pada
-Help HTML,Bantuan HTML
-"Help: To link to another record in the system, use ""#Form/Note/[Note Name]"" as the Link URL. (don't use ""http://"")","Bantuan: Untuk link ke catatan lain dalam sistem, gunakan ""# Form / Note / [Catatan Nama]"" sebagai link URL. (Tidak menggunakan ""http://"")"
-"Here you can maintain family details like name and occupation of parent, spouse and children","Di sini Anda dapat mempertahankan rincian keluarga seperti nama dan pekerjaan orang tua, pasangan dan anak-anak"
-"Here you can maintain height, weight, allergies, medical concerns etc","Di sini Anda dapat mempertahankan tinggi, berat, alergi, masalah medis dll"
-Hide Currency Symbol,Sembunyikan Currency Symbol
-High,Tinggi
-History In Company,Sejarah Dalam Perusahaan
-Hold,Memegang
-Holiday,Liburan
-Holiday List,Liburan List
-Holiday List Name,Nama Libur
-Holiday master.,Master Holiday.
-Holidays,Liburan
-Home,Halaman Utama
-Host,Inang
-"Host, Email and Password required if emails are to be pulled","Tuan, Email dan Password diperlukan jika email yang ditarik"
-Hour,Jam
-Hour Rate,Tingkat Jam
-Hour Rate Labour,Jam Tingkat Buruh
-Hours,Jam
-How Pricing Rule is applied?,Bagaimana Rule Harga diterapkan?
-How frequently?,Seberapa sering?
-"How should this currency be formatted? If not set, will use system defaults","Bagaimana seharusnya mata uang ini akan diformat? Jika tidak diatur, akan menggunakan default sistem"
-Human Resources,Sumber Daya Manusia
-Identification of the package for the delivery (for print),Identifikasi paket untuk pengiriman (untuk mencetak)
-If Income or Expense,Jika Penghasilan atau Beban
-If Monthly Budget Exceeded,Jika Anggaran Bulanan Melebihi
-"If Sale BOM is defined, the actual BOM of the Pack is displayed as table. Available in Delivery Note and Sales Order","Jika Sale BOM didefinisikan, BOM sebenarnya Pack ditampilkan sebagai tabel. Tersedia dalam Pengiriman Note dan Sales Order"
-"If Supplier Part Number exists for given Item, it gets stored here","Jika Pemasok Part Number ada untuk keterberian Barang, hal itu akan disimpan di sini"
-If Yearly Budget Exceeded,Jika Anggaran Tahunan Melebihi
-"If checked, BOM for sub-assembly items will be considered for getting raw materials. Otherwise, all sub-assembly items will be treated as a raw material.","Jika dicentang, BOM untuk item sub-assembly akan dipertimbangkan untuk mendapatkan bahan baku. Jika tidak, semua item sub-assembly akan diperlakukan sebagai bahan baku."
-"If checked, Total no. of Working Days will include holidays, and this will reduce the value of Salary Per Day","Jika dicentang, total ada. dari Hari Kerja akan mencakup libur, dan ini akan mengurangi nilai Gaji Per Hari"
-"If checked, the tax amount will be considered as already included in the Print Rate / Print Amount","Jika dicentang, jumlah pajak akan dianggap sebagai sudah termasuk dalam Jumlah Tingkat Cetak / Print"
-If different than customer address,Jika berbeda dari alamat pelanggan
-"If disable, 'Rounded Total' field will not be visible in any transaction","Jika disable, lapangan 'Rounded Jumlah' tidak akan terlihat dalam setiap transaksi"
-"If enabled, the system will post accounting entries for inventory automatically.","Jika diaktifkan, sistem akan posting entri akuntansi untuk persediaan otomatis."
-If more than one package of the same type (for print),Jika lebih dari satu paket dari jenis yang sama (untuk mencetak)
-"If multiple Pricing Rules continue to prevail, users are asked to set Priority manually to resolve conflict.","Jika beberapa Aturan Harga terus menang, pengguna akan diminta untuk mengatur Prioritas manual untuk menyelesaikan konflik."
-"If no change in either Quantity or Valuation Rate, leave the cell blank.","Jika tidak ada perubahan baik Quantity atau Tingkat Penilaian, biarkan kosong sel."
-If not applicable please enter: NA,Jika tidak berlaku silahkan masukkan: NA
-"If not checked, the list will have to be added to each Department where it has to be applied.","Jika tidak diperiksa, daftar harus ditambahkan ke setiap departemen di mana itu harus diterapkan."
-"If selected Pricing Rule is made for 'Price', it will overwrite Price List. Pricing Rule price is the final price, so no further discount should be applied. Hence, in transactions like Sales Order, Purchase Order etc, it will be fetched in 'Rate' field, rather than 'Price List Rate' field.","Jika Rule Harga yang dipilih dibuat untuk 'Harga', itu akan menimpa Daftar Harga. Harga Rule harga adalah harga akhir, sehingga tidak ada diskon lebih lanjut harus diterapkan. Oleh karena itu, dalam transaksi seperti Sales Order, Purchase Order dll, itu akan diambil di lapangan 'Tingkat', daripada bidang 'Daftar Harga Tingkat'."
-"If specified, send the newsletter using this email address","Jika ditentukan, mengirim newsletter menggunakan alamat email ini"
-"If the account is frozen, entries are allowed to restricted users.","Jika account beku, entri yang diizinkan untuk pengguna terbatas."
-"If this Account represents a Customer, Supplier or Employee, set it here.","Jika Akun ini merupakan Pelanggan, Pemasok atau Karyawan, mengaturnya di sini."
-"If two or more Pricing Rules are found based on the above conditions, Priority is applied. Priority is a number between 0 to 20 while default value is zero (blank). Higher number means it will take precedence if there are multiple Pricing Rules with same conditions.","Jika dua atau lebih Aturan Harga yang ditemukan berdasarkan kondisi di atas, Prioritas diterapkan. Prioritas adalah angka antara 0 sampai 20, sementara nilai default adalah nol (kosong). Jumlah yang lebih tinggi berarti akan didahulukan jika ada beberapa Aturan Harga dengan kondisi yang sama."
-If you follow Quality Inspection. Enables Item QA Required and QA No in Purchase Receipt,Jika Anda mengikuti Inspeksi Kualitas. Memungkinkan Barang QA Diperlukan dan QA ada di Penerimaan Pembelian
-If you have Sales Team and Sale Partners (Channel Partners)  they can be tagged and maintain their contribution in the sales activity,Jika Anda memiliki Tim Penjualan dan Penjualan Mitra (Mitra Channel) mereka dapat ditandai dan mempertahankan kontribusi mereka dalam aktivitas penjualan
-"If you have created a standard template in Purchase Taxes and Charges Master, select one and click on the button below.","Jika Anda telah membuat template standar dalam Pajak Pembelian dan Guru Beban, pilih salah satu dan klik tombol di bawah."
-"If you have created a standard template in Sales Taxes and Charges Master, select one and click on the button below.","Jika Anda telah membuat template standar dalam Penjualan Pajak dan Biaya Guru, pilih salah satu dan klik tombol di bawah."
-"If you have long print formats, this feature can be used to split the page to be printed on multiple pages with all headers and footers on each page","Jika Anda memiliki format cetak yang panjang, fitur ini dapat digunakan untuk membagi halaman yang akan dicetak pada beberapa halaman dengan semua header dan footer pada setiap halaman"
-If you involve in manufacturing activity. Enables Item 'Is Manufactured',Jika Anda terlibat dalam aktivitas manufaktur. Memungkinkan Barang 'Apakah Diproduksi'
-Ignore,Mengabaikan
-Ignore Pricing Rule,Abaikan Aturan Harga
-Ignored: ,Ignored: 
-Image,Gambar
-Image View,Citra Tampilan
-Implementation Partner,Implementasi Mitra
-Import Attendance,Impor Kehadiran
-Import Failed!,Impor Gagal!
-Import Log,Impor Log
-Import Successful!,Impor Sukses!
-Imports,Impor
-In Hours,Pada Jam
-In Process,Dalam Proses
-In Qty,Dalam Qty
-In Value,Dalam Nilai
-In Words,Dalam Kata
-In Words (Company Currency),Dalam Kata-kata (Perusahaan Mata Uang)
-In Words (Export) will be visible once you save the Delivery Note.,Dalam Kata-kata (Ekspor) akan terlihat sekali Anda menyimpan Delivery Note.
-In Words will be visible once you save the Delivery Note.,Dalam Kata-kata akan terlihat sekali Anda menyimpan Delivery Note.
-In Words will be visible once you save the Purchase Invoice.,Dalam Kata-kata akan terlihat setelah Anda menyimpan Faktur Pembelian.
-In Words will be visible once you save the Purchase Order.,Dalam Kata-kata akan terlihat setelah Anda menyimpan Purchase Order.
-In Words will be visible once you save the Purchase Receipt.,Dalam Kata-kata akan terlihat setelah Anda menyimpan Penerimaan Pembelian.
-In Words will be visible once you save the Quotation.,Dalam Kata-kata akan terlihat sekali Anda menyimpan Quotation tersebut.
-In Words will be visible once you save the Sales Invoice.,Dalam Kata-kata akan terlihat setelah Anda menyimpan Faktur Penjualan.
-In Words will be visible once you save the Sales Order.,Dalam Kata-kata akan terlihat setelah Anda menyimpan Sales Order.
-Incentives,Insentif
-Include Reconciled Entries,Sertakan Entri Berdamai
-Include holidays in Total no. of Working Days,Sertakan liburan di total no. dari Hari Kerja
-Income,Penghasilan
-Income / Expense,Penghasilan / Beban
-Income Account,Akun Penghasilan
-Income Booked,Penghasilan Memesan
-Income Tax,Pajak Penghasilan
-Income Year to Date,Tahun Penghasilan Tanggal
-Income booked for the digest period,Penghasilan dipesan untuk periode digest
-Incoming,Incoming
-Incoming Rate,Tingkat yang masuk
-Incoming quality inspection.,Pemeriksaan mutu yang masuk.
-Incorrect number of General Ledger Entries found. You might have selected a wrong Account in the transaction.,Jumlah yang salah dari General Ledger Entries ditemukan. Anda mungkin telah memilih Account salah dalam transaksi.
-Incorrect or Inactive BOM {0} for Item {1} at row {2},Salah atau Nonaktif BOM {0} untuk Item {1} pada baris {2}
-Indicates that the package is a part of this delivery (Only Draft),Menunjukkan bahwa paket tersebut merupakan bagian dari pengiriman ini (Hanya Draft)
-Indirect Expenses,Biaya tidak langsung
-Indirect Income,Penghasilan tidak langsung
-Individual,Individu
-Industry,Industri
-Industry Type,Jenis Industri
-Inspected By,Diperiksa Oleh
-Inspection Criteria,Kriteria Pemeriksaan
-Inspection Required,Inspeksi Diperlukan
-Inspection Type,Inspeksi Type
-Installation Date,Instalasi Tanggal
-Installation Note,Instalasi Note
-Installation Note Item,Instalasi Catatan Barang
-Installation Note {0} has already been submitted,Instalasi Catatan {0} telah disampaikan
-Installation Status,Status Instalasi
-Installation Time,Instalasi Waktu
-Installation date cannot be before delivery date for Item {0},Tanggal instalasi tidak bisa sebelum tanggal pengiriman untuk Item {0}
-Installation record for a Serial No.,Catatan instalasi untuk No Serial
-Installed Qty,Terpasang Qty
-Instructions,Instruksi
-Integrate incoming support emails to Support Ticket,Mengintegrasikan email support masuk untuk Mendukung Tiket
-Interested,Tertarik
-Intern,Menginternir
-Internal,Internal
-Internet Publishing,Penerbitan Internet
-Introduction,Pendahuluan
-Invalid Barcode,Barcode valid
-Invalid Barcode or Serial No,Barcode valid atau Serial No
-Invalid Mail Server. Please rectify and try again.,Mail Server tidak valid. Harap memperbaiki dan coba lagi.
-Invalid Master Name,Nama Guru tidak valid
-Invalid User Name or Support Password. Please rectify and try again.,Valid Nama Pengguna atau Dukungan Password. Harap memperbaiki dan coba lagi.
-Invalid quantity specified for item {0}. Quantity should be greater than 0.,Kuantitas tidak valid untuk item {0}. Jumlah harus lebih besar dari 0.
-Inventory,Inventarisasi
-Inventory & Support,Inventarisasi & Dukungan
-Investment Banking,Perbankan Investasi
-Investments,Investasi
-Invoice Date,Faktur Tanggal
-Invoice Details,Detail Invoice
-Invoice No,Faktur ada
-Invoice Number,Nomor Faktur
-Invoice Period From,Faktur Periode Dari
-Invoice Period From and Invoice Period To dates mandatory for recurring invoice,Faktur Periode Dari dan Faktur Period Untuk tanggal wajib untuk berulang faktur
-Invoice Period To,Periode Faktur Untuk
-Invoice Type,Invoice Type
-Invoice/Journal Entry Details,Invoice / Journal Entry Account
-Invoiced Amount (Exculsive Tax),Faktur Jumlah (Pajak exculsive)
-Is Active,Aktif
-Is Advance,Apakah Muka
-Is Cancelled,Apakah Dibatalkan
-Is Carry Forward,Apakah Carry Teruskan
-Is Default,Apakah default
-Is Encash,Apakah menjual
-Is Fixed Asset Item,Apakah Fixed Asset Barang
-Is LWP,Apakah LWP
-Is Opening,Apakah Membuka
-Is Opening Entry,Apakah Masuk Membuka
-Is POS,Apakah POS
-Is Primary Contact,Apakah Kontak Utama
-Is Purchase Item,Apakah Pembelian Barang
-Is Sales Item,Apakah Penjualan Barang
-Is Service Item,Apakah Layanan Barang
-Is Stock Item,Apakah Stock Barang
-Is Sub Contracted Item,Apakah Sub Kontrak Barang
-Is Subcontracted,Apakah subkontrak
-Is this Tax included in Basic Rate?,Apakah Pajak ini termasuk dalam Basic Rate?
-Issue,Isu
-Issue Date,Tanggal dibuat
-Issue Details,Detail Issue
-Issued Items Against Production Order,Tahun Produk Terhadap Orde Produksi
-It can also be used to create opening stock entries and to fix stock value.,Hal ini juga dapat digunakan untuk membuat entri saham membuka dan memperbaiki nilai saham.
-Item,Barang
-Item Advanced,Item Lanjutan
-Item Barcode,Item Barcode
-Item Batch Nos,Item Batch Nos
-Item Code,Item Code
-Item Code > Item Group > Brand,Item Code> Barang Grup> Merek
-Item Code and Warehouse should already exist.,Item Code dan Gudang harus sudah ada.
-Item Code cannot be changed for Serial No.,Item Code tidak dapat diubah untuk Serial Number
-Item Code is mandatory because Item is not automatically numbered,Item Code adalah wajib karena Item tidak secara otomatis nomor
-Item Code required at Row No {0},Item Code dibutuhkan pada Row ada {0}
-Item Customer Detail,Barang Pelanggan Detil
-Item Description,Item Description
-Item Desription,Item Desription
-Item Details,Item detail
-Item Group,Item Grup
-Item Group Name,Nama Item Grup
-Item Group Tree,Item Grup Pohon
-Item Group not mentioned in item master for item {0},Item Grup tidak disebutkan dalam master barang untuk item {0}
-Item Groups in Details,Item Grup dalam Rincian
-Item Image (if not slideshow),Barang Gambar (jika tidak slideshow)
-Item Name,Nama Item
-Item Naming By,Item Penamaan Dengan
-Item Price,Item Price
-Item Prices,Harga Barang
-Item Quality Inspection Parameter,Barang Kualitas Parameter Inspeksi
-Item Reorder,Item Reorder
-Item Serial No,Item Serial No
-Item Serial Nos,Item Serial Nos
-Item Shortage Report,Item Kekurangan Laporan
-Item Supplier,Item Pemasok
-Item Supplier Details,Item Pemasok Rincian
-Item Tax,Pajak Barang
-Item Tax Amount,Jumlah Pajak Barang
-Item Tax Rate,Tarif Pajak Barang
-Item Tax Row {0} must have account of type Tax or Income or Expense or Chargeable,Item Pajak Row {0} harus memiliki akun Pajak jenis atau Penghasilan atau Beban atau Dibebankan
-Item Tax1,Item Tax1
-Item To Manufacture,Barang Untuk Industri
-Item UOM,Barang UOM
-Item Website Specification,Item Situs Spesifikasi
-Item Website Specifications,Item Situs Spesifikasi
-Item Wise Tax Detail,Barang Wise Detil Pajak
-Item Wise Tax Detail ,
-Item is required,Item diperlukan
-Item is updated,Item diperbarui
-Item master.,Master barang.
-"Item must be a purchase item, as it is present in one or many Active BOMs","Item harus item pembelian, karena hadir dalam satu atau banyak BOMs Aktif"
-Item or Warehouse for row {0} does not match Material Request,Item atau Gudang untuk baris {0} Material tidak cocok Permintaan
-Item table can not be blank,Tabel barang tidak boleh kosong
-Item to be manufactured or repacked,Item yang akan diproduksi atau dikemas ulang
-Item valuation updated,Item penilaian diperbarui
-Item will be saved by this name in the data base.,Barang akan disimpan dengan nama ini dalam data base.
-Item {0} appears multiple times in Price List {1},Item {0} muncul beberapa kali dalam Daftar Harga {1}
-Item {0} does not exist,Item {0} tidak ada
-Item {0} does not exist in the system or has expired,Item {0} tidak ada dalam sistem atau telah berakhir
-Item {0} does not exist in {1} {2},Item {0} tidak ada di {1} {2}
-Item {0} has already been returned,Item {0} telah dikembalikan
-Item {0} has been entered multiple times against same operation,Barang {0} telah dimasukkan beberapa kali melawan operasi yang sama
-Item {0} has been entered multiple times with same description or date,Item {0} sudah dimasukkan beberapa kali dengan deskripsi atau tanggal yang sama
-Item {0} has been entered multiple times with same description or date or warehouse,Item {0} sudah dimasukkan beberapa kali dengan deskripsi atau tanggal atau gudang yang sama
-Item {0} has been entered twice,Item {0} telah dimasukkan dua kali
-Item {0} has reached its end of life on {1},Item {0} telah mencapai akhir hidupnya pada {1}
-Item {0} ignored since it is not a stock item,Item {0} diabaikan karena bukan barang stok
-Item {0} is cancelled,Item {0} dibatalkan
-Item {0} is not Purchase Item,Item {0} tidak Pembelian Barang
-Item {0} is not a serialized Item,Item {0} bukan merupakan Barang serial
-Item {0} is not a stock Item,Item {0} bukan merupakan saham Barang
-Item {0} is not active or end of life has been reached,Item {0} tidak aktif atau akhir hidup telah tercapai
-Item {0} is not setup for Serial Nos. Check Item master,Barang {0} tidak setup untuk Serial Nos Periksa Barang induk
-Item {0} is not setup for Serial Nos. Column must be blank,Barang {0} tidak setup untuk Serial Nos Kolom harus kosong
-Item {0} must be Sales Item,Item {0} harus Penjualan Barang
-Item {0} must be Sales or Service Item in {1},Item {0} harus Penjualan atau Jasa Barang di {1}
-Item {0} must be Service Item,Item {0} harus Layanan Barang
-Item {0} must be a Purchase Item,Item {0} harus Pembelian Barang
-Item {0} must be a Sales Item,Item {0} harus Item Penjualan
-Item {0} must be a Service Item.,Item {0} harus Layanan Barang.
-Item {0} must be a Sub-contracted Item,Item {0} harus Item Sub-kontrak
-Item {0} must be a stock Item,Item {0} harus stok Barang
-Item {0} must be manufactured or sub-contracted,Item {0} harus diproduksi atau sub-kontrak
-Item {0} not found,Item {0} tidak ditemukan
-Item {0} with Serial No {1} is already installed,Item {0} dengan Serial No {1} sudah diinstal
-Item {0} with same description entered twice,Item {0} dengan deskripsi yang sama dimasukkan dua kali
-"Item, Warranty, AMC (Annual Maintenance Contract) details will be automatically fetched when Serial Number is selected.","Barang, Garansi, AMC (Tahunan Kontrak Pemeliharaan) detail akan otomatis diambil ketika Serial Number dipilih."
-Item-wise Price List Rate,Barang-bijaksana Daftar Harga Tingkat
-Item-wise Purchase History,Barang-bijaksana Riwayat Pembelian
-Item-wise Purchase Register,Barang-bijaksana Pembelian Register
-Item-wise Sales History,Item-wise Penjualan Sejarah
-Item-wise Sales Register,Item-wise Daftar Penjualan
-"Item: {0} managed batch-wise, can not be reconciled using \					Stock Reconciliation, instead use Stock Entry","Item: {0} dikelola batch-bijaksana, tidak dapat didamaikan dengan menggunakan \ Bursa Rekonsiliasi, sebagai gantinya menggunakan Stock Entri"
-Item: {0} not found in the system,Item: {0} tidak ditemukan dalam sistem
-Items,Items
-Items To Be Requested,Items Akan Diminta
-Items required,Barang yang dibutuhkan
-"Items to be requested which are ""Out of Stock"" considering all warehouses based on projected qty and minimum order qty","Item harus diminta yang ""Out of Stock"" mengingat semua gudang berdasarkan qty diproyeksikan dan pesanan minimum qty"
-Items which do not exist in Item master can also be entered on customer's request,Barang-barang yang tidak ada dalam Butir utama juga dapat dimasukkan pada permintaan pelanggan
-Itemwise Discount,Itemwise Diskon
-Itemwise Recommended Reorder Level,Itemwise Rekomendasi Reorder Tingkat
-Job Applicant,Pemohon Job
-Job Opening,Pembukaan Job
-Job Profile,Profil Job
-Job Title,Jabatan
-"Job profile, qualifications required etc.","Profil pekerjaan, kualifikasi yang dibutuhkan dll"
-Jobs Email Settings,Pengaturan Jobs Email
-Journal Entries,Entries Journal
-Journal Entry,Jurnal Entri
-Journal Entry,Journal Entry
-Journal Entry Account,Journal Entry Detil
-Journal Entry Account No,Journal Entry Detil ada
-Journal Entry {0} does not have account {1} or already matched,Journal Entry {0} tidak memiliki akun {1} atau sudah cocok
-Journal Entries {0} are un-linked,Journal Entry {0} yang un-linked
-Keep a track of communication related to this enquiry which will help for future reference.,Menyimpan melacak komunikasi yang berkaitan dengan penyelidikan ini yang akan membantu untuk referensi di masa mendatang.
-Keep it web friendly 900px (w) by 100px (h),Simpan web 900px ramah (w) oleh 100px (h)
-Key Performance Area,Key Bidang Kinerja
-Key Responsibility Area,Key Responsibility area
-Kg,Kg
-LR Date,LR Tanggal
-LR No,LR ada
-Label,Label
-Landed Cost Item,Landed Biaya Barang
-Landed Cost Items,Landed Biaya Produk
-Landed Cost Purchase Receipt,Landed Biaya Penerimaan Pembelian
-Landed Cost Purchase Receipts,Mendarat Penerimaan Biaya Pembelian
-Landed Cost Wizard,Landed Biaya Wisaya
-Landed Cost updated successfully,Biaya Landed berhasil diperbarui
-Language,Bahasa
-Last Name,Nama Belakang
-Last Purchase Rate,Tingkat Pembelian Terakhir
-Latest,Terbaru
-Lead,Lead
-Lead Details,Detail Timbal
-Lead Id,Timbal Id
-Lead Name,Timbal Nama
-Lead Owner,Timbal Owner
-Lead Source,Sumber utama
-Lead Status,Status Timbal
-Lead Time Date,Timbal Waktu Tanggal
-Lead Time Days,Memimpin Waktu Hari
-Lead Time days is number of days by which this item is expected in your warehouse. This days is fetched in Material Request when you select this item.,Hari Waktu Timbal adalah jumlah hari dimana item ini diharapkan di gudang Anda. Hari ini diambil di Material Request ketika Anda memilih item ini.
-Lead Type,Timbal Type
-Lead must be set if Opportunity is made from Lead,Timbal harus diatur jika Peluang terbuat dari Timbal
-Leave Allocation,Tinggalkan Alokasi
-Leave Allocation Tool,Tinggalkan Alokasi Alat
-Leave Application,Tinggalkan Aplikasi
-Leave Approver,Tinggalkan Approver
-Leave Approvers,Tinggalkan yang menyetujui
-Leave Balance Before Application,Tinggalkan Saldo Sebelum Aplikasi
-Leave Block List,Tinggalkan Block List
-Leave Block List Allow,Tinggalkan Block List Izinkan
-Leave Block List Allowed,Tinggalkan Block List Diizinkan
-Leave Block List Date,Tinggalkan Block List Tanggal
-Leave Block List Dates,Tinggalkan Block List Tanggal
-Leave Block List Name,Tinggalkan Nama Block List
-Leave Blocked,Tinggalkan Diblokir
-Leave Control Panel,Tinggalkan Control Panel
-Leave Encashed?,Tinggalkan dicairkan?
-Leave Encashment Amount,Tinggalkan Pencairan Jumlah
-Leave Type,Tinggalkan Type
-Leave Type Name,Tinggalkan Type Nama
-Leave Without Pay,Tinggalkan Tanpa Bayar
-Leave application has been approved.,Pengajuan cuti telah disetujui.
-Leave application has been rejected.,Pengajuan cuti telah ditolak.
-Leave approver must be one of {0},Tinggalkan approver harus menjadi salah satu {0}
-Leave blank if considered for all branches,Biarkan kosong jika dipertimbangkan untuk semua cabang
-Leave blank if considered for all departments,Biarkan kosong jika dianggap untuk semua departemen
-Leave blank if considered for all designations,Biarkan kosong jika dipertimbangkan untuk semua sebutan
-Leave blank if considered for all employee types,Biarkan kosong jika dipertimbangkan untuk semua jenis karyawan
-"Leave can be approved by users with Role, ""Leave Approver""","Tinggalkan dapat disetujui oleh pengguna dengan Role, ""Tinggalkan Approver"""
-Leave of type {0} cannot be longer than {1},Tinggalkan jenis {0} tidak boleh lebih dari {1}
-Leaves Allocated Successfully for {0},Daun Dialokasikan Berhasil untuk {0}
-Leaves for type {0} already allocated for Employee {1} for Fiscal Year {0},Daun untuk tipe {0} sudah dialokasikan untuk Karyawan {1} Tahun Anggaran {0}
-Leaves must be allocated in multiples of 0.5,"Daun harus dialokasikan dalam kelipatan 0,5"
-Ledger,Buku besar
-Ledgers,Buku Pembantu
-Left,Waktu tersisa
-Legal,Hukum
-Legal Expenses,Beban Legal
-Letter Head,Surat Kepala
-Letter Heads for print templates.,Surat Kepala untuk mencetak template.
-Level,Level
-Lft,Lft
-Liability,Kewajiban
-List a few of your customers. They could be organizations or individuals.,Daftar beberapa pelanggan Anda. Mereka bisa menjadi organisasi atau individu.
-List a few of your suppliers. They could be organizations or individuals.,Daftar beberapa pemasok Anda. Mereka bisa menjadi organisasi atau individu.
-List items that form the package.,Daftar item yang membentuk paket.
-List this Item in multiple groups on the website.,Daftar Barang ini dalam beberapa kelompok di website.
-"List your products or services that you buy or sell. Make sure to check the Item Group, Unit of Measure and other properties when you start.","Daftar produk atau jasa yang Anda membeli atau menjual. Pastikan untuk memeriksa Grup Barang, Satuan Ukur dan properti lainnya ketika Anda mulai."
-"List your tax heads (e.g. VAT, Excise; they should have unique names) and their standard rates. This will create a standard template, which you can edit and add more later.","Daftar kepala pajak Anda (misalnya PPN, Cukai, mereka harus memiliki nama yang unik) dan tingkat standar mereka. Ini akan membuat template standar, yang dapat Anda edit dan menambahkannya kemudian."
-Loading...,Memuat...
-Loans (Liabilities),Kredit (Kewajiban)
-Loans and Advances (Assets),Pinjaman Uang Muka dan (Aset)
-Local,[Daerah
-Login,Masuk
-Login with your new User ID,Login dengan User ID baru Anda
-Logo,Logo
-Logo and Letter Heads,Logo dan Surat Kepala
-Lost,Tersesat
-Lost Reason,Kehilangan Alasan
-Low,Rendah
-Lower Income,Penghasilan rendah
-MTN Details,MTN Detail
-Main,Utama
-Main Reports,Laporan Utama
-Maintain Same Rate Throughout Sales Cycle,Menjaga Tingkat Sama Sepanjang Siklus Penjualan
-Maintain same rate throughout purchase cycle,Mempertahankan tingkat yang sama sepanjang siklus pembelian
-Maintenance,Pemeliharaan
-Maintenance Date,Pemeliharaan Tanggal
-Maintenance Details,Detail Maintenance
-Maintenance Schedule,Jadwal pemeliharaan
-Maintenance Schedule Detail,Jadwal pemeliharaan Detil
-Maintenance Schedule Item,Jadwal pemeliharaan Barang
-Maintenance Schedule is not generated for all the items. Please click on 'Generate Schedule',Jadwal pemeliharaan tidak dihasilkan untuk semua item. Silahkan klik 'Menghasilkan Jadwal'
-Maintenance Schedule {0} exists against {0},Jadwal pemeliharaan {0} ada terhadap {0}
-Maintenance Schedule {0} must be cancelled before cancelling this Sales Order,Jadwal pemeliharaan {0} harus dibatalkan sebelum membatalkan Sales Order ini
-Maintenance Schedules,Jadwal pemeliharaan
-Maintenance Status,Status pemeliharaan
-Maintenance Time,Pemeliharaan Waktu
-Maintenance Type,Pemeliharaan Type
-Maintenance Visit,Pemeliharaan Visit
-Maintenance Visit Purpose,Pemeliharaan Visit Tujuan
-Maintenance Visit {0} must be cancelled before cancelling this Sales Order,Pemeliharaan Kunjungan {0} harus dibatalkan sebelum membatalkan Sales Order ini
-Maintenance start date can not be before delivery date for Serial No {0},Tanggal mulai pemeliharaan tidak bisa sebelum tanggal pengiriman untuk Serial No {0}
-Major/Optional Subjects,Mayor / Opsional Subjek
-Make ,Make 
-Make Accounting Entry For Every Stock Movement,Membuat Entri Akuntansi Untuk Setiap Gerakan Stock
-Make Bank Entry,Membuat Bank Entry
-Make Credit Note,Membuat Nota Kredit
-Make Debit Note,Membuat Debit Note
-Make Delivery,Membuat Pengiriman
-Make Difference Entry,Membuat Perbedaan Entri
-Make Excise Invoice,Membuat Cukai Faktur
-Make Installation Note,Membuat Instalasi Note
-Make Invoice,Membuat Invoice
-Make Maint. Schedule,Buat Maint. Jadwal
-Make Maint. Visit,Buat Maint. Kunjungan
-Make Maintenance Visit,Membuat Maintenance Visit
-Make Packing Slip,Membuat Packing Slip
-Make Payment,Lakukan Pembayaran
-Make Payment Entry,Membuat Entri Pembayaran
-Make Purchase Invoice,Membuat Purchase Invoice
-Make Purchase Order,Membuat Purchase Order
-Make Purchase Receipt,Membuat Pembelian Penerimaan
-Make Salary Slip,Membuat Slip Gaji
-Make Salary Structure,Membuat Struktur Gaji
-Make Sales Invoice,Membuat Sales Invoice
-Make Sales Order,Membuat Sales Order
-Make Supplier Quotation,Membuat Pemasok Quotation
-Make Time Log Batch,Membuat Waktu Log Batch
-Male,Laki-laki
-Manage Customer Group Tree.,Manage Group Pelanggan Pohon.
-Manage Sales Partners.,Mengelola Penjualan Partners.
-Manage Sales Person Tree.,Mengelola Penjualan Orang Pohon.
-Manage Territory Tree.,Kelola Wilayah Pohon.
-Manage cost of operations,Mengelola biaya operasional
-Management,Manajemen
-Manager,Manajer
-"Mandatory if Stock Item is ""Yes"". Also the default warehouse where reserved quantity is set from Sales Order.","Wajib jika Stock Item ""Yes"". Juga gudang standar di mana kuantitas milik diatur dari Sales Order."
-Manufacture against Sales Order,Industri melawan Sales Order
-Manufacture/Repack,Industri / Repack
-Manufactured Qty,Diproduksi Qty
-Manufactured quantity will be updated in this warehouse,Kuantitas Diproduksi akan diperbarui di gudang ini
-Manufactured quantity {0} cannot be greater than planned quanitity {1} in Production Order {2},Kuantitas Diproduksi {0} Tidak dapat lebih besar dari yang direncanakan quanitity {1} dalam Orde Produksi {2}
-Manufacturer,Pabrikan
-Manufacturer Part Number,Produsen Part Number
-Manufacturing,Manufaktur
-Manufacturing Quantity,Manufacturing Quantity
-Manufacturing Quantity is mandatory,Manufaktur Kuantitas adalah wajib
-Margin,Margin
-Marital Status,Status Perkawinan
-Market Segment,Segmen Pasar
-Marketing,Pemasaran
-Marketing Expenses,Beban Pemasaran
-Married,Belum Menikah
-Mass Mailing,Mailing massa
-Master Name,Guru Nama
-Master Name is mandatory if account type is Warehouse,Guru Nama adalah wajib jika jenis account adalah Gudang
-Master Type,Guru Type
-Masters,Masters
-Match non-linked Invoices and Payments.,Cocokkan Faktur non-linked dan Pembayaran.
-Material Issue,Material Isu
-Material Receipt,Material Receipt
-Material Request,Permintaan Material
-Material Request Detail No,Permintaan Detil Material ada
-Material Request For Warehouse,Permintaan Material Untuk Gudang
-Material Request Item,Material Permintaan Barang
-Material Request Items,Permintaan Produk Bahan
-Material Request No,Permintaan Material yang
-Material Request Type,Permintaan Jenis Bahan
-Material Request of maximum {0} can be made for Item {1} against Sales Order {2},Permintaan Bahan maksimal {0} dapat dibuat untuk Item {1} terhadap Sales Order {2}
-Material Request used to make this Stock Entry,Permintaan bahan yang digunakan untuk membuat Masuk Bursa ini
-Material Request {0} is cancelled or stopped,Permintaan Material {0} dibatalkan atau dihentikan
-Material Requests for which Supplier Quotations are not created,Permintaan Material yang Pemasok Kutipan tidak diciptakan
-Material Requests {0} created,Permintaan Material {0} dibuat
-Material Requirement,Material Requirement
-Material Transfer,Material Transfer
-Materials,bahan materi
-Materials Required (Exploded),Bahan yang dibutuhkan (Meledak)
-Max 5 characters,Max 5 karakter
-Max Days Leave Allowed,Max Hari Cuti Diizinkan
-Max Discount (%),Max Diskon (%)
-Max Qty,Max Qty
-Max discount allowed for item: {0} is {1}%,Diskon Max diperbolehkan untuk item: {0} {1}%
-Maximum Amount,Jumlah Maksimum
-Maximum allowed credit is {0} days after posting date,Kredit maksimum yang diijinkan adalah {0} hari setelah tanggal postingan
-Maximum {0} rows allowed,Maksimum {0} baris diperbolehkan
-Maxiumm discount for Item {0} is {1}%,Diskon Maxiumm untuk Item {0} adalah {1}%
-Medical,Medis
-Medium,Sedang
-"Merging is only possible if following properties are same in both records. Group or Ledger, Root Type, Company","Penggabungan hanya mungkin jika sifat berikut sama di kedua catatan. Grup atau Ledger, Akar Type, Perusahaan"
-Message,Pesan
-Message Parameter,Parameter pesan
-Message Sent,Pesan Terkirim
-Message updated,Pesan diperbarui
-Messages,Pesan
-Messages greater than 160 characters will be split into multiple messages,Pesan lebih dari 160 karakter akan dipecah menjadi beberapa pesan
-Middle Income,Penghasilan Tengah
-Milestone,Batu
-Milestone Date,Milestone Tanggal
-Milestones,Milestones
-Milestones will be added as Events in the Calendar,Milestones akan ditambahkan sebagai Acara di Kalender
-Min Order Qty,Min Order Qty
-Min Qty,Min Qty
-Min Qty can not be greater than Max Qty,Min Qty tidak dapat lebih besar dari Max Qty
-Minimum Amount,Jumlah Minimum
-Minimum Order Qty,Minimum Order Qty
-Minute,Menit
-Misc Details,Lain-lain Detail
-Miscellaneous Expenses,Beban lain-lain
-Miscelleneous,Miscelleneous
-Mobile No,Ponsel Tidak ada
-Mobile No.,Ponsel Nomor
-Mode of Payment,Mode Pembayaran
-Modern,Modern
-Monday,Senin
-Month,Bulan
-Monthly,Bulanan
-Monthly Attendance Sheet,Lembar Kehadiran Bulanan
-Monthly Earning & Deduction,Bulanan Pendapatan & Pengurangan
-Monthly Salary Register,Gaji Bulanan Daftar
-Monthly salary statement.,Pernyataan gaji bulanan.
-More Details,Detail Lebih
-More Info,Info Selengkapnya
-Motion Picture & Video,Motion Picture & Video
-Moving Average,Moving Average
-Moving Average Rate,Moving Average Tingkat
-Mr,Mr
-Ms,Ms
-Multiple Item prices.,Multiple Item harga.
-"Multiple Price Rule exists with same criteria, please resolve \			conflict by assigning priority. Price Rules: {0}","Beberapa Aturan Harga ada dengan kriteria yang sama, silahkan menyelesaikan \ konflik dengan menetapkan prioritas. Aturan Harga: {0}"
-Music,Musik
-Must be Whole Number,Harus Nomor Utuh
-Name,Nama
-Name and Description,Nama dan Deskripsi
-Name and Employee ID,Nama dan ID Karyawan
-"Name of new Account. Note: Please don't create accounts for Customers and Suppliers, they are created automatically from the Customer and Supplier master","Nama Akun baru. Catatan: Tolong jangan membuat account untuk Pelanggan dan Pemasok, mereka dibuat secara otomatis dari Nasabah dan Pemasok utama"
-Name of person or organization that this address belongs to.,Nama orang atau organisasi yang alamat ini milik.
-Name of the Budget Distribution,Nama Distribusi Anggaran
-Naming Series,Penamaan Series
-Negative Quantity is not allowed,Jumlah negatif tidak diperbolehkan
-Negative Stock Error ({6}) for Item {0} in Warehouse {1} on {2} {3} in {4} {5},Kesalahan Stock negatif ({6}) untuk Item {0} Gudang {1} di {2} {3} in {4} {5}
-Negative Valuation Rate is not allowed,Tingkat Penilaian negatif tidak diperbolehkan
-Negative balance in Batch {0} for Item {1} at Warehouse {2} on {3} {4},Saldo negatif dalam Batch {0} untuk Item {1} di Gudang {2} pada {3} {4}
-Net Pay,Pay Net
-Net Pay (in words) will be visible once you save the Salary Slip.,Pay Bersih (dalam kata-kata) akan terlihat setelah Anda menyimpan Slip Gaji.
-Net Profit / Loss,Laba / Rugi
-Net Total,Jumlah Bersih
-Net Total (Company Currency),Jumlah Bersih (Perusahaan Mata Uang)
-Net Weight,Berat Bersih
-Net Weight UOM,Berat Bersih UOM
-Net Weight of each Item,Berat Bersih dari setiap Item
-Net pay cannot be negative,Gaji bersih yang belum dapat negatif
-Never,Tidak Pernah
-New ,New 
-New Account,Akun baru
-New Account Name,New Account Name
-New BOM,New BOM
-New Communications,Komunikasi Baru
-New Company,Perusahaan Baru
-New Cost Center,Biaya Pusat baru
-New Cost Center Name,Baru Nama Biaya Pusat
-New Delivery Notes,Catatan Pengiriman Baru
-New Enquiries,Pertanyaan Baru
-New Leads,Memimpin Baru
-New Leave Application,Tinggalkan Aplikasi Baru
-New Leaves Allocated,Daun baru Dialokasikan
-New Leaves Allocated (In Days),Daun baru Dialokasikan (Dalam Hari)
-New Material Requests,Permintaan Bahan Baru
-New Projects,Proyek Baru
-New Purchase Orders,Pesanan Pembelian Baru
-New Purchase Receipts,Penerimaan Pembelian Baru
-New Quotations,Kutipan Baru
-New Sales Orders,Penjualan New Orders
-New Serial No cannot have Warehouse. Warehouse must be set by Stock Entry or Purchase Receipt,Baru Serial ada tidak dapat memiliki Gudang. Gudang harus diatur oleh Bursa Masuk atau Penerimaan Pembelian
-New Stock Entries,Entri New Stock
-New Stock UOM,New Stock UOM
-New Stock UOM is required,New Stock UOM diperlukan
-New Stock UOM must be different from current stock UOM,New Stock UOM harus berbeda dari UOM saham saat ini
-New Supplier Quotations,Pemasok Kutipan Baru
-New Support Tickets,Dukungan Tiket Baru
-New UOM must NOT be of type Whole Number,New UOM TIDAK harus dari jenis Whole Number
-New Workplace,Kerja baru
-Newsletter,Laporan berkala
-Newsletter Content,Newsletter Konten
-Newsletter Status,Newsletter Status
-Newsletter has already been sent,Newsletter telah terkirim
-"Newsletters to contacts, leads.","Newsletter ke kontak, memimpin."
-Newspaper Publishers,Koran Publishers
-Next,Berikutnya
-Next Contact By,Berikutnya Contact By
-Next Contact Date,Berikutnya Hubungi Tanggal
-Next Date,Berikutnya Tanggal
-Next email will be sent on:,Email berikutnya akan dikirim pada:
-No,Nomor
-No Customer Accounts found.,Tidak ada Rekening Nasabah ditemukan.
-No Customer or Supplier Accounts found,"Tidak ada pelanggan, atau pemasok Akun ditemukan"
-No Expense Approvers. Please assign 'Expense Approver' Role to atleast one user,Tidak ada yang menyetujui Beban. Silakan menetapkan 'Beban Approver' Peran untuk minimal satu pengguna
-No Item with Barcode {0},Ada Barang dengan Barcode {0}
-No Item with Serial No {0},Tidak ada Barang dengan Serial No {0}
-No Items to pack,Tidak ada item untuk berkemas
-No Leave Approvers. Please assign 'Leave Approver' Role to atleast one user,Tidak Cuti yang menyetujui. Silakan menetapkan Peran 'Leave Approver' untuk minimal satu pengguna
-No Permission,Tidak ada Izin
-No Production Orders created,Tidak ada Pesanan Produksi dibuat
-No Supplier Accounts found. Supplier Accounts are identified based on 'Master Type' value in account record.,Tidak Pemasok Akun ditemukan. Akun pemasok diidentifikasi berdasarkan nilai 'Guru Type' dalam catatan akun.
-No accounting entries for the following warehouses,Tidak ada entri akuntansi untuk gudang berikut
-No addresses created,Tidak ada alamat dibuat
-No contacts created,Tidak ada kontak dibuat
-No default Address Template found. Please create a new one from Setup > Printing and Branding > Address Template.,Tidak ada Alamat bawaan Template ditemukan. Harap membuat yang baru dari Pengaturan> Percetakan dan Branding> Template Alamat.
-No default BOM exists for Item {0},Tidak ada standar BOM ada untuk Item {0}
-No description given,Tidak diberikan deskripsi
-No employee found,Tidak ada karyawan yang ditemukan
-No employee found!,Tidak ada karyawan ditemukan!
-No of Requested SMS,Tidak ada dari Diminta SMS
-No of Sent SMS,Tidak ada dari Sent SMS
-No of Visits,Tidak ada Kunjungan
-No permission,Tidak ada izin
-No record found,Tidak ada catatan ditemukan
-No records found in the Invoice table,Tidak ada catatan yang ditemukan dalam tabel Faktur
-No records found in the Payment table,Tidak ada catatan yang ditemukan dalam tabel Pembayaran
-No salary slip found for month: ,No salary slip found for month: 
-Non Profit,Non Profit
-Nos,Nos
-Not Active,Tidak Aktif
-Not Applicable,Tidak Berlaku
-Not Available,Tidak Tersedia
-Not Billed,Tidak Ditagih
-Not Delivered,Tidak Disampaikan
-Not Set,Tidak Diatur
-Not allowed to update stock transactions older than {0},Tidak diizinkan untuk memperbarui transaksi saham lebih tua dari {0}
-Not authorized to edit frozen Account {0},Tidak berwenang untuk mengedit Akun frozen {0}
-Not authroized since {0} exceeds limits,Tidak Authroized sejak {0} melebihi batas
-Not permitted,Tidak diijinkan
-Note,Catatan
-Note User,Catatan Pengguna
-"Note: Backups and files are not deleted from Dropbox, you will have to delete them manually.","Catatan: backup dan file tidak dihapus dari Dropbox, Anda harus menghapusnya secara manual."
-"Note: Backups and files are not deleted from Google Drive, you will have to delete them manually.","Catatan: backup dan file tidak dihapus dari Google Drive, Anda harus menghapusnya secara manual."
-Note: Due Date exceeds the allowed credit days by {0} day(s),Catatan: Karena Tanggal melebihi hari-hari kredit diperbolehkan oleh {0} hari (s)
-Note: Email will not be sent to disabled users,Catatan: Email tidak akan dikirim ke pengguna cacat
-Note: Item {0} entered multiple times,Catatan: Barang {0} masuk beberapa kali
-Note: Payment Entry will not be created since 'Cash or Bank Account' was not specified,Catatan: Entry Pembayaran tidak akan dibuat karena 'Cash atau Rekening Bank tidak ditentukan
-Note: System will not check over-delivery and over-booking for Item {0} as quantity or amount is 0,Catatan: Sistem tidak akan memeriksa over-pengiriman dan over-booking untuk Item {0} kuantitas atau jumlah 0
-Note: There is not enough leave balance for Leave Type {0},Catatan: Tidak ada saldo cuti cukup bagi Leave Type {0}
-Note: This Cost Center is a Group. Cannot make accounting entries against groups.,Catatan: Biaya Pusat ini adalah Group. Tidak bisa membuat entri akuntansi terhadap kelompok-kelompok.
-Note: {0},Catatan: {0}
-Notes,Catatan
-Notes:,Catatan:
-Nothing to request,Tidak ada yang meminta
-Notice (days),Notice (hari)
-Notification Control,Pemberitahuan Kontrol
-Notification Email Address,Pemberitahuan Alamat Email
-Notify by Email on creation of automatic Material Request,Memberitahu melalui Email pada penciptaan Permintaan Bahan otomatis
-Number Format,Nomor Format
-Offer Date,Penawaran Tanggal
-Office,Kantor
-Office Equipments,Peralatan Kantor
-Office Maintenance Expenses,Beban Pemeliharaan Kantor
-Office Rent,Kantor Sewa
-Old Parent,Induk tua
-On Net Total,Pada Bersih Jumlah
-On Previous Row Amount,Pada Sebelumnya Row Jumlah
-On Previous Row Total,Pada Sebelumnya Row Jumlah
-Online Auctions,Lelang Online
-Only Leave Applications with status 'Approved' can be submitted,Hanya Tinggalkan Aplikasi status 'Disetujui' dapat diajukan
-"Only Serial Nos with status ""Available"" can be delivered.","Hanya Serial Nos status ""Available"" dapat disampaikan."
-Only leaf nodes are allowed in transaction,Hanya node daun yang diperbolehkan dalam transaksi
-Only the selected Leave Approver can submit this Leave Application,Hanya dipilih Cuti Approver dapat mengirimkan Aplikasi Cuti ini
-Open,Buka
-Open Production Orders,Pesanan terbuka Produksi
-Open Tickets,Buka Tiket
-Opening (Cr),Pembukaan (Cr)
-Opening (Dr),Pembukaan (Dr)
-Opening Date,Tanggal pembukaan
-Opening Entry,Membuka Entri
-Opening Qty,Membuka Qty
-Opening Time,Membuka Waktu
-Opening Value,Nilai Membuka
-Opening for a Job.,Membuka untuk Job.
-Operating Cost,Biaya Operasi
-Operation Description,Operasi Deskripsi
-Operation No,Operasi Tidak ada
-Operation Time (mins),Operasi Waktu (menit)
-Operation {0} is repeated in Operations Table,Operasi {0} diulangi dalam Operasi Tabel
-Operation {0} not present in Operations Table,Operasi {0} tidak hadir dalam Operasi Tabel
-Operations,Operasi
-Opportunity,Kesempatan
-Opportunity Date,Peluang Tanggal
-Opportunity From,Peluang Dari
-Opportunity Item,Peluang Barang
-Opportunity Items,Peluang Produk
-Opportunity Lost,Peluang Hilang
-Opportunity Type,Peluang Type
-Optional. This setting will be used to filter in various transactions.,Opsional. Pengaturan ini akan digunakan untuk menyaring dalam berbagai transaksi.
-Order Type,Pesanan Type
-Order Type must be one of {0},Pesanan Type harus menjadi salah satu {0}
-Ordered,Ordered
-Ordered Items To Be Billed,Memerintahkan Items Akan Ditagih
-Ordered Items To Be Delivered,Memerintahkan Items Akan Disampaikan
-Ordered Qty,Memerintahkan Qty
-"Ordered Qty: Quantity ordered for purchase, but not received.","Memerintahkan Qty: Jumlah memerintahkan untuk pembelian, tetapi tidak diterima."
-Ordered Quantity,Memerintahkan Kuantitas
-Orders released for production.,Pesanan dirilis untuk produksi.
-Organization Name,Nama Organisasi
-Organization Profile,Profil Organisasi
-Organization branch master.,Cabang master organisasi.
-Organization unit (department) master.,Unit Organisasi (kawasan) menguasai.
-Other,Lain-lain
-Other Details,Detail lainnya
-Others,Lainnya
-Out Qty,Out Qty
-Out Value,Out Nilai
-Out of AMC,Dari AMC
-Out of Warranty,Out of Garansi
-Outgoing,Ramah
-Outstanding Amount,Jumlah yang luar biasa
-Outstanding for {0} cannot be less than zero ({1}),Posisi untuk {0} tidak bisa kurang dari nol ({1})
-Overhead,Atas
-Overheads,Overhead
-Overlapping conditions found between:,Kondisi Tumpang Tindih ditemukan antara:
-Overview,Pratinjau
-Owned,Dimiliki
-Owner,Pemilik
-P L A - Cess Portion,PLA - Cess Bagian
-PL or BS,PL atau BS
-PO Date,PO Tanggal
-PO No,PO No
-POP3 Mail Server,POP3 Mail Server
-POP3 Mail Settings,POP3 Mail Settings
-POP3 mail server (e.g. pop.gmail.com),POP3 server mail (misalnya pop.gmail.com)
-POP3 server e.g. (pop.gmail.com),POP3 server misalnya (pop.gmail.com)
-POS Setting,Pengaturan POS
-POS Setting required to make POS Entry,Pengaturan POS diperlukan untuk membuat POS Entri
-POS Setting {0} already created for user: {1} and company {2},Pengaturan POS {0} sudah diciptakan untuk pengguna: {1} dan perusahaan {2}
-POS View,Lihat POS
-PR Detail,PR Detil
-Package Item Details,Paket Item detail
-Package Items,Paket Items
-Package Weight Details,Paket Berat Detail
-Packed Item,Barang Dikemas
-Packed quantity must equal quantity for Item {0} in row {1},Dikemas kuantitas harus sama kuantitas untuk Item {0} berturut-turut {1}
-Packing Details,Packing Detail
-Packing List,Packing List
-Packing Slip,Packing Slip
-Packing Slip Item,Packing Slip Barang
-Packing Slip Items,Packing Slip Items
-Packing Slip(s) cancelled,Packing slip (s) dibatalkan
-Page Break,Halaman Istirahat
-Page Name,Nama Halaman
-Paid Amount,Dibayar Jumlah
-Paid amount + Write Off Amount can not be greater than Grand Total,Jumlah yang dibayarkan + Write Off Jumlah tidak bisa lebih besar dari Grand Total
-Pair,Pasangkan
-Parameter,{0}Para{/0}{1}me{/1}{0}ter{/0}
-Parent Account,Rekening Induk
-Parent Cost Center,Parent Biaya Pusat
-Parent Customer Group,Induk Pelanggan Grup
-Parent Detail docname,Induk Detil docname
-Parent Item,Induk Barang
-Parent Item Group,Induk Barang Grup
-Parent Item {0} must be not Stock Item and must be a Sales Item,Induk Barang {0} harus tidak Stock Barang dan harus Item Penjualan
-Parent Party Type,Type Partai Induk
-Parent Sales Person,Penjualan Induk Orang
-Parent Territory,Wilayah Induk
-Parent Website Page,Induk Website Halaman
-Parent Website Route,Parent Situs Route
-Parenttype,Parenttype
-Part-time,Part-time
-Partially Completed,Sebagian Selesai
-Partly Billed,Sebagian Ditagih
-Partly Delivered,Sebagian Disampaikan
-Partner Target Detail,Mitra Sasaran Detil
-Partner Type,Mitra Type
-Partner's Website,Partner Website
-Party,Pihak
-Party Account,Akun Party
-Party Type,Type Partai
-Party Type Name,Jenis Party Nama
-Passive,Pasif
-Passport Number,Nomor Paspor
-Password,Kata sandi
-Pay To / Recd From,Pay To / RECD Dari
-Payable,Hutang
-Payables,Hutang
-Payables Group,Hutang Grup
-Payment Days,Hari Pembayaran
-Payment Due Date,Tanggal Jatuh Tempo Pembayaran
-Payment Period Based On Invoice Date,Masa Pembayaran Berdasarkan Faktur Tanggal
-Payment Reconciliation,Rekonsiliasi Pembayaran
-Payment Reconciliation Invoice,Rekonsiliasi Pembayaran Faktur
-Payment Reconciliation Invoices,Faktur Rekonsiliasi Pembayaran
-Payment Reconciliation Payment,Rekonsiliasi Pembayaran Pembayaran
-Payment Reconciliation Payments,Pembayaran Rekonsiliasi Pembayaran
-Payment Type,Jenis Pembayaran
-Payment cannot be made for empty cart,Pembayaran tidak dapat dibuat untuk keranjang kosong
-Payment of salary for the month {0} and year {1},Pembayaran gaji untuk bulan {0} dan tahun {1}
-Payments,2. Payment (Pembayaran)
-Payments Made,Pembayaran Dibuat
-Payments Received,Pembayaran Diterima
-Payments made during the digest period,Pembayaran dilakukan selama periode digest
-Payments received during the digest period,Pembayaran yang diterima selama periode digest
-Payroll Settings,Pengaturan Payroll
-Pending,Menunggu
-Pending Amount,Pending Jumlah
-Pending Items {0} updated,Pending Items {0} diperbarui
-Pending Review,Pending Ulasan
-Pending SO Items For Purchase Request,Pending SO Items Untuk Pembelian Permintaan
-Pension Funds,Dana pensiun
-Percent Complete,Persen Lengkap
-Percentage Allocation,Persentase Alokasi
-Percentage Allocation should be equal to 100%,Persentase Alokasi harus sama dengan 100%
-Percentage variation in quantity to be allowed while receiving or delivering this item.,Variasi persentase kuantitas yang diizinkan saat menerima atau memberikan item ini.
-Percentage you are allowed to receive or deliver more against the quantity ordered. For example: If you have ordered 100 units. and your Allowance is 10% then you are allowed to receive 110 units.,Persentase Anda diijinkan untuk menerima atau memberikan lebih terhadap kuantitas memerintahkan. Misalnya: Jika Anda telah memesan 100 unit. dan Tunjangan Anda adalah 10% maka Anda diperbolehkan untuk menerima 110 unit.
-Performance appraisal.,Penilaian kinerja.
-Period,periode
-Period Closing Voucher,Voucher Periode penutupan
-Periodicity,Masa haid
-Permanent Address,Permanent Alamat
-Permanent Address Is,Alamat permanen Apakah
-Permission,Izin
-Personal,Pribadi
-Personal Details,Data Pribadi
-Personal Email,Email Pribadi
-Pharmaceutical,Farmasi
-Pharmaceuticals,Farmasi
-Phone,Telepon
-Phone No,Telepon yang
-Piecework,Pekerjaan yg dibayar menurut hasil yg dikerjakan
-Pincode,Kode PIN
-Place of Issue,Tempat Issue
-Plan for maintenance visits.,Rencana kunjungan pemeliharaan.
-Planned Qty,Rencana Qty
-"Planned Qty: Quantity, for which, Production Order has been raised, but is pending to be manufactured.","Rencana Qty: Kuantitas, yang, Orde Produksi telah dibangkitkan, tetapi tertunda akan diproduksi."
-Planned Quantity,Direncanakan Kuantitas
-Planning,Perencanaan
-Plant,Tanaman
-Plant and Machinery,Tanaman dan Mesin
-Please Enter Abbreviation or Short Name properly as it will be added as Suffix to all Account Heads.,Silakan Singkatan atau Nama pendek dengan benar karena akan ditambahkan sebagai Suffix kepada semua Kepala Akun.
-Please Update SMS Settings,Silahkan Perbarui Pengaturan SMS
-Please add expense voucher details,Harap tambahkan beban rincian voucher
-Please add to Modes of Payment from Setup.,Silahkan menambah Mode Pembayaran dari Setup.
-Please check 'Is Advance' against Account {0} if this is an advance entry.,Silakan periksa 'Apakah Muka' terhadap Rekening {0} jika ini adalah sebuah entri muka.
-Please click on 'Generate Schedule',Silahkan klik 'Menghasilkan Jadwal'
-Please click on 'Generate Schedule' to fetch Serial No added for Item {0},Silahkan klik 'Menghasilkan Jadwal' untuk mengambil Serial yang ditambahkan untuk Item {0}
-Please click on 'Generate Schedule' to get schedule,Silahkan klik 'Menghasilkan Jadwal' untuk mendapatkan jadwal
-Please create Customer from Lead {0},Silakan membuat pelanggan dari Lead {0}
-Please create Salary Structure for employee {0},Silakan membuat Struktur Gaji untuk karyawan {0}
-Please create new account from Chart of Accounts.,Silahkan buat akun baru dari Bagan Akun.
-Please do NOT create Account (Ledgers) for Customers and Suppliers. They are created directly from the Customer / Supplier masters.,Mohon TIDAK membuat Account (Buku Pembantu) untuk Pelanggan dan Pemasok. Mereka diciptakan langsung dari Nasabah / Pemasok master.
-Please enter 'Expected Delivery Date',Masukkan 'Diharapkan Pengiriman Tanggal'
-Please enter 'Is Subcontracted' as Yes or No,Masukkan 'Apakah subkontrak' sebagai Ya atau Tidak
-Please enter 'Repeat on Day of Month' field value,Masukkan 'Ulangi pada Hari Bulan' nilai bidang
-Please enter Account Receivable/Payable group in company master,Cukup masukkan Piutang / Hutang group in master perusahaan
-Please enter Approving Role or Approving User,Masukkan Menyetujui Peran atau Menyetujui Pengguna
-Please enter BOM for Item {0} at row {1},Masukkan BOM untuk Item {0} pada baris {1}
-Please enter Company,Masukkan Perusahaan
-Please enter Cost Center,Masukkan Biaya Pusat
-Please enter Delivery Note No or Sales Invoice No to proceed,Masukkan Pengiriman Note ada atau Faktur Penjualan Tidak untuk melanjutkan
-Please enter Employee Id of this sales parson,Masukkan Id Karyawan pendeta penjualan ini
-Please enter Expense Account,Masukkan Beban Akun
-Please enter Item Code to get batch no,Masukkan Item Code untuk mendapatkan bets tidak
-Please enter Item Code.,Masukkan Item Code.
-Please enter Item first,Masukkan Barang pertama
-Please enter Maintaince Details first,Cukup masukkan Maintaince Detail pertama
-Please enter Master Name once the account is created.,Masukkan Nama Guru setelah account dibuat.
-Please enter Planned Qty for Item {0} at row {1},Masukkan Planned Qty untuk Item {0} pada baris {1}
-Please enter Production Item first,Masukkan Produksi Barang pertama
-Please enter Purchase Receipt No to proceed,Masukkan Penerimaan Pembelian ada untuk melanjutkan
-Please enter Reference date,Harap masukkan tanggal Referensi
-Please enter Warehouse for which Material Request will be raised,Masukkan Gudang yang Material Permintaan akan dibangkitkan
-Please enter Write Off Account,Cukup masukkan Write Off Akun
-Please enter atleast 1 invoice in the table,Masukkan minimal 1 faktur dalam tabel
-Please enter company first,Silahkan masukkan perusahaan pertama
-Please enter company name first,Silahkan masukkan nama perusahaan pertama
-Please enter default Unit of Measure,Masukkan Satuan default Ukur
-Please enter default currency in Company Master,Masukkan mata uang default di Perusahaan Guru
-Please enter email address,Masukkan alamat email
-Please enter item details,Masukkan detil item
-Please enter message before sending,Masukkan pesan sebelum mengirimnya
-Please enter parent account group for warehouse account,Masukkan rekening kelompok orangtua untuk account warehouse
-Please enter parent cost center,Masukkan pusat biaya orang tua
-Please enter quantity for Item {0},Mohon masukkan untuk Item {0}
-Please enter relieving date.,Silahkan masukkan menghilangkan date.
-Please enter sales order in the above table,Masukkan order penjualan pada tabel di atas
-Please enter valid Company Email,Masukkan Perusahaan valid Email
-Please enter valid Email Id,Silahkan lakukan validasi Email Id
-Please enter valid Personal Email,Silahkan lakukan validasi Email Pribadi
-Please enter valid mobile nos,Masukkan nos ponsel yang valid
-Please find attached Sales Invoice #{0},Silakan menemukan terlampir Faktur Penjualan # {0}
-Please install dropbox python module,Silakan instal modul python dropbox
-Please mention no of visits required,Harap menyebutkan tidak ada kunjungan yang diperlukan
-Please pull items from Delivery Note,Silakan tarik item dari Pengiriman Note
-Please save the Newsletter before sending,Harap menyimpan Newsletter sebelum dikirim
-Please save the document before generating maintenance schedule,Harap menyimpan dokumen sebelum menghasilkan jadwal pemeliharaan
-Please see attachment,Silakan lihat lampiran
-Please select Bank Account,Silakan pilih Rekening Bank
-Please select Carry Forward if you also want to include previous fiscal year's balance leaves to this fiscal year,Silakan pilih Carry Teruskan jika Anda juga ingin menyertakan keseimbangan fiskal tahun sebelumnya daun tahun fiskal ini
-Please select Category first,Silahkan pilih Kategori pertama
-Please select Charge Type first,Silakan pilih Mengisi Tipe pertama
-Please select Fiscal Year,Silahkan pilih Tahun Anggaran
-Please select Group or Ledger value,Silahkan pilih Grup atau Ledger nilai
-Please select Incharge Person's name,Silahkan pilih nama Incharge Orang
-Please select Invoice Type and Invoice Number in atleast one row,Silakan pilih Invoice Type dan Faktur Jumlah minimal dalam satu baris
-"Please select Item where ""Is Stock Item"" is ""No"" and ""Is Sales Item"" is ""Yes"" and there is no other Sales BOM","Silakan pilih Barang di mana ""Apakah Stock Item"" adalah ""Tidak"" dan ""Apakah Penjualan Item"" adalah ""Ya"" dan tidak ada Penjualan BOM lainnya"
-Please select Price List,Silakan pilih Daftar Harga
-Please select Start Date and End Date for Item {0},Silakan pilih Tanggal Mulai dan Tanggal Akhir untuk Item {0}
-Please select Time Logs.,Silakan pilih Sisa log.
-Please select a csv file,Silakan pilih file csv
-Please select a valid csv file with data,Silakan pilih file csv dengan data yang valid
-Please select a value for {0} quotation_to {1},Silakan pilih nilai untuk {0} quotation_to {1}
-"Please select an ""Image"" first","Harap pilih ""Gambar"" pertama"
-Please select charge type first,Silakan pilih jenis charge pertama
-Please select company first,Silakan pilih perusahaan pertama
-Please select company first.,Silakan pilih perusahaan pertama.
-Please select item code,Silahkan pilih kode barang
-Please select month and year,Silakan pilih bulan dan tahun
-Please select prefix first,Silakan pilih awalan pertama
-Please select the document type first,Silakan pilih jenis dokumen pertama
-Please select weekly off day,Silakan pilih dari hari mingguan
-Please select {0},Silahkan pilih {0}
-Please select {0} first,Silahkan pilih {0} pertama
-Please select {0} first.,Silahkan pilih {0} pertama.
-Please set Dropbox access keys in your site config,Silakan set tombol akses Dropbox di situs config Anda
-Please set Google Drive access keys in {0},Silakan set tombol akses Google Drive di {0}
-Please set default Cash or Bank account in Mode of Payment {0},Silakan set Cash standar atau rekening Bank Mode Pembayaran {0}
-Please set default value {0} in Company {0},Silakan set nilai default {0} di Perusahaan {0}
-Please set {0},Silakan set {0}
-Please setup Employee Naming System in Human Resource > HR Settings,Silahkan pengaturan Penamaan Sistem Karyawan di Sumber Daya Manusia> Pengaturan SDM
-Please setup numbering series for Attendance via Setup > Numbering Series,Silahkan pengaturan seri penomoran untuk Kehadiran melalui Pengaturan> Penomoran Series
-Please setup your chart of accounts before you start Accounting Entries,Silakan pengaturan grafik Anda account sebelum Anda mulai Entries Akuntansi
-Please specify,Silakan tentukan
-Please specify Company,Silakan tentukan Perusahaan
-Please specify Company to proceed,Silahkan tentukan Perusahaan untuk melanjutkan
-Please specify Default Currency in Company Master and Global Defaults,Silakan tentukan Currency Default dalam Perseroan Guru dan Default global
-Please specify a,Silakan tentukan
-Please specify a valid 'From Case No.',Silakan tentukan valid 'Dari Kasus No'
-Please specify a valid Row ID for {0} in row {1},Silakan tentukan ID Row berlaku untuk {0} berturut-turut {1}
-Please specify either Quantity or Valuation Rate or both,Silakan tentukan baik Quantity atau Tingkat Penilaian atau keduanya
-Please submit to update Leave Balance.,Harap kirimkan untuk memperbarui Leave Balance.
-Plot,Plot
-Plot By,Plot By
-Point of Sale,Point of Sale
-Point-of-Sale Setting,Point-of-Sale Pengaturan
-Post Graduate,Pasca Sarjana
-Postal,Pos
-Postal Expenses,Beban pos
-Posting Date,Tanggal Posting
-Posting Time,Posting Waktu
-Posting date and posting time is mandatory,Tanggal posting dan posting waktu adalah wajib
-Posting timestamp must be after {0},Posting timestamp harus setelah {0}
-Potential opportunities for selling.,Potensi peluang untuk menjual.
-Preferred Billing Address,Disukai Alamat Penagihan
-Preferred Shipping Address,Disukai Alamat Pengiriman
-Prefix,Awalan
-Present,ada
-Prevdoc DocType,Prevdoc DocType
-Prevdoc Doctype,Prevdoc Doctype
-Preview,Pratayang
-Previous,Sebelumnya
-Previous Work Experience,Pengalaman Kerja Sebelumnya
-Price,Harga
-Price / Discount,Harga / Diskon
-Price List,Daftar Harga
-Price List Currency,Daftar Harga Mata uang
-Price List Currency not selected,Daftar Harga Mata uang tidak dipilih
-Price List Exchange Rate,Daftar Harga Tukar
-Price List Name,Daftar Harga Nama
-Price List Rate,Daftar Harga Tingkat
-Price List Rate (Company Currency),Daftar Harga Rate (Perusahaan Mata Uang)
-Price List master.,Daftar harga Master.
-Price List must be applicable for Buying or Selling,Harga List harus berlaku untuk Membeli atau Jual
-Price List not selected,Daftar Harga tidak dipilih
-Price List {0} is disabled,Daftar Harga {0} dinonaktifkan
-Price or Discount,Harga atau Diskon
-Pricing Rule,Aturan Harga
-Pricing Rule Help,Aturan Harga Bantuan
-"Pricing Rule is first selected based on 'Apply On' field, which can be Item, Item Group or Brand.","Rule harga pertama dipilih berdasarkan 'Terapkan On' lapangan, yang dapat Barang, Barang Grup atau Merek."
-"Pricing Rule is made to overwrite Price List / define discount percentage, based on some criteria.","Rule harga dibuat untuk menimpa Daftar Harga / mendefinisikan persentase diskon, berdasarkan beberapa kriteria."
-Pricing Rules are further filtered based on quantity.,Aturan harga selanjutnya disaring berdasarkan kuantitas.
-Print Format Style,Print Format Style
-Print Heading,Cetak Pos
-Print Without Amount,Cetak Tanpa Jumlah
-Print and Stationary,Cetak dan Alat Tulis
-Printing and Branding,Percetakan dan Branding
-Priority,Prioritas
-Private Equity,Private Equity
-Privilege Leave,Privilege Cuti
-Probation,Percobaan
-Process Payroll,Proses Payroll
-Produced,Diproduksi
-Produced Quantity,Diproduksi Jumlah
-Product Enquiry,Enquiry Produk
-Production,Produksi
-Production Order,Pesanan Produksi
-Production Order status is {0},Status pesanan produksi adalah {0}
-Production Order {0} must be cancelled before cancelling this Sales Order,Pesanan produksi {0} harus dibatalkan sebelum membatalkan Sales Order ini
-Production Order {0} must be submitted,Pesanan produksi {0} harus diserahkan
-Production Orders,Pesanan Produksi
-Production Orders in Progress,Pesanan produksi di Progress
-Production Plan Item,Rencana Produksi Barang
-Production Plan Items,Rencana Produksi Produk
-Production Plan Sales Order,Rencana Produksi Sales Order
-Production Plan Sales Orders,Rencana Produksi Pesanan Penjualan
-Production Planning Tool,Alat Perencanaan Produksi
-Products,Produk
-"Products will be sorted by weight-age in default searches. More the weight-age, higher the product will appear in the list.","Produk akan diurutkan menurut beratnya usia dalam pencarian default. Lebih berat usia, tinggi produk akan muncul dalam daftar."
-Professional Tax,Profesional Pajak
-Profit and Loss,Laba Rugi
-Profit and Loss Statement,Laba Rugi
-Project,Proyek
-Project Costing,Project Costing
-Project Details,Detail Proyek
-Project Manager,Manager Project
-Project Milestone,Proyek Milestone
-Project Milestones,Milestones Proyek
-Project Name,Nama Proyek
-Project Start Date,Proyek Tanggal Mulai
-Project Type,Jenis proyek
-Project Value,Nilai Proyek
-Project activity / task.,Kegiatan proyek / tugas.
-Project master.,Menguasai proyek.
-Project will get saved and will be searchable with project name given,Proyek akan diselamatkan dan akan dicari dengan nama proyek yang diberikan
-Project wise Stock Tracking,Project Tracking Stock bijaksana
-Project-wise data is not available for Quotation,Data proyek-bijaksana tidak tersedia untuk Quotation
-Projected,Proyeksi
-Projected Qty,Proyeksi Jumlah
-Projects,Proyek
-Projects & System,Proyek & Sistem
-Prompt for Email on Submission of,Prompt untuk Email pada Penyampaian
-Proposal Writing,Penulisan Proposal
-Provide email id registered in company,Menyediakan email id yang terdaftar di perusahaan
-Provisional Profit / Loss (Credit),Laba Provisional / Rugi (Kredit)
-Public,Publik
-Published on website at: {0},Ditampilkan di website di: {0}
-Publishing,Penerbitan
-Pull sales orders (pending to deliver) based on the above criteria,Tarik pesanan penjualan (pending untuk memberikan) berdasarkan kriteria di atas
-Purchase,Pembelian
-Purchase / Manufacture Details,Detail Pembelian / Industri
-Purchase Analytics,Pembelian Analytics
-Purchase Common,Pembelian Umum
-Purchase Details,Rincian pembelian
-Purchase Discounts,Membeli Diskon
-Purchase Invoice,Purchase Invoice
-Purchase Invoice Advance,Pembelian Faktur Muka
-Purchase Invoice Advances,Uang Muka Pembelian Faktur
-Purchase Invoice Item,Purchase Invoice Barang
-Purchase Invoice Trends,Pembelian Faktur Trends
-Purchase Invoice {0} is already submitted,Purchase Invoice {0} sudah disampaikan
-Purchase Order,Purchase Order
-Purchase Order Item,Purchase Order Barang
-Purchase Order Item No,Purchase Order Item No
-Purchase Order Item Supplied,Purchase Order Barang Disediakan
-Purchase Order Items,Purchase Order Items
-Purchase Order Items Supplied,Purchase Order Items Disediakan
-Purchase Order Items To Be Billed,Purchase Order Items Akan Ditagih
-Purchase Order Items To Be Received,Purchase Order Items Akan Diterima
-Purchase Order Message,Pesan Purchase Order
-Purchase Order Required,Pesanan Pembelian Diperlukan
-Purchase Order Trends,Pesanan Pembelian Trends
-Purchase Order number required for Item {0},Nomor Purchase Order yang diperlukan untuk Item {0}
-Purchase Order {0} is 'Stopped',Pesanan Pembelian {0} 'Berhenti'
-Purchase Order {0} is not submitted,Purchase Order {0} tidak disampaikan
-Purchase Orders given to Suppliers.,Pembelian Pesanan yang diberikan kepada Pemasok.
-Purchase Receipt,Penerimaan Pembelian
-Purchase Receipt Item,Penerimaan Pembelian Barang
-Purchase Receipt Item Supplied,Penerimaan Pembelian Barang Disediakan
-Purchase Receipt Item Supplieds,Penerimaan Pembelian Barang Supplieds
-Purchase Receipt Items,Penerimaan Pembelian Produk
-Purchase Receipt Message,Penerimaan Pembelian Pesan
-Purchase Receipt No,Penerimaan Pembelian ada
-Purchase Receipt Required,Penerimaan Pembelian Diperlukan
-Purchase Receipt Trends,Tren Penerimaan Pembelian
-Purchase Receipt number required for Item {0},Nomor Penerimaan Pembelian diperlukan untuk Item {0}
-Purchase Receipt {0} is not submitted,Penerimaan Pembelian {0} tidak disampaikan
-Purchase Register,Pembelian Register
-Purchase Return,Pembelian Kembali
-Purchase Returned,Pembelian Returned
-Purchase Taxes and Charges,Pajak Pembelian dan Biaya
-Purchase Taxes and Charges Master,Pajak Pembelian dan Biaya Guru
-Purchse Order number required for Item {0},Nomor pesanan purchse diperlukan untuk Item {0}
-Purpose,Tujuan
-Purpose must be one of {0},Tujuan harus menjadi salah satu {0}
-QA Inspection,QA Inspeksi
-Qty,Qty
-Qty Consumed Per Unit,Qty Dikonsumsi Per Unit
-Qty To Manufacture,Qty Untuk Industri
-Qty as per Stock UOM,Qty per Saham UOM
-Qty to Deliver,Qty untuk Menyampaikan
-Qty to Order,Qty to Order
-Qty to Receive,Qty untuk Menerima
-Qty to Transfer,Jumlah Transfer
-Qualification,Kualifikasi
-Quality,Kualitas
-Quality Inspection,Inspeksi Kualitas
-Quality Inspection Parameters,Parameter Inspeksi Kualitas
-Quality Inspection Reading,Inspeksi Kualitas Reading
-Quality Inspection Readings,Bacaan Inspeksi Kualitas
-Quality Inspection required for Item {0},Kualitas Inspeksi diperlukan untuk Item {0}
-Quality Management,Manajemen Kualitas
-Quantity,Kuantitas
-Quantity Requested for Purchase,Kuantitas Diminta Pembelian
-Quantity and Rate,Jumlah dan Tingkat
-Quantity and Warehouse,Kuantitas dan Gudang
-Quantity cannot be a fraction in row {0},Kuantitas tidak bisa menjadi fraksi di baris {0}
-Quantity for Item {0} must be less than {1},Kuantitas untuk Item {0} harus kurang dari {1}
-Quantity in row {0} ({1}) must be same as manufactured quantity {2},Jumlah berturut-turut {0} ({1}) harus sama dengan jumlah yang diproduksi {2}
-Quantity of item obtained after manufacturing / repacking from given quantities of raw materials,Jumlah barang yang diperoleh setelah manufaktur / repacking dari mengingat jumlah bahan baku
-Quantity required for Item {0} in row {1},Kuantitas yang dibutuhkan untuk Item {0} berturut-turut {1}
-Quarter,Perempat
-Quarterly,Triwulanan
-Quick Help,Bantuan Cepat
-Quotation,Kutipan
-Quotation Item,Quotation Barang
-Quotation Items,Quotation Items
-Quotation Lost Reason,Quotation Kehilangan Alasan
-Quotation Message,Quotation Pesan
-Quotation To,Quotation Untuk
-Quotation Trends,Quotation Trends
-Quotation {0} is cancelled,Quotation {0} dibatalkan
-Quotation {0} not of type {1},Quotation {0} bukan dari jenis {1}
-Quotations received from Suppliers.,Kutipan yang diterima dari pemasok.
-Quotes to Leads or Customers.,Harga untuk Memimpin atau Pelanggan.
-Raise Material Request when stock reaches re-order level,Angkat Permintaan Bahan ketika saham mencapai tingkat re-order
-Raised By,Dibesarkan Oleh
-Raised By (Email),Dibesarkan Oleh (Email)
-Random,Acak
-Range,Jarak
-Rate,Menilai
-Rate ,
-Rate (%),Rate (%)
-Rate (Company Currency),Rate (Perusahaan Mata Uang)
-Rate Of Materials Based On,Laju Bahan Berbasis On
-Rate and Amount,Rate dan Jumlah
-Rate at which Customer Currency is converted to customer's base currency,Tingkat di mana Pelanggan Mata Uang dikonversi ke mata uang dasar pelanggan
-Rate at which Price list currency is converted to company's base currency,Tingkat di mana mata uang Daftar Harga dikonversi ke mata uang dasar perusahaan
-Rate at which Price list currency is converted to customer's base currency,Tingkat di mana mata uang Daftar Harga dikonversi ke mata uang dasar pelanggan
-Rate at which customer's currency is converted to company's base currency,Tingkat di mana mata uang pelanggan dikonversi ke mata uang dasar perusahaan
-Rate at which supplier's currency is converted to company's base currency,Tingkat di mana mata uang pemasok dikonversi ke mata uang dasar perusahaan
-Rate at which this tax is applied,Tingkat di mana pajak ini diterapkan
-Raw Material,Bahan Baku
-Raw Material Item Code,Bahan Baku Item Code
-Raw Materials Supplied,Disediakan Bahan Baku
-Raw Materials Supplied Cost,Biaya Bahan Baku Disediakan
-Raw material cannot be same as main Item,Bahan baku tidak bisa sama dengan Butir utama
-Re-Order Level,Re-Order Tingkat
-Re-Order Qty,Re-Order Qty
-Re-order,Re-order
-Re-order Level,Re-order Tingkat
-Re-order Qty,Re-order Qty
-Read,Membaca
-Reading 1,Membaca 1
-Reading 10,Membaca 10
-Reading 2,Membaca 2
-Reading 3,Membaca 3
-Reading 4,Membaca 4
-Reading 5,Membaca 5
-Reading 6,Membaca 6
-Reading 7,Membaca 7
-Reading 8,Membaca 8
-Reading 9,Membaca 9
-Real Estate,Real Estate
-Reason,Alasan
-Reason for Leaving,Alasan Meninggalkan
-Reason for Resignation,Alasan pengunduran diri
-Reason for losing,Alasan untuk kehilangan
-Recd Quantity,Recd Kuantitas
-Receivable,Piutang
-Receivable / Payable account will be identified based on the field Master Type,Piutang akun / Hutang akan diidentifikasi berdasarkan bidang Guru Type
-Receivables,Piutang
-Receivables / Payables,Piutang / Hutang
-Receivables Group,Piutang Grup
-Received Date,Diterima Tanggal
-Received Items To Be Billed,Produk Diterima Akan Ditagih
-Received Qty,Diterima Qty
-Received and Accepted,Diterima dan Diterima
-Receiver List,Receiver Daftar
-Receiver List is empty. Please create Receiver List,Receiver List kosong. Silakan membuat Receiver List
-Receiver Parameter,Receiver Parameter
-Recipients,Penerima
-Reconcile,Mendamaikan
-Reconciliation Data,Rekonsiliasi data
-Reconciliation HTML,Rekonsiliasi HTML
-Reconciliation JSON,Rekonsiliasi JSON
-Record item movement.,Gerakan barang Rekam.
-Recurring Id,Berulang Id
-Recurring Invoice,Faktur Berulang
-Recurring Type,Berulang Type
-Reduce Deduction for Leave Without Pay (LWP),Mengurangi Pengurangan untuk Tinggalkan Tanpa Bayar (LWP)
-Reduce Earning for Leave Without Pay (LWP),Mengurangi Produktif untuk Tinggalkan Tanpa Bayar (LWP)
-Ref,Ref
-Ref Code,Ref Kode
-Ref SQ,Ref SQ
-Reference,Referensi
-Reference #{0} dated {1},Referensi # {0} tanggal {1}
-Reference Date,Referensi Tanggal
-Reference Name,Referensi Nama
-Reference No & Reference Date is required for {0},Referensi ada & Referensi Tanggal diperlukan untuk {0}
-Reference No is mandatory if you entered Reference Date,Referensi ada adalah wajib jika Anda memasukkan Referensi Tanggal
-Reference Number,Nomor Referensi
-Reference Row #,Referensi Row #
-Refresh,Segarkan
-Registration Details,Detail Pendaftaran
-Registration Info,Info Pendaftaran
-Rejected,Ditolak
-Rejected Quantity,Ditolak Kuantitas
-Rejected Serial No,Ditolak Serial No
-Rejected Warehouse,Gudang Ditolak
-Rejected Warehouse is mandatory against regected item,Gudang Ditolak adalah wajib terhadap barang regected
-Relation,Hubungan
-Relieving Date,Menghilangkan Tanggal
-Relieving Date must be greater than Date of Joining,Menghilangkan Tanggal harus lebih besar dari Tanggal Bergabung
-Remark,Komentar
-Remarks,Keterangan
-Remarks Custom,Keterangan Kustom
-Rename,Ubah nama
-Rename Log,Rename Log
-Rename Tool,Rename Alat
-Rent Cost,Sewa Biaya
-Rent per hour,Sewa per jam
-Rented,Sewaan
-Repeat on Day of Month,Ulangi pada Hari Bulan
-Replace,Mengganti
-Replace Item / BOM in all BOMs,Ganti Barang / BOM di semua BOMs
-Replied,Menjawab
-Report Date,Tanggal Laporan
-Report Type,Jenis Laporan
-Report Type is mandatory,Jenis Laporan adalah wajib
-Reports to,Laporan untuk
-Reqd By Date,Reqd By Date
-Reqd by Date,Reqd berdasarkan Tanggal
-Request Type,Permintaan Type
-Request for Information,Request for Information
-Request for purchase.,Permintaan pembelian.
-Requested,Diminta
-Requested For,Diminta Untuk
-Requested Items To Be Ordered,Produk Diminta Akan Memerintahkan
-Requested Items To Be Transferred,Produk Diminta Akan Ditransfer
-Requested Qty,Diminta Qty
-"Requested Qty: Quantity requested for purchase, but not ordered.","Diminta Qty: Jumlah yang diminta untuk pembelian, tetapi tidak memerintahkan."
-Requests for items.,Permintaan untuk item.
-Required By,Diperlukan Oleh
-Required Date,Diperlukan Tanggal
-Required Qty,Diperlukan Qty
-Required only for sample item.,Diperlukan hanya untuk item sampel.
-Required raw materials issued to the supplier for producing a sub - contracted item.,Bahan baku yang dibutuhkan dikeluarkan ke pemasok untuk memproduksi sub - item yang dikontrak.
-Research,Penelitian
-Research & Development,Penelitian & Pengembangan
-Researcher,Peneliti
-Reseller,Reseller
-Reserved,Reserved
-Reserved Qty,Reserved Qty
-"Reserved Qty: Quantity ordered for sale, but not delivered.","Reserved Qty: Jumlah memerintahkan untuk dijual, tapi tidak disampaikan."
-Reserved Quantity,Reserved Kuantitas
-Reserved Warehouse,Gudang Reserved
-Reserved Warehouse in Sales Order / Finished Goods Warehouse,Reserved Gudang di Sales Order / Barang Jadi Gudang
-Reserved Warehouse is missing in Sales Order,Gudang Reserved hilang di Sales Order
-Reserved Warehouse required for stock Item {0} in row {1},Reserved Gudang diperlukan untuk stok Barang {0} berturut-turut {1}
-Reserved warehouse required for stock item {0},Reserved gudang diperlukan untuk item saham {0}
-Reserves and Surplus,Cadangan dan Surplus
-Reset Filters,Atur Ulang Filter
-Resignation Letter Date,Surat Pengunduran Diri Tanggal
-Resolution,Resolusi
-Resolution Date,Resolusi Tanggal
-Resolution Details,Detail Resolusi
-Resolved By,Terselesaikan Dengan
-Rest Of The World,Istirahat Of The World
-Retail,Eceran
-Retail & Wholesale,Retail & Grosir
-Retailer,Pengecer
-Review Date,Ulasan Tanggal
-Rgt,Rgt
-Role Allowed to edit frozen stock,Peran Diizinkan untuk mengedit saham beku
-Role that is allowed to submit transactions that exceed credit limits set.,Peran yang diperbolehkan untuk mengirimkan transaksi yang melebihi batas kredit yang ditetapkan.
-Root Type,Akar Type
-Root Type is mandatory,Akar Type adalah wajib
-Root account can not be deleted,Account root tidak bisa dihapus
-Root cannot be edited.,Root tidak dapat diedit.
-Root cannot have a parent cost center,Root tidak dapat memiliki pusat biaya orang tua
-Rounded Off,Rounded Off
-Rounded Total,Rounded Jumlah
-Rounded Total (Company Currency),Rounded Jumlah (Perusahaan Mata Uang)
-Row # ,Row # 
-Row # {0}: ,Row # {0}: 
-Row #{0}: Ordered qty can not less than item's minimum order qty (defined in item master).,Row # {0}: qty Memerintahkan tidak bisa kurang dari minimum qty pesanan item (didefinisikan dalam master barang).
-Row #{0}: Please specify Serial No for Item {1},Row # {0}: Silakan tentukan Serial ada untuk Item {1}
-Row {0}: Account does not match with \						Purchase Invoice Credit To account,Row {0}: Akun tidak cocok dengan \ Purchase Invoice Kredit Untuk account
-Row {0}: Account does not match with \						Sales Invoice Debit To account,Row {0}: Akun tidak cocok dengan \ Penjualan Faktur Debit Untuk account
-Row {0}: Conversion Factor is mandatory,Row {0}: Faktor Konversi adalah wajib
-Row {0}: Credit entry can not be linked with a Purchase Invoice,Row {0}: entry Kredit tidak dapat dihubungkan dengan Faktur Pembelian
-Row {0}: Debit entry can not be linked with a Sales Invoice,Row {0}: entry Debit tidak dapat dihubungkan dengan Faktur Penjualan
-Row {0}: Payment amount must be less than or equals to invoice outstanding amount. Please refer Note below.,Row {0}: Jumlah pembayaran harus kurang dari atau sama dengan faktur jumlah yang terhutang. Silakan lihat Catatan di bawah.
-Row {0}: Qty is mandatory,Row {0}: Qty adalah wajib
-"Row {0}: Qty not avalable in warehouse {1} on {2} {3}.					Available Qty: {4}, Transfer Qty: {5}","Row {0}: Qty tidak avalable di gudang {1} pada {2} {3}. Qty Tersedia: {4}, transfer Qty: {5}"
-"Row {0}: To set {1} periodicity, difference between from and to date \						must be greater than or equal to {2}","Row {0}: Untuk mengatur {1} periodisitas, perbedaan antara dari dan sampai saat ini \ harus lebih besar dari atau sama dengan {2}"
-Row {0}:Start Date must be before End Date,Row {0}: Tanggal awal harus sebelum Tanggal Akhir
-Rules for adding shipping costs.,Aturan untuk menambahkan biaya pengiriman.
-Rules for applying pricing and discount.,Aturan untuk menerapkan harga dan diskon.
-Rules to calculate shipping amount for a sale,Aturan untuk menghitung jumlah pengiriman untuk penjualan
-S.O. No.,SO No
-SHE Cess on Excise,SHE Cess tentang Cukai
-SHE Cess on Service Tax,SHE CESS Pajak Layanan
-SHE Cess on TDS,SHE Cess pada TDS
-SMS Center,SMS Center
-SMS Gateway URL,SMS Gateway URL
-SMS Log,SMS Log
-SMS Parameter,Parameter SMS
-SMS Sender Name,Pengirim SMS Nama
-SMS Settings,Pengaturan SMS
-SO Date,SO Tanggal
-SO Pending Qty,SO Pending Qty
-SO Qty,SO Qty
-Salary,Gaji
-Salary Information,Informasi Gaji
-Salary Manager,Gaji Manajer
-Salary Mode,Modus Gaji
-Salary Slip,Slip Gaji
-Salary Slip Deduction,Slip Gaji Pengurangan
-Salary Slip Earning,Slip Gaji Produktif
-Salary Slip of employee {0} already created for this month,Slip Gaji karyawan {0} sudah diciptakan untuk bulan ini
-Salary Structure,Struktur Gaji
-Salary Structure Deduction,Struktur Gaji Pengurangan
-Salary Structure Earning,Struktur Gaji Produktif
-Salary Structure Earnings,Laba Struktur Gaji
-Salary breakup based on Earning and Deduction.,Gaji perpisahan berdasarkan Produktif dan Pengurangan.
-Salary components.,Komponen gaji.
-Salary template master.,Master Gaji Template.
-Sales,Penjualan
-Sales Analytics,Penjualan Analytics
-Sales BOM,Penjualan BOM
-Sales BOM Help,Penjualan BOM Bantuan
-Sales BOM Item,Penjualan BOM Barang
-Sales BOM Items,Penjualan BOM Items
-Sales Browser,Penjualan Browser
-Sales Details,Detail Penjualan
-Sales Discounts,Penjualan Diskon
-Sales Email Settings,Pengaturan Penjualan Email
-Sales Expenses,Beban Penjualan
-Sales Extras,Penjualan Ekstra
-Sales Funnel,Penjualan Saluran
-Sales Invoice,Faktur Penjualan
-Sales Invoice Advance,Faktur Penjualan Muka
-Sales Invoice Item,Faktur Penjualan Barang
-Sales Invoice Items,Faktur Penjualan Produk
-Sales Invoice Message,Penjualan Faktur Pesan
-Sales Invoice No,Penjualan Faktur ada
-Sales Invoice Trends,Faktur Penjualan Trends
-Sales Invoice {0} has already been submitted,Faktur Penjualan {0} telah disampaikan
-Sales Invoice {0} must be cancelled before cancelling this Sales Order,Faktur Penjualan {0} harus dibatalkan sebelum membatalkan Sales Order ini
-Sales Order,Sales Order
-Sales Order Date,Sales Order Tanggal
-Sales Order Item,Sales Order Barang
-Sales Order Items,Sales Order Items
-Sales Order Message,Sales Order Pesan
-Sales Order No,Sales Order No
-Sales Order Required,Sales Order Diperlukan
-Sales Order Trends,Sales Order Trends
-Sales Order required for Item {0},Sales Order yang diperlukan untuk Item {0}
-Sales Order {0} is not submitted,Sales Order {0} tidak disampaikan
-Sales Order {0} is not valid,Sales Order {0} tidak valid
-Sales Order {0} is stopped,Sales Order {0} dihentikan
-Sales Partner,Penjualan Mitra
-Sales Partner Name,Penjualan Mitra Nama
-Sales Partner Target,Penjualan Mitra Sasaran
-Sales Partners Commission,Penjualan Mitra Komisi
-Sales Person,Penjualan Orang
-Sales Person Name,Penjualan Person Nama
-Sales Person Target Variance Item Group-Wise,Penjualan Orang Sasaran Variance Barang Group-Wise
-Sales Person Targets,Target Penjualan Orang
-Sales Person-wise Transaction Summary,Penjualan Orang-bijaksana Rangkuman Transaksi
-Sales Register,Daftar Penjualan
-Sales Return,Penjualan Kembali
-Sales Returned,Penjualan Kembali
-Sales Taxes and Charges,Pajak Penjualan dan Biaya
-Sales Taxes and Charges Master,Penjualan Pajak dan Biaya Guru
-Sales Team,Tim Penjualan
-Sales Team Details,Rincian Tim Penjualan
-Sales Team1,Penjualan team1
-Sales and Purchase,Penjualan dan Pembelian
-Sales campaigns.,Kampanye penjualan.
-Salutation,Salam
-Sample Size,Ukuran Sampel
-Sanctioned Amount,Jumlah sanksi
-Saturday,Sabtu
-Schedule,Jadwal
-Schedule Date,Jadwal Tanggal
-Schedule Details,Jadwal Detail
-Scheduled,Dijadwalkan
-Scheduled Date,Dijadwalkan Tanggal
-Scheduled to send to {0},Dijadwalkan untuk mengirim ke {0}
-Scheduled to send to {0} recipients,Dijadwalkan untuk mengirim ke {0} penerima
-Scheduler Failed Events,Acara Scheduler Gagal
-School/University,Sekolah / Universitas
-Score (0-5),Skor (0-5)
-Score Earned,Skor Earned
-Score must be less than or equal to 5,Skor harus kurang dari atau sama dengan 5
-Scrap %,Scrap%
-Seasonality for setting budgets.,Musiman untuk menetapkan anggaran.
-Secretary,Sekretaris
-Secured Loans,Pinjaman Aman
-Securities & Commodity Exchanges,Efek & Bursa Komoditi
-Securities and Deposits,Efek dan Deposit
-"See ""Rate Of Materials Based On"" in Costing Section","Lihat ""Rate Of Material Berbasis"" dalam Biaya Bagian"
-"Select ""Yes"" for sub - contracting items","Pilih ""Ya"" untuk sub - kontraktor item"
-"Select ""Yes"" if this item is used for some internal purpose in your company.","Pilih ""Ya"" jika item ini digunakan untuk tujuan internal perusahaan Anda."
-"Select ""Yes"" if this item represents some work like training, designing, consulting etc.","Pilih ""Ya"" jika item ini mewakili beberapa pekerjaan seperti pelatihan, merancang, konsultasi dll"
-"Select ""Yes"" if you are maintaining stock of this item in your Inventory.","Pilih ""Ya"" jika Anda mempertahankan stok item dalam persediaan Anda."
-"Select ""Yes"" if you supply raw materials to your supplier to manufacture this item.","Pilih ""Ya"" jika Anda memasok bahan baku ke pemasok Anda untuk memproduksi item ini."
-Select Brand...,Pilih Merek ...
-Select Budget Distribution to unevenly distribute targets across months.,Pilih Distribusi Anggaran untuk merata mendistribusikan target di bulan.
-"Select Budget Distribution, if you want to track based on seasonality.","Pilih Distribusi Anggaran, jika Anda ingin melacak berdasarkan musim."
-Select Company...,Pilih Perusahaan ...
-Select DocType,Pilih DocType
-Select Fiscal Year...,Pilih Tahun Anggaran ...
-Select Items,Pilih Produk
-Select Project...,Pilih Project ...
-Select Purchase Receipts,Pilih Penerimaan Pembelian
-Select Sales Orders,Pilih Pesanan Penjualan
-Select Sales Orders from which you want to create Production Orders.,Pilih Penjualan Pesanan dari mana Anda ingin membuat Pesanan Produksi.
-Select Time Logs and Submit to create a new Sales Invoice.,Pilih Waktu Log dan Kirim untuk membuat Faktur Penjualan baru.
-Select Transaction,Pilih Transaksi
-Select Warehouse...,Pilih Gudang ...
-Select Your Language,Pilih Bahasa Anda
-Select account head of the bank where cheque was deposited.,Pilih kepala rekening bank mana cek diendapkan.
-Select company name first.,Pilih nama perusahaan pertama.
-Select template from which you want to get the Goals,Pilih template dari mana Anda ingin mendapatkan Goals
-Select the Employee for whom you are creating the Appraisal.,Pilih Karyawan untuk siapa Anda menciptakan Appraisal.
-Select the period when the invoice will be generated automatically,Pilih periode ketika invoice akan dibuat secara otomatis
-Select the relevant company name if you have multiple companies,Pilih nama perusahaan yang bersangkutan jika Anda memiliki beberapa perusahaan
-Select the relevant company name if you have multiple companies.,Pilih nama perusahaan yang bersangkutan jika Anda memiliki beberapa perusahaan.
-Select who you want to send this newsletter to,Pilih yang Anda ingin mengirim newsletter ini untuk
-Select your home country and check the timezone and currency.,Pilih negara asal Anda dan memeriksa zona waktu dan mata uang.
-"Selecting ""Yes"" will allow this item to appear in Purchase Order , Purchase Receipt.","Memilih ""Ya"" akan memungkinkan item ini muncul di Purchase Order, Penerimaan Pembelian."
-"Selecting ""Yes"" will allow this item to figure in Sales Order, Delivery Note","Memilih ""Ya"" akan memungkinkan item ini untuk mencari di Sales Order, Delivery Note"
-"Selecting ""Yes"" will allow you to create Bill of Material showing raw material and operational costs incurred to manufacture this item.","Memilih ""Ya"" akan memungkinkan Anda untuk membuat Bill dari Material menunjukkan bahan baku dan biaya operasional yang dikeluarkan untuk memproduksi item ini."
-"Selecting ""Yes"" will allow you to make a Production Order for this item.","Memilih ""Ya"" akan memungkinkan Anda untuk membuat Order Produksi untuk item ini."
-"Selecting ""Yes"" will give a unique identity to each entity of this item which can be viewed in the Serial No master.","Memilih ""Ya"" akan memberikan identitas unik untuk setiap entitas dari produk ini yang dapat dilihat dalam Serial No guru."
-Selling,Penjualan
-Selling Settings,Jual Pengaturan
-"Selling must be checked, if Applicable For is selected as {0}","Jual harus diperiksa, jika Berlaku Untuk dipilih sebagai {0}"
-Send,Kirim
-Send Autoreply,Kirim Autoreply
-Send Email,Kirim Email
-Send From,Kirim Dari
-Send Notifications To,Kirim Pemberitahuan Untuk
-Send Now,Kirim sekarang
-Send SMS,Kirim SMS
-Send To,Kirim Ke
-Send To Type,Kirim ke Ketik
-Send mass SMS to your contacts,Kirim SMS massal ke kontak Anda
-Send to this list,Kirim ke daftar ini
-Sender Name,Pengirim Nama
-Sent On,Dikirim Pada
-Separate production order will be created for each finished good item.,Order produksi yang terpisah akan dibuat untuk setiap item barang jadi.
-Serial No,Serial ada
-Serial No / Batch,Serial No / Batch
-Serial No Details,Serial Tidak Detail
-Serial No Service Contract Expiry,Serial No Layanan Kontrak kadaluarsa
-Serial No Status,Serial ada Status
-Serial No Warranty Expiry,Serial No Garansi kadaluarsa
-Serial No is mandatory for Item {0},Serial ada adalah wajib untuk Item {0}
-Serial No {0} created,Serial ada {0} dibuat
-Serial No {0} does not belong to Delivery Note {1},Serial ada {0} bukan milik Pengiriman Note {1}
-Serial No {0} does not belong to Item {1},Serial ada {0} bukan milik Barang {1}
-Serial No {0} does not belong to Warehouse {1},Serial ada {0} bukan milik Gudang {1}
-Serial No {0} does not exist,Serial ada {0} tidak ada
-Serial No {0} has already been received,Serial ada {0} telah diterima
-Serial No {0} is under maintenance contract upto {1},Serial ada {0} berada di bawah kontrak pemeliharaan upto {1}
-Serial No {0} is under warranty upto {1},Serial ada {0} masih dalam garansi upto {1}
-Serial No {0} not in stock,Serial ada {0} bukan dalam stok
-Serial No {0} quantity {1} cannot be a fraction,Serial ada {0} kuantitas {1} tak bisa menjadi pecahan
-Serial No {0} status must be 'Available' to Deliver,Tidak ada Status {0} Serial harus 'Tersedia' untuk Menyampaikan
-Serial Nos Required for Serialized Item {0},Serial Nos Diperlukan untuk Serial Barang {0}
-Serial Number Series,Serial Number Series
-Serial number {0} entered more than once,Serial number {0} masuk lebih dari sekali
-Serialized Item {0} cannot be updated \					using Stock Reconciliation,Serial Barang {0} tidak dapat diperbarui \ menggunakan Stock Rekonsiliasi
-Series,Seri
-Series List for this Transaction,Daftar Series Transaksi ini
-Series Updated,Seri Diperbarui
-Series Updated Successfully,Seri Diperbarui Berhasil
-Series is mandatory,Series adalah wajib
-Series {0} already used in {1},Seri {0} sudah digunakan dalam {1}
-Service,Layanan
-Service Address,Layanan Alamat
-Service Tax,Pelayanan Pajak
-Services,Layanan
-Set,Tetapkan
-"Set Default Values like Company, Currency, Current Fiscal Year, etc.","Set Nilai Default seperti Perusahaan, Mata Uang, Tahun Anggaran Current, dll"
-Set Item Group-wise budgets on this Territory. You can also include seasonality by setting the Distribution.,Menetapkan anggaran Group-bijaksana Barang di Wilayah ini. Anda juga bisa memasukkan musiman dengan menetapkan Distribusi.
-Set Status as Available,Set Status sebagai Tersedia
-Set as Default,Set sebagai Default
-Set as Lost,Set as Hilang
-Set prefix for numbering series on your transactions,Mengatur awalan untuk penomoran seri pada transaksi Anda
-Set targets Item Group-wise for this Sales Person.,Target Set Barang Group-bijaksana untuk Penjualan Orang ini.
-Setting Account Type helps in selecting this Account in transactions.,Mengatur Tipe Akun membantu dalam memilih Akun ini dalam transaksi.
-Setting this Address Template as default as there is no other default,Mengatur Template Alamat ini sebagai default karena tidak ada standar lainnya
-Setting up...,Menyiapkan ...
-Settings,Pengaturan
-Settings for HR Module,Pengaturan untuk modul HR
-"Settings to extract Job Applicants from a mailbox e.g. ""jobs@example.com""","Pengaturan untuk mengekstrak Job Pelamar dari misalnya mailbox ""jobs@example.com"""
-Setup,Pengaturan
-Setup Already Complete!!,Pengaturan Sudah Selesai!!
-Setup Complete,Pengaturan Selesai
-Setup SMS gateway settings,Pengaturan gerbang Pengaturan SMS
-Setup Series,Pengaturan Series
-Setup Wizard,Setup Wizard
-Setup incoming server for jobs email id. (e.g. jobs@example.com),Pengaturan server masuk untuk pekerjaan email id. (Misalnya jobs@example.com)
-Setup incoming server for sales email id. (e.g. sales@example.com),Pengaturan server masuk untuk email penjualan id. (Misalnya sales@example.com)
-Setup incoming server for support email id. (e.g. support@example.com),Pengaturan server masuk untuk email dukungan id. (Misalnya support@example.com)
-Share,Bagikan
-Share With,Dengan berbagi
-Shareholders Funds,Pemegang Saham Dana
-Shipments to customers.,Pengiriman ke pelanggan.
-Shipping,Pengiriman
-Shipping Account,Account Pengiriman
-Shipping Address,Alamat Pengiriman
-Shipping Amount,Pengiriman Jumlah
-Shipping Rule,Aturan Pengiriman
-Shipping Rule Condition,Aturan Pengiriman Kondisi
-Shipping Rule Conditions,Aturan Pengiriman Kondisi
-Shipping Rule Label,Peraturan Pengiriman Label
-Shop,Toko
-Shopping Cart,Daftar Belanja
-Short biography for website and other publications.,Biografi singkat untuk website dan publikasi lainnya.
-"Show ""In Stock"" or ""Not in Stock"" based on stock available in this warehouse.","Tampilkan ""In Stock"" atau ""Tidak di Bursa"" didasarkan pada stok yang tersedia di gudang ini."
-"Show / Hide features like Serial Nos, POS etc.","Tampilkan / Sembunyikan fitur seperti Serial Nos, POS dll"
-Show In Website,Tampilkan Di Website
-Show a slideshow at the top of the page,Tampilkan slideshow di bagian atas halaman
-Show in Website,Tampilkan Website
-Show rows with zero values,Tampilkan baris dengan nilai nol
-Show this slideshow at the top of the page,Tampilkan slide ini di bagian atas halaman
-Sick Leave,Cuti Sakit
-Signature,Tanda Tangan
-Signature to be appended at the end of every email,Tanda tangan yang akan ditambahkan pada akhir setiap email
-Single,Tunggal
-Single unit of an Item.,Unit tunggal Item.
-Sit tight while your system is being setup. This may take a few moments.,Duduk diam sementara sistem anda sedang setup. Ini mungkin memerlukan beberapa saat.
-Slideshow,Rangkai Salindia
-Soap & Detergent,Sabun & Deterjen
-Software,Perangkat lunak
-Software Developer,Software Developer
-"Sorry, Serial Nos cannot be merged","Maaf, Serial Nos tidak dapat digabungkan"
-"Sorry, companies cannot be merged","Maaf, perusahaan tidak dapat digabungkan"
-Source,Sumber
-Source File,File Sumber
-Source Warehouse,Sumber Gudang
-Source and target warehouse cannot be same for row {0},Sumber dan target gudang tidak bisa sama untuk baris {0}
-Source of Funds (Liabilities),Sumber Dana (Kewajiban)
-Source warehouse is mandatory for row {0},Sumber gudang adalah wajib untuk baris {0}
-Spartan,Tabah
-"Special Characters except ""-"" and ""/"" not allowed in naming series","Karakter khusus kecuali ""-"" dan ""/"" tidak diperbolehkan dalam penamaan seri"
-Specification Details,Detail Spesifikasi
-Specifications,Spesifikasi
-"Specify a list of Territories, for which, this Price List is valid","Tentukan daftar Territories, yang, Daftar Harga ini berlaku"
-"Specify a list of Territories, for which, this Shipping Rule is valid","Tentukan daftar Territories, yang, Aturan Pengiriman ini berlaku"
-"Specify a list of Territories, for which, this Taxes Master is valid","Tentukan daftar Territories, yang, ini Pajak Guru berlaku"
-"Specify the operations, operating cost and give a unique Operation no to your operations.","Tentukan operasi, biaya operasi dan memberikan Operation unik ada pada operasi Anda."
-Split Delivery Note into packages.,Membagi Pengiriman Catatan ke dalam paket.
-Sports,Olahraga
-Sr,Sr
-Standard,Standar
-Standard Buying,Standard Membeli
-Standard Reports,Laporan standar
-Standard Selling,Standard Jual
-Standard contract terms for Sales or Purchase.,Ketentuan kontrak standar untuk Penjualan atau Pembelian.
-Start,Mulai
-Start Date,Tanggal Mulai
-Start date of current invoice's period,Tanggal faktur periode saat ini mulai
-Start date should be less than end date for Item {0},Tanggal mulai harus kurang dari tanggal akhir untuk Item {0}
-State,Propinsi
-Statement of Account,Pernyataan Rekening
-Static Parameters,Parameter Statis
-Status,Status
-Status must be one of {0},Status harus menjadi salah satu {0}
-Status of {0} {1} is now {2},Status {0} {1} sekarang {2}
-Status updated to {0},Status diperbarui ke {0}
-Statutory info and other general information about your Supplier,Info Statutory dan informasi umum lainnya tentang Pemasok Anda
-Stay Updated,Tetap Diperbarui
-Stock,Stock
-Stock Adjustment,Penyesuaian Stock
-Stock Adjustment Account,Penyesuaian Stock Akun
-Stock Ageing,Stock Penuaan
-Stock Analytics,Stock Analytics
-Stock Assets,Aset saham
-Stock Balance,Stock Balance
-Stock Entries already created for Production Order ,Stock Entries already created for Production Order 
-Stock Entry,Stock Entri
-Stock Entry Detail,Stock Masuk Detil
-Stock Expenses,Beban saham
-Stock Frozen Upto,Stock Frozen Upto
-Stock Ledger,Bursa Ledger
-Stock Ledger Entry,Bursa Ledger entri
-Stock Ledger entries balances updated,Bursa Ledger entri saldo diperbarui
-Stock Level,Tingkat Stock
-Stock Liabilities,Kewajiban saham
-Stock Projected Qty,Stock Proyeksi Jumlah
-Stock Queue (FIFO),Stock Queue (FIFO)
-Stock Received But Not Billed,Stock Diterima Tapi Tidak Ditagih
-Stock Reconcilation Data,Stock rekonsiliasi data
-Stock Reconcilation Template,Stock rekonsiliasi Template
-Stock Reconciliation,Stock Rekonsiliasi
-"Stock Reconciliation can be used to update the stock on a particular date, usually as per physical inventory.","Stock Rekonsiliasi dapat digunakan untuk memperbarui saham pada tanggal tertentu, biasanya sesuai persediaan fisik."
-Stock Settings,Pengaturan saham
-Stock UOM,Stock UOM
-Stock UOM Replace Utility,Stock UOM Ganti Utilitas
-Stock UOM updatd for Item {0},Saham UOM updatd untuk Item {0}
-Stock Uom,Stock UoM
-Stock Value,Nilai saham
-Stock Value Difference,Nilai saham Perbedaan
-Stock balances updated,Saldo saham diperbarui
-Stock cannot be updated against Delivery Note {0},Stock tidak dapat diperbarui terhadap Delivery Note {0}
-Stock entries exist against warehouse {0} cannot re-assign or modify 'Master Name',Entri Stock ada terhadap gudang {0} tidak dapat menetapkan kembali atau memodifikasi 'Guru Nama'
-Stock transactions before {0} are frozen,Transaksi saham sebelum {0} dibekukan
-Stop,Berhenti
-Stop Birthday Reminders,Berhenti Ulang Tahun Pengingat
-Stop Material Request,Berhenti Material Permintaan
-Stop users from making Leave Applications on following days.,Menghentikan pengguna dari membuat Aplikasi Leave pada hari-hari berikutnya.
-Stop!,Berhenti!
-Stopped,Terhenti
-Stopped order cannot be cancelled. Unstop to cancel.,Agar Berhenti tidak dapat dibatalkan. Unstop untuk membatalkan.
-Stores,Toko
-Stub,Puntung
-Sub Assemblies,Sub Assemblies
-"Sub-currency. For e.g. ""Cent""","Sub-currency. Untuk misalnya ""Cent """
-Subcontract,Kontrak tambahan
-Subject,Perihal
-Submit Salary Slip,Kirim Slip Gaji
-Submit all salary slips for the above selected criteria,Menyerahkan semua slip gaji kriteria pilihan di atas
-Submit this Production Order for further processing.,Kirim Produksi ini Order untuk diproses lebih lanjut.
-Submitted,Dikirim
-Subsidiary,Anak Perusahaan
-Successful: ,Successful: 
-Successfully Reconciled,Berhasil Berdamai
-Suggestions,Saran
-Sunday,Minggu
-Supplier,Pemasok
-Supplier (Payable) Account,Pemasok (Hutang) Rekening
-Supplier (vendor) name as entered in supplier master,Pemasok (vendor) nama sebagai dimasukkan dalam pemasok utama
-Supplier > Supplier Type,Pemasok> Pemasok Type
-Supplier Account Head,Pemasok Akun Kepala
-Supplier Address,Pemasok Alamat
-Supplier Addresses and Contacts,Pemasok Alamat dan Kontak
-Supplier Details,Pemasok Rincian
-Supplier Intro,Pemasok Intro
-Supplier Invoice Date,Pemasok Faktur Tanggal
-Supplier Invoice No,Pemasok Faktur ada
-Supplier Name,Pemasok Nama
-Supplier Naming By,Pemasok Penamaan Dengan
-Supplier Part Number,Pemasok Part Number
-Supplier Quotation,Pemasok Quotation
-Supplier Quotation Item,Pemasok Barang Quotation
-Supplier Reference,Pemasok Referensi
-Supplier Type,Pemasok Type
-Supplier Type / Supplier,Pemasok Type / Pemasok
-Supplier Type master.,Pemasok Type induk.
-Supplier Warehouse,Pemasok Gudang
-Supplier Warehouse mandatory for sub-contracted Purchase Receipt,Pemasok Gudang wajib untuk Pembelian Penerimaan sub-kontrak
-Supplier database.,Database Supplier.
-Supplier master.,Pemasok utama.
-Supplier warehouse where you have issued raw materials for sub - contracting,Pemasok gudang di mana Anda telah mengeluarkan bahan baku untuk sub - kontraktor
-Supplier-Wise Sales Analytics,Pemasok-Wise Penjualan Analytics
-Support,Mendukung
-Support Analtyics,Dukungan Analtyics
-Support Analytics,Dukungan Analytics
-Support Email,Dukungan Email
-Support Email Settings,Dukungan Pengaturan Email
-Support Password,Dukungan Sandi
-Support Ticket,Dukungan Tiket
-Support queries from customers.,Permintaan dukungan dari pelanggan.
-Symbol,simbol
-Sync Support Mails,Sync Dukungan Email
-Sync with Dropbox,Sinkron dengan Dropbox
-Sync with Google Drive,Sinkronisasi dengan Google Drive
-System,Sistem
-System Settings,Pengaturan Sistem
-"System User (login) ID. If set, it will become default for all HR forms.","Pengguna Sistem (login) ID. Jika diset, itu akan menjadi default untuk semua bentuk HR."
-TDS (Advertisement),TDS (Iklan)
-TDS (Commission),TDS (Komisi)
-TDS (Contractor),TDS (Kontraktor)
-TDS (Interest),TDS (Interest)
-TDS (Rent),TDS (Rent)
-TDS (Salary),TDS (Gaji)
-Target  Amount,Target Jumlah
-Target Detail,Sasaran Detil
-Target Details,Sasaran Detail
-Target Details1,Sasaran Details1
-Target Distribution,Target Distribusi
-Target On,Sasaran On
-Target Qty,Sasaran Qty
-Target Warehouse,Target Gudang
-Target warehouse in row {0} must be same as Production Order,Target gudang di baris {0} harus sama dengan Orde Produksi
-Target warehouse is mandatory for row {0},Target gudang adalah wajib untuk baris {0}
-Task,Tugas
-Task Details,Rincian Tugas
-Tasks,Tugas
-Tax,PPN
-Tax Amount After Discount Amount,Jumlah pajak Setelah Diskon Jumlah
-Tax Assets,Aset pajak
-Tax Category can not be 'Valuation' or 'Valuation and Total' as all items are non-stock items,Pajak Kategori tidak bisa 'Penilaian' atau 'Penilaian dan Total' karena semua item item non-saham
-Tax Rate,Tarif Pajak
-Tax and other salary deductions.,Pajak dan pemotongan gaji lainnya.
-Tax detail table fetched from item master as a string and stored in this field.Used for Taxes and Charges,Tabel rinci Pajak diambil dari master barang sebagai string dan disimpan dalam bidang ini. Digunakan untuk Pajak dan Biaya
-Tax template for buying transactions.,Template pajak untuk membeli transaksi.
-Tax template for selling transactions.,Template Pajak menjual transaksi.
-Taxable,Kena PPN
-Taxes,PPN
-Taxes and Charges,Pajak dan Biaya
-Taxes and Charges Added,Pajak dan Biaya Ditambahkan
-Taxes and Charges Added (Company Currency),Pajak dan Biaya Ditambahkan (Perusahaan Mata Uang)
-Taxes and Charges Calculation,Pajak dan Biaya Perhitungan
-Taxes and Charges Deducted,Pajak dan Biaya Dikurangi
-Taxes and Charges Deducted (Company Currency),Pajak dan Biaya Dikurangi (Perusahaan Mata Uang)
-Taxes and Charges Total,Pajak dan Biaya Jumlah
-Taxes and Charges Total (Company Currency),Pajak dan Biaya Jumlah (Perusahaan Mata Uang)
-Technology,Teknologi
-Telecommunications,Telekomunikasi
-Telephone Expenses,Beban Telepon
-Television,Televisi
-Template,Contoh
-Template for performance appraisals.,Template untuk penilaian kinerja.
-Template of terms or contract.,Template istilah atau kontrak.
-Temporary Accounts (Assets),Akun Sementara (Aset)
-Temporary Accounts (Liabilities),Akun Sementara (Kewajiban)
-Temporary Assets,Aset Temporary
-Temporary Liabilities,Kewajiban Sementara
-Term Details,Rincian Term
-Terms,Istilah
-Terms and Conditions,Syarat dan Ketentuan
-Terms and Conditions Content,Syarat dan Ketentuan Konten
-Terms and Conditions Details,Syarat dan Ketentuan Detail
-Terms and Conditions Template,Syarat dan Ketentuan Template
-Terms and Conditions1,Syarat dan Conditions1
-Terretory,Terretory
-Territory,Wilayah
-Territory / Customer,Wilayah / Pelanggan
-Territory Manager,Territory Manager
-Territory Name,Wilayah Nama
-Territory Target Variance Item Group-Wise,Wilayah Sasaran Variance Barang Group-Wise
-Territory Targets,Target Wilayah
-Test,tes
-Test Email Id,Uji Email Id
-Test the Newsletter,Uji Newsletter
-The BOM which will be replaced,BOM yang akan diganti
-The First User: You,Pengguna Pertama: Anda
-"The Item that represents the Package. This Item must have ""Is Stock Item"" as ""No"" and ""Is Sales Item"" as ""Yes""","Item yang mewakili Paket tersebut. Barang ini harus ""Apakah Stock Item"" sebagai ""Tidak"" dan ""Apakah Penjualan Item"" sebagai ""Ya"""
-The Organization,Organisasi
-"The account head under Liability, in which Profit/Loss will be booked","Account kepala di bawah Kewajiban, di mana Laba / Rugi akan dipesan"
-The date on which next invoice will be generated. It is generated on submit.,Tanggal dimana faktur berikutnya akan dihasilkan. Hal ini dihasilkan di submit.
-The date on which recurring invoice will be stop,Tanggal dimana berulang faktur akan berhenti
-"The day of the month on which auto invoice will be generated e.g. 05, 28 etc ","The day of the month on which auto invoice will be generated e.g. 05, 28 etc "
-The day(s) on which you are applying for leave are holiday. You need not apply for leave.,Hari (s) yang Anda lamar untuk cuti adalah liburan. Anda tidak perlu mengajukan cuti.
-The first Leave Approver in the list will be set as the default Leave Approver,The Approver Cuti pertama dalam daftar akan ditetapkan sebagai default Tinggalkan Approver
-The first user will become the System Manager (you can change that later).,Pengguna pertama akan menjadi System Manager (Anda dapat mengubah nanti).
-The gross weight of the package. Usually net weight + packaging material weight. (for print),Berat kotor paket. Berat + kemasan biasanya net berat bahan. (Untuk mencetak)
-The name of your company for which you are setting up this system.,Nama perusahaan Anda yang Anda sedang mengatur sistem ini.
-The net weight of this package. (calculated automatically as sum of net weight of items),Berat bersih package ini. (Dihitung secara otomatis sebagai jumlah berat bersih item)
-The new BOM after replacement,The BOM baru setelah penggantian
-The rate at which Bill Currency is converted into company's base currency,Tingkat di mana Bill Currency diubah menjadi mata uang dasar perusahaan
-The unique id for tracking all recurring invoices. It is generated on submit.,Id yang unik untuk melacak semua tagihan berulang. Hal ini dihasilkan di submit.
-"Then Pricing Rules are filtered out based on Customer, Customer Group, Territory, Supplier, Supplier Type, Campaign, Sales Partner etc.","Kemudian Pricing Aturan disaring berdasarkan Pelanggan, Kelompok Pelanggan, Wilayah, Supplier, Supplier Type, Kampanye, Penjualan Mitra dll"
-There are more holidays than working days this month.,Ada lebih dari hari kerja libur bulan ini.
-"There can only be one Shipping Rule Condition with 0 or blank value for ""To Value""","Hanya ada satu Peraturan Pengiriman Kondisi dengan nilai kosong atau 0 untuk ""To Nilai"""
-There is not enough leave balance for Leave Type {0},Tidak ada saldo cuti cukup bagi Leave Type {0}
-There is nothing to edit.,Tidak ada yang mengedit.
-There was an error. One probable reason could be that you haven't saved the form. Please contact support@erpnext.com if the problem persists.,Ada kesalahan. Salah satu alasan yang mungkin bisa jadi Anda belum menyimpan formulir. Silahkan hubungi support@erpnext.com jika masalah terus berlanjut.
-There were errors.,Ada kesalahan.
-This Currency is disabled. Enable to use in transactions,Mata uang ini dinonaktifkan. Aktifkan untuk digunakan dalam transaksi
-This Leave Application is pending approval. Only the Leave Apporver can update status.,Aplikasi Cuti ini menunggu persetujuan. Hanya Tinggalkan Apporver dapat memperbarui status.
-This Time Log Batch has been billed.,Batch Waktu Log ini telah ditagih.
-This Time Log Batch has been cancelled.,Batch Waktu Log ini telah dibatalkan.
-This Time Log conflicts with {0},Ini Waktu Log bertentangan dengan {0}
-This format is used if country specific format is not found,Format ini digunakan jika format khusus negara tidak ditemukan
-This is a root account and cannot be edited.,Ini adalah account root dan tidak dapat diedit.
-This is a root customer group and cannot be edited.,Ini adalah kelompok pelanggan akar dan tidak dapat diedit.
-This is a root item group and cannot be edited.,Ini adalah kelompok barang akar dan tidak dapat diedit.
-This is a root sales person and cannot be edited.,Ini adalah orang penjualan akar dan tidak dapat diedit.
-This is a root territory and cannot be edited.,Ini adalah wilayah akar dan tidak dapat diedit.
-This is an example website auto-generated from ERPNext,Ini adalah situs contoh auto-dihasilkan dari ERPNext
-This is the number of the last created transaction with this prefix,Ini adalah jumlah transaksi yang diciptakan terakhir dengan awalan ini
-This will be used for setting rule in HR module,Ini akan digunakan untuk menetapkan aturan dalam modul HR
-Thread HTML,Thread HTML
-Thursday,Kamis
-Time Log,Waktu Log
-Time Log Batch,Waktu Log Batch
-Time Log Batch Detail,Waktu Log Batch Detil
-Time Log Batch Details,Waktu Log Detail Batch
-Time Log Batch {0} must be 'Submitted',Waktu Log Batch {0} harus 'Dikirim'
-Time Log Status must be Submitted.,Waktu Log Status harus Dikirim.
-Time Log for tasks.,Waktu Log untuk tugas-tugas.
-Time Log is not billable,Waktu Log tidak dapat ditagih
-Time Log {0} must be 'Submitted',Waktu Log {0} harus 'Dikirim'
-Time Zone,"Zona Waktu: GMT +2; CET +1, dan EST (AS-Timur) +7"
-Time Zones,Zona Waktu
-Time and Budget,Waktu dan Anggaran
-Time at which items were delivered from warehouse,Waktu di mana barang dikirim dari gudang
-Time at which materials were received,Waktu di mana bahan yang diterima
-Title,Judul
-Titles for print templates e.g. Proforma Invoice.,Judul untuk mencetak template misalnya Proforma Invoice.
-To,untuk
-To Currency,Untuk Mata
-To Date,Untuk Tanggal
-To Date should be same as From Date for Half Day leave,Untuk tanggal harus sama dengan Dari Tanggal untuk cuti Half Day
-To Date should be within the Fiscal Year. Assuming To Date = {0},Untuk tanggal harus dalam Tahun Anggaran. Dengan asumsi To Date = {0}
-To Discuss,Untuk Diskusikan
-To Do List,To Do List
-To Package No.,Untuk Paket No
-To Produce,Untuk Menghasilkan
-To Time,Untuk Waktu
-To Value,Untuk Menghargai
-To Warehouse,Untuk Gudang
-"To add child nodes, explore tree and click on the node under which you want to add more nodes.","Untuk menambahkan node anak, mengeksplorasi pohon dan klik pada node di mana Anda ingin menambahkan lebih banyak node."
-"To assign this issue, use the ""Assign"" button in the sidebar.","Untuk menetapkan masalah ini, gunakan ""Assign"" tombol di sidebar."
-To create a Bank Account,Untuk membuat Rekening Bank
-To create a Tax Account,Untuk membuat Akun Pajak
-"To create an Account Head under a different company, select the company and save customer.","Untuk membuat Kepala Akun bawah perusahaan yang berbeda, pilih perusahaan dan menyimpan pelanggan."
-To date cannot be before from date,Sampai saat ini tidak dapat sebelumnya dari tanggal
-To enable <b>Point of Sale</b> features,Untuk mengaktifkan <b> Point of Sale </ b> fitur
-To enable <b>Point of Sale</b> view,Untuk mengaktifkan <b> Point of Sale </ b> Tampilan
-To get Item Group in details table,Untuk mendapatkan Barang Group di tabel rincian
-"To include tax in row {0} in Item rate, taxes in rows {1} must also be included","Untuk mencakup pajak berturut-turut {0} di tingkat Barang, pajak dalam baris {1} juga harus disertakan"
-"To merge, following properties must be same for both items","Untuk bergabung, sifat berikut harus sama untuk kedua item"
-"To not apply Pricing Rule in a particular transaction, all applicable Pricing Rules should be disabled.","Untuk tidak berlaku Rule Harga dalam transaksi tertentu, semua Aturan Harga yang berlaku harus dinonaktifkan."
-"To set this Fiscal Year as Default, click on 'Set as Default'","Untuk mengatur Tahun Anggaran ini sebagai Default, klik 'Set as Default'"
-To track any installation or commissioning related work after sales,Untuk melacak instalasi atau commissioning kerja terkait setelah penjualan
-"To track brand name in the following documents Delivery Note, Opportunity, Material Request, Item, Purchase Order, Purchase Voucher, Purchaser Receipt, Quotation, Sales Invoice, Sales BOM, Sales Order, Serial No","Untuk melacak nama merek di berikut dokumen Delivery Note, Opportunity, Permintaan Bahan, Barang, Purchase Order, Voucher Pembelian, Pembeli Penerimaan, Quotation, Faktur Penjualan, Penjualan BOM, Sales Order, Serial No"
-To track item in sales and purchase documents based on their serial nos. This is can also used to track warranty details of the product.,Untuk melacak item dalam penjualan dan dokumen pembelian berdasarkan nos serial mereka. Hal ini juga dapat digunakan untuk melacak rincian garansi produk.
-To track items in sales and purchase documents with batch nos<br><b>Preferred Industry: Chemicals etc</b>,Untuk melacak barang dalam penjualan dan pembelian dokumen dengan bets nos <br> <b> Preferred Industri: Kimia etc </ b>
-To track items using barcode. You will be able to enter items in Delivery Note and Sales Invoice by scanning barcode of item.,Untuk melacak item menggunakan barcode. Anda akan dapat memasukkan item dalam Pengiriman Note dan Faktur Penjualan dengan memindai barcode barang.
-Too many columns. Export the report and print it using a spreadsheet application.,Terlalu banyak kolom. Mengekspor laporan dan mencetaknya menggunakan aplikasi spreadsheet.
-Tools,Alat-alat
-Total,Total
-Total ({0}),Jumlah ({0})
-Total Advance,Jumlah Uang Muka
-Total Amount,Jumlah Total
-Total Amount To Pay,Jumlah Total Untuk Bayar
-Total Amount in Words,Jumlah Total Kata
-Total Billing This Year: ,Total Billing This Year: 
-Total Characters,Jumlah Karakter
-Total Claimed Amount,Jumlah Total Diklaim
-Total Commission,Jumlah Komisi
-Total Cost,Total Biaya
-Total Credit,Jumlah Kredit
-Total Debit,Jumlah Debit
-Total Debit must be equal to Total Credit. The difference is {0},Jumlah Debit harus sama dengan total kredit. Perbedaannya adalah {0}
-Total Deduction,Jumlah Pengurangan
-Total Earning,Total Penghasilan
-Total Experience,Jumlah Pengalaman
-Total Hours,Jumlah Jam
-Total Hours (Expected),Jumlah Jam (Diharapkan)
-Total Invoiced Amount,Jumlah Total Tagihan
-Total Leave Days,Jumlah Cuti Hari
-Total Leaves Allocated,Jumlah Daun Dialokasikan
-Total Message(s),Total Pesan (s)
-Total Operating Cost,Total Biaya Operasional
-Total Points,Jumlah Poin
-Total Raw Material Cost,Total Biaya Bahan Baku
-Total Sanctioned Amount,Jumlah Total Disahkan
-Total Score (Out of 5),Skor Total (Out of 5)
-Total Tax (Company Currency),Pajak Jumlah (Perusahaan Mata Uang)
-Total Taxes and Charges,Jumlah Pajak dan Biaya
-Total Taxes and Charges (Company Currency),Jumlah Pajak dan Biaya (Perusahaan Mata Uang)
-Total allocated percentage for sales team should be 100,Persentase total yang dialokasikan untuk tim penjualan harus 100
-Total amount of invoices received from suppliers during the digest period,Jumlah total tagihan yang diterima dari pemasok selama periode digest
-Total amount of invoices sent to the customer during the digest period,Jumlah total tagihan dikirim ke pelanggan selama masa digest
-Total cannot be zero,Jumlah tidak boleh nol
-Total in words,Jumlah kata
-Total points for all goals should be 100. It is {0},Jumlah poin untuk semua tujuan harus 100. Ini adalah {0}
-Total valuation for manufactured or repacked item(s) can not be less than total valuation of raw materials,Total penilaian untuk diproduksi atau dikemas ulang item (s) tidak bisa kurang dari penilaian total bahan baku
-Total weightage assigned should be 100%. It is {0},Jumlah weightage ditugaskan harus 100%. Ini adalah {0}
-Totals,Total
-Track Leads by Industry Type.,Melacak Memimpin menurut Industri Type.
-Track this Delivery Note against any Project,Melacak Pengiriman ini Catatan terhadap Proyek apapun
-Track this Sales Order against any Project,Melacak Pesanan Penjualan ini terhadap Proyek apapun
-Transaction,Transaksi
-Transaction Date,Transaction Tanggal
-Transaction not allowed against stopped Production Order {0},Transaksi tidak diperbolehkan berhenti melawan Orde Produksi {0}
-Transfer,Transfer
-Transfer Material,Material Transfer
-Transfer Raw Materials,Mentransfer Bahan Baku
-Transferred Qty,Ditransfer Qty
-Transportation,Transportasi
-Transporter Info,Info Transporter
-Transporter Name,Transporter Nama
-Transporter lorry number,Nomor Transporter truk
-Travel,Perjalanan
-Travel Expenses,Biaya Perjalanan
-Tree Type,Jenis Pohon
-Tree of Item Groups.,Pohon Item Grup.
-Tree of finanial Cost Centers.,Pohon Pusat Biaya finanial.
-Tree of finanial accounts.,Pohon rekening finanial.
-Trial Balance,Trial Balance
-Tuesday,Selasa
-Type,Jenis
-Type of document to rename.,Jenis dokumen untuk mengubah nama.
-"Type of leaves like casual, sick etc.","Jenis daun seperti kasual, dll sakit"
-Types of Expense Claim.,Jenis Beban Klaim.
-Types of activities for Time Sheets,Jenis kegiatan untuk Waktu Sheets
-"Types of employment (permanent, contract, intern etc.).","Jenis pekerjaan (permanen, kontrak, magang dll)."
-UOM Conversion Detail,Detil UOM Konversi
-UOM Conversion Details,UOM Detail Konversi
-UOM Conversion Factor,UOM Faktor Konversi
-UOM Conversion factor is required in row {0},Faktor UOM Konversi diperlukan berturut-turut {0}
-UOM Name,Nama UOM
-UOM coversion factor required for UOM: {0} in Item: {1},Faktor coversion UOM diperlukan untuk UOM: {0} di Item: {1}
-Under AMC,Di bawah AMC
-Under Graduate,Under Graduate
-Under Warranty,Berdasarkan Jaminan
-Unit,Satuan
-Unit of Measure,Satuan Ukur
-Unit of Measure {0} has been entered more than once in Conversion Factor Table,Satuan Ukur {0} telah dimasukkan lebih dari sekali dalam Faktor Konversi Tabel
-"Unit of measurement of this item (e.g. Kg, Unit, No, Pair).","Unit pengukuran item ini (misalnya Kg, Unit, No, Pair)."
-Units/Hour,Unit / Jam
-Units/Shifts,Unit / Shift
-Unpaid,Tunggakan
-Unreconciled Payment Details,Rincian Pembayaran Unreconciled
-Unscheduled,Terjadwal
-Unsecured Loans,Pinjaman Tanpa Jaminan
-Unstop,Unstop
-Unstop Material Request,Unstop Material Permintaan
-Unstop Purchase Order,Unstop Purchase Order
-Unsubscribed,Berhenti berlangganan
-Update,Perbarui
-Update Clearance Date,Perbarui Izin Tanggal
-Update Cost,Pembaruan Biaya
-Update Finished Goods,Barang pembaruan Selesai
-Update Landed Cost,Pembaruan Landed Cost
-Update Series,Pembaruan Series
-Update Series Number,Pembaruan Series Number
-Update Stock,Perbarui Stock
-Update bank payment dates with journals.,Perbarui tanggal pembayaran bank dengan jurnal.
-Update clearance date of Journal Entries marked as 'Bank Entry',Tanggal pembaruan clearance Entries Journal ditandai sebagai 'Bank Entry'
-Updated,Diperbarui
-Updated Birthday Reminders,Diperbarui Ulang Tahun Pengingat
-Upload Attendance,Upload Kehadiran
-Upload Backups to Dropbox,Upload Backup ke Dropbox
-Upload Backups to Google Drive,Upload Backup ke Google Drive
-Upload HTML,Upload HTML
-Upload a .csv file with two columns: the old name and the new name. Max 500 rows.,Upload file csv dengan dua kolom:. Nama lama dan nama baru. Max 500 baris.
-Upload attendance from a .csv file,Upload kehadiran dari file csv.
-Upload stock balance via csv.,Upload keseimbangan saham melalui csv.
-Upload your letter head and logo - you can edit them later.,Upload kop surat dan logo - Anda dapat mengedit mereka nanti.
-Upper Income,Atas Penghasilan
-Urgent,Mendesak
-Use Multi-Level BOM,Gunakan Multi-Level BOM
-Use SSL,Gunakan SSL
-Used for Production Plan,Digunakan untuk Rencana Produksi
-User,Pengguna
-User ID,ID Pemakai
-User ID not set for Employee {0},User ID tidak ditetapkan untuk Karyawan {0}
-User Name,Nama Pengguna
-User Name or Support Password missing. Please enter and try again.,Nama Pengguna atau Dukungan Sandi hilang. Silakan masuk dan coba lagi.
-User Remark,Keterangan Pengguna
-User Remark will be added to Auto Remark,Keterangan Pengguna akan ditambahkan ke Auto Remark
-User Remarks is mandatory,Pengguna Keterangan adalah wajib
-User Specific,User Specific
-User must always select,Pengguna harus selalu pilih
-User {0} is already assigned to Employee {1},Pengguna {0} sudah ditugaskan untuk Karyawan {1}
-User {0} is disabled,Pengguna {0} dinonaktifkan
-Username,satria pasha
-Users with this role are allowed to create / modify accounting entry before frozen date,Pengguna dengan peran ini diperbolehkan untuk membuat / memodifikasi entri akuntansi sebelum tanggal beku
-Users with this role are allowed to set frozen accounts and create / modify accounting entries against frozen accounts,Pengguna dengan peran ini diperbolehkan untuk mengatur account beku dan membuat / memodifikasi entri akuntansi terhadap rekening beku
-Utilities,Keperluan
-Utility Expenses,Beban utilitas
-Valid For Territories,Berlaku Untuk Wilayah
-Valid From,Valid Dari
-Valid Upto,Valid Upto
-Valid for Territories,Berlaku untuk Wilayah
-Validate,Mengesahkan
-Valuation,Valuation
-Valuation Method,Metode Penilaian
-Valuation Rate,Tingkat Penilaian
-Valuation Rate required for Item {0},Penilaian Tingkat diperlukan untuk Item {0}
-Valuation and Total,Penilaian dan Total
-Value,Nilai
-Value or Qty,Nilai atau Qty
-Vehicle Dispatch Date,Kendaraan Dispatch Tanggal
-Vehicle No,Kendaraan yang
-Venture Capital,Modal Ventura
-Verified By,Diverifikasi oleh
-View Ledger,View Ledger
-View Now,Lihat Sekarang
-Visit report for maintenance call.,Kunjungi laporan untuk panggilan pemeliharaan.
-Voucher #,Voucher #
-Voucher Detail No,Detil Voucher ada
-Voucher Detail Number,Voucher Nomor Detil
-Voucher ID,Voucher ID
-Voucher No,Voucher Tidak ada
-Voucher Type,Voucher Type
-Voucher Type and Date,Voucher Jenis dan Tanggal
-Walk In,Walk In
-Warehouse,Gudang
-Warehouse Contact Info,Gudang Info Kontak
-Warehouse Detail,Gudang Detil
-Warehouse Name,Gudang Nama
-Warehouse and Reference,Gudang dan Referensi
-Warehouse can not be deleted as stock ledger entry exists for this warehouse.,Gudang tidak dapat dihapus sebagai entri stok buku ada untuk gudang ini.
-Warehouse can only be changed via Stock Entry / Delivery Note / Purchase Receipt,Gudang hanya dapat diubah melalui Bursa Masuk / Delivery Note / Penerimaan Pembelian
-Warehouse cannot be changed for Serial No.,Gudang tidak dapat diubah untuk Serial Number
-Warehouse is mandatory for stock Item {0} in row {1},Gudang adalah wajib bagi saham Barang {0} berturut-turut {1}
-Warehouse is missing in Purchase Order,Gudang yang hilang dalam Purchase Order
-Warehouse not found in the system,Gudang tidak ditemukan dalam sistem
-Warehouse required for stock Item {0},Gudang diperlukan untuk stok Barang {0}
-Warehouse where you are maintaining stock of rejected items,Gudang di mana Anda mempertahankan stok item ditolak
-Warehouse {0} can not be deleted as quantity exists for Item {1},Gudang {0} tidak dapat dihapus sebagai kuantitas ada untuk Item {1}
-Warehouse {0} does not belong to company {1},Gudang {0} bukan milik perusahaan {1}
-Warehouse {0} does not exist,Gudang {0} tidak ada
-Warehouse {0}: Company is mandatory,Gudang {0}: Perusahaan wajib
-Warehouse {0}: Parent account {1} does not bolong to the company {2},Gudang {0}: akun Parent {1} tidak Bolong kepada perusahaan {2}
-Warehouse-Wise Stock Balance,Gudang-Wise Stock Balance
-Warehouse-wise Item Reorder,Gudang-bijaksana Barang Reorder
-Warehouses,Gudang
-Warehouses.,Gudang.
-Warn,Memperingatkan
-Warning: Leave application contains following block dates,Peringatan: Tinggalkan aplikasi berisi tanggal blok berikut
-Warning: Material Requested Qty is less than Minimum Order Qty,Peringatan: Material Diminta Qty kurang dari Minimum Order Qty
-Warning: Sales Order {0} already exists against same Purchase Order number,Peringatan: Sales Order {0} sudah ada terhadap nomor Purchase Order yang sama
-Warning: System will not check overbilling since amount for Item {0} in {1} is zero,Peringatan: Sistem tidak akan memeriksa overbilling karena jumlahnya untuk Item {0} pada {1} adalah nol
-Warranty / AMC Details,Garansi / Detail AMC
-Warranty / AMC Status,Garansi / Status AMC
-Warranty Expiry Date,Garansi Tanggal Berakhir
-Warranty Period (Days),Masa Garansi (Hari)
-Warranty Period (in days),Masa Garansi (dalam hari)
-We buy this Item,Kami membeli item ini
-We sell this Item,Kami menjual item ini
-Website,Situs Web
-Website Description,Website Description
-Website Item Group,Situs Barang Grup
-Website Item Groups,Situs Barang Grup
-Website Settings,Pengaturan situs web
-Website Warehouse,Situs Gudang
-Wednesday,Rabu
-Weekly,Mingguan
-Weekly Off,Weekly Off
-Weight UOM,Berat UOM
-"Weight is mentioned,\nPlease mention ""Weight UOM"" too","Berat disebutkan, \n Harap menyebutkan ""Berat UOM"" terlalu"
-Weightage,Weightage
-Weightage (%),Weightage (%)
-Welcome,Selamat Datang
-Welcome to ERPNext. Over the next few minutes we will help you setup your ERPNext account. Try and fill in as much information as you have even if it takes a bit longer. It will save you a lot of time later. Good Luck!,Selamat Datang di ERPNext. Selama beberapa menit berikutnya kami akan membantu Anda setup account ERPNext Anda. Cobalah dan mengisi sebanyak mungkin informasi sebagai Anda memiliki bahkan jika dibutuhkan sedikit lebih lama. Ini akan menghemat banyak waktu. Selamat!
-Welcome to ERPNext. Please select your language to begin the Setup Wizard.,Selamat Datang di ERPNext. Silahkan pilih bahasa Anda untuk memulai Setup Wizard.
-What does it do?,Apa gunanya?
-"When any of the checked transactions are ""Submitted"", an email pop-up automatically opened to send an email to the associated ""Contact"" in that transaction, with the transaction as an attachment. The user may or may not send the email.","Ketika salah satu transaksi yang diperiksa ""Dikirim"", email pop-up secara otomatis dibuka untuk mengirim email ke terkait ""Kontak"" dalam transaksi itu, dengan transaksi sebagai lampiran. Pengguna mungkin atau mungkin tidak mengirim email."
-"When submitted, the system creates difference entries to set the given stock and valuation on this date.","Ketika disampaikan, sistem menciptakan entri perbedaan untuk mengatur saham yang diberikan dan penilaian pada tanggal ini."
-Where items are stored.,Dimana item disimpan.
-Where manufacturing operations are carried out.,Dimana operasi manufaktur dilakukan.
-Widowed,Janda
-Will be calculated automatically when you enter the details,Akan dihitung secara otomatis ketika Anda memasukkan rincian
-Will be updated after Sales Invoice is Submitted.,Akan diperbarui setelah Faktur Penjualan yang Dikirim.
-Will be updated when batched.,Akan diperbarui bila batched.
-Will be updated when billed.,Akan diperbarui saat ditagih.
-Wire Transfer,Transfer
-With Operations,Dengan Operasi
-With Period Closing Entry,Dengan Periode penutupan Entri
-Work Details,Rincian Kerja
-Work Done,Pekerjaan Selesai
-Work In Progress,Bekerja In Progress
-Work-in-Progress Warehouse,Kerja-in Progress-Gudang
-Work-in-Progress Warehouse is required before Submit,Kerja-in-Progress Gudang diperlukan sebelum Submit
-Working,Kerja
-Working Days,Hari Kerja
-Workstation,Workstation
-Workstation Name,Workstation Nama
-Write Off Account,Menulis Off Akun
-Write Off Amount,Menulis Off Jumlah
-Write Off Amount <=,Menulis Off Jumlah <=
-Write Off Based On,Menulis Off Berbasis On
-Write Off Cost Center,Menulis Off Biaya Pusat
-Write Off Outstanding Amount,Menulis Off Jumlah Outstanding
-Write Off Entry,Menulis Off Voucher
-Wrong Template: Unable to find head row.,Template yang salah: Tidak dapat menemukan baris kepala.
-Year,Tahun
-Year Closed,Tahun Ditutup
-Year End Date,Tanggal Akhir Tahun
-Year Name,Nama Tahun
-Year Start Date,Tanggal Mulai Tahun
-Year of Passing,Tahun Passing
-Yearly,Tahunan
-Yes,Ya
-You are not authorized to add or update entries before {0},Anda tidak diizinkan untuk menambah atau memperbarui entri sebelum {0}
-You are not authorized to set Frozen value,Anda tidak diizinkan untuk menetapkan nilai yg sedang dibekukan
-You are the Expense Approver for this record. Please Update the 'Status' and Save,Anda adalah Approver Beban untuk record ini. Silakan Update 'Status' dan Simpan
-You are the Leave Approver for this record. Please Update the 'Status' and Save,Anda adalah Leave Approver untuk record ini. Silakan Update 'Status' dan Simpan
-You can enter any date manually,Anda dapat memasukkan tanggal apapun secara manual
-You can enter the minimum quantity of this item to be ordered.,Anda dapat memasukkan jumlah minimum dari item ini yang akan dipesan.
-You can not change rate if BOM mentioned agianst any item,Anda tidak dapat mengubah tingkat jika BOM disebutkan agianst item
-You can not enter both Delivery Note No and Sales Invoice No. Please enter any one.,Anda tidak dapat memasukkan kedua Delivery Note ada dan Faktur Penjualan No Masukkan salah satu.
-You can not enter current voucher in 'Against Journal Entry' column,Anda tidak bisa masuk voucher saat ini di 'Melawan Journal Entry' kolom
-You can set Default Bank Account in Company master,Anda dapat mengatur default Bank Account menguasai Perusahaan
-You can start by selecting backup frequency and granting access for sync,Anda dapat memulai dengan memilih frekuensi backup dan memberikan akses untuk sinkronisasi
-You can submit this Stock Reconciliation.,Anda bisa mengirimkan ini Stock Rekonsiliasi.
-You can update either Quantity or Valuation Rate or both.,Anda dapat memperbarui baik Quantity atau Tingkat Penilaian atau keduanya.
-You cannot credit and debit same account at the same time,Anda tidak dapat kredit dan mendebit rekening yang sama pada waktu yang sama
-You have entered duplicate items. Please rectify and try again.,Anda telah memasuki duplikat item. Harap memperbaiki dan coba lagi.
-You may need to update: {0},Anda mungkin perlu memperbarui: {0}
-You must Save the form before proceeding,Anda harus Simpan formulir sebelum melanjutkan
-Your Customer's TAX registration numbers (if applicable) or any general information,Nomor registrasi PAJAK Pelanggan Anda (jika ada) atau informasi umum setiap
-Your Customers,Pelanggan Anda
-Your Login Id,Login Id Anda
-Your Products or Services,Produk atau Jasa
-Your Suppliers,Pemasok Anda
-Your email address,Alamat email Anda
-Your financial year begins on,Tahun buku Anda dimulai di
-Your financial year ends on,Tahun keuangan Anda berakhir pada
-Your sales person who will contact the customer in future,Orang sales Anda yang akan menghubungi pelanggan di masa depan
-Your sales person will get a reminder on this date to contact the customer,Orang penjualan Anda akan mendapatkan pengingat pada tanggal ini untuk menghubungi pelanggan
-Your setup is complete. Refreshing...,Setup Anda selesai. Refreshing ...
-Your support email id - must be a valid email - this is where your emails will come!,Dukungan email id Anda - harus email yang valid - ini adalah di mana email akan datang!
-[Error],[Kesalahan]
-[Select],[Select]
-`Freeze Stocks Older Than` should be smaller than %d days.,`Freeze Saham Lama Dari` harus lebih kecil dari% d hari.
-and,Dan
-are not allowed.,tidak diperbolehkan.
-assigned by,ditugaskan oleh
-cannot be greater than 100,tidak dapat lebih besar dari 100
-"e.g. ""Build tools for builders""","misalnya ""Membangun alat untuk pembangun """
-"e.g. ""MC""","misalnya ""MC """
-"e.g. ""My Company LLC""","misalnya ""My Company LLC """
-e.g. 5,misalnya 5
-"e.g. Bank, Cash, Credit Card","misalnya Bank, Kas, Kartu Kredit"
-"e.g. Kg, Unit, Nos, m","misalnya Kg, Unit, Nos, m"
-e.g. VAT,misalnya PPN
-eg. Cheque Number,misalnya. Nomor Cek
-example: Next Day Shipping,Contoh: Hari Berikutnya Pengiriman
-lft,lft
-old_parent,old_parent
-rgt,rgt
-subject,subyek
-to,to
-website page link,tautan halaman situs web
-{0} '{1}' not in Fiscal Year {2},{0} '{1}' tidak dalam Tahun Anggaran {2}
-{0} Credit limit {0} crossed,{0} limit kredit {0} menyeberangi
-{0} Serial Numbers required for Item {0}. Only {0} provided.,{0} Serial Number diperlukan untuk Item {0}. Hanya {0} disediakan.
-{0} budget for Account {1} against Cost Center {2} will exceed by {3},{0} anggaran untuk Akun {1} terhadap Biaya Pusat {2} akan melebihi oleh {3}
-{0} can not be negative,{0} tidak dapat negatif
-{0} created,{0} dibuat
-{0} does not belong to Company {1},{0} bukan milik Perusahaan {1}
-{0} entered twice in Item Tax,{0} masuk dua kali dalam Pajak Barang
-{0} is an invalid email address in 'Notification Email Address',{0} adalah alamat email yang tidak valid dalam 'Pemberitahuan Alamat Email'
-{0} is mandatory,{0} adalah wajib
-{0} is mandatory for Item {1},{0} adalah wajib untuk Item {1}
-{0} is mandatory. Maybe Currency Exchange record is not created for {1} to {2}.,{0} adalah wajib. Mungkin catatan mata uang tidak diciptakan untuk {1} ke {} 2.
-{0} is not a stock Item,{0} bukan merupakan saham Barang
-{0} is not a valid Batch Number for Item {1},{0} tidak Nomor Batch berlaku untuk Item {1}
-{0} is not a valid Leave Approver. Removing row #{1}.,{0} tidak valid Tinggalkan Approver. Menghapus row # {1}.
-{0} is not a valid email id,{0} bukan id email yang valid
-{0} is now the default Fiscal Year. Please refresh your browser for the change to take effect.,{0} sekarang default Tahun Anggaran. Silahkan refresh browser Anda untuk perubahan untuk mengambil efek.
-{0} is required,{0} diperlukan
-{0} must be a Purchased or Sub-Contracted Item in row {1},{0} harus Dibeli Sub-Kontrak atau Barang berturut-turut {1}
-{0} must be reduced by {1} or you should increase overflow tolerance,{0} harus dikurangi oleh {1} atau Anda harus meningkatkan toleransi melimpah
-{0} must have role 'Leave Approver',{0} harus memiliki peran 'Leave Approver'
-{0} valid serial nos for Item {1},{0} nos seri berlaku untuk Item {1}
-{0} {1} against Bill {2} dated {3},{0} {1} terhadap Bill {2} tanggal {3}
-{0} {1} against Invoice {2},{0} {1} terhadap Faktur {2}
-{0} {1} has already been submitted,{0} {1} telah diserahkan
-{0} {1} has been modified. Please refresh.,{0} {1} telah dimodifikasi. Silahkan refresh.
-{0} {1} is not submitted,{0} {1} tidak disampaikan
-{0} {1} must be submitted,{0} {1} harus diserahkan
-{0} {1} not in any Fiscal Year,{0} {1} tidak dalam Tahun Anggaran
-{0} {1} status is 'Stopped',{0} {1} status 'Berhenti'
-{0} {1} status is Stopped,{0} Status {1} adalah Berhenti
-{0} {1} status is Unstopped,{0} {1} status unstopped
-{0} {1}: Cost Center is mandatory for Item {2},{0} {1}: Biaya Pusat adalah wajib untuk Item {2}
-{0}: {1} not found in Invoice Details table,{0}: {1} tidak ditemukan dalam Faktur Rincian table
-"<a href=""#Sales Browser/Customer Group"">Add / Edit</a>","<a href=""#Sales Browser/Customer Group""> Add / Edit </ a>"
-"<a href=""#Sales Browser/Territory"">Add / Edit</a>","<a href=""#Sales Browser/Territory""> Tambah / Edit </ a>"
-Billed,Ditagih
-Company,Perusahaan
-Currency is required for Price List {0},Mata Uang diperlukan untuk Daftar Harga {0}
-Default Customer Group,Bawaan Pelanggan Grup
-Default Territory,Wilayah standar
-Delivered,Disampaikan
-Enable Shopping Cart,Aktifkan Keranjang Belanja
-Go ahead and add something to your cart.,Pergi ke depan dan menambahkan sesuatu ke keranjang Anda.
-Hey! Go ahead and add an address,Hei! Pergi ke depan dan menambahkan alamat
-Invalid Billing Address,Alamat Penagihan valid
-Invalid Shipping Address,Alamat Pengiriman valid
-Missing Currency Exchange Rates for {0},Hilang Kurs mata uang Tarif untuk {0}
-Name is required,Nama dibutuhkan
-Not Allowed,Tidak Diizinkan
-Paid,Terbayar
-Partially Billed,Sebagian Ditagih
-Partially Delivered,Sebagian Disampaikan
-Please specify a Price List which is valid for Territory,Tentukan Daftar Harga yang berlaku untuk Wilayah
-Please specify currency in Company,Silakan tentukan mata uang di Perusahaan
-Please write something,Silahkan menulis sesuatu
-Please write something in subject and message!,Silahkan menulis sesuatu dalam subjek dan pesan!
-Price List,Daftar Harga
-Price List not configured.,Daftar Harga belum dikonfigurasi.
-Quotation Series,Quotation Series
-Shipping Rule,Aturan Pengiriman
-Shopping Cart,Daftar Belanja
-Shopping Cart Price List,Daftar Belanja Daftar Harga
-Shopping Cart Price Lists,Daftar Harga Daftar Belanja
-Shopping Cart Settings,Pengaturan Keranjang Belanja
-Shopping Cart Shipping Rule,Belanja Pengiriman Rule
-Shopping Cart Shipping Rules,Daftar Belanja Pengiriman Aturan
-Shopping Cart Taxes and Charges Master,Pajak Keranjang Belanja dan Biaya Guru
-Shopping Cart Taxes and Charges Masters,Daftar Belanja Pajak dan Biaya Masters
-Something went wrong!,Ada yang tidak beres!
-Something went wrong.,Ada Sesuatu yang tidak beres.
-Tax Master,Guru Pajak
-To Pay,Untuk Bayar
-Updated,Diperbarui
-You are not allowed to reply to this ticket.,Anda tidak diizinkan untuk membalas tiket ini.
-You need to be logged in to view your cart.,Anda harus login untuk melihat keranjang Anda.
-You need to enable Shopping Cart,Anda harus mengaktifkan Keranjang Belanja
-{0} cannot be purchased using Shopping Cart,{0} tidak dapat dibeli dengan menggunakan Keranjang Belanja
-{0} is required,{0} diperlukan
-{0} {1} has a common territory {2},{0} {1} memiliki wilayah umum {2}
+"
+Against Expense Account,Terhadap Akun Biaya
+Against Income Account,Terhadap Akun Pendapatan
+Against Journal Voucher,Terhadap Voucher Journal
+Against Journal Voucher {0} does not have any unmatched {1} entry,Terhadap Journal Voucher {0} tidak memiliki {1} perbedaan pencatatan
+Against Purchase Invoice,Terhadap Faktur Pembelian
+Against Sales Invoice,Terhadap Faktur Penjualan
+Against Sales Order,Terhadap Order Penjualan
+Against Voucher,Terhadap Voucher
+Against Voucher Type,Terhadap Tipe Voucher
+Ageing Based On,Umur Berdasarkan
+Ageing Date is mandatory for opening entry,Periodisasi Tanggal adalah wajib untuk membuka entri
+Ageing date is mandatory for opening entry,Penuaan saat ini adalah wajib untuk membuka entri
+Agent,Agen
+Aging Date,Penuaan Tanggal
+Aging Date is mandatory for opening entry,Penuaan Tanggal adalah wajib untuk membuka entri
+Agriculture,Pertanian
+Airline,Maskapai Penerbangan
+All Addresses.,Semua Alamat
+All Contact,Semua Kontak
+All Contacts.,Semua Kontak.
+All Customer Contact,Semua Kontak Pelanggan
+All Customer Groups,Semua Grup Pelanggan
+All Day,Semua Hari
+All Employee (Active),Semua Karyawan (Active)
+All Item Groups,Semua Grup Barang/Item
+All Lead (Open),Semua Prospektus (Open)
+All Products or Services.,Semua Produk atau Jasa.
+All Sales Partner Contact,Kontak Semua Partner Penjualan
+All Sales Person,Semua Salesperson
+All Supplier Contact,Kontak semua pemasok
+All Supplier Types,Semua Jenis pemasok
+All Territories,Semua Wilayah
+"All export related fields like currency, conversion rate, export total, export grand total etc are available in Delivery Note, POS, Quotation, Sales Invoice, Sales Order etc.","Semua data berkaitan dengan ekspor seperti mata uang, nilai tukar, total ekspor, nilai total ekspor dll. terdapat di Nota Pengiriman, POS, Penawaran Quotation, Fatkur Penjualan, Order Penjualan, dll."
+"All import related fields like currency, conversion rate, import total, import grand total etc are available in Purchase Receipt, Supplier Quotation, Purchase Invoice, Purchase Order etc.","Semua data berkaitan dengan impor seperti mata uang, nilai tukar, total ekspor, nilai total ekspor dll. terdapat di Nota Pengiriman, POS, Penawaran Quotation, Fatkur Penjualan, Order Penjualan, dll."
+All items have already been invoiced,Semua Barang telah tertagih
+All these items have already been invoiced,Semua barang-barang tersebut telah ditagih
+Allocate,Alokasi
+Allocate leaves for a period.,Alokasi cuti untuk periode tertentu
+Allocate leaves for the year.,Alokasi cuti untuk tahun ini.
+Allocated Amount,Jumlah alokasi
+Allocated Budget,Alokasi Anggaran
+Allocated amount,Jumlah yang dialokasikan
+Allocated amount can not be negative,Jumlah yang dialokasikan tidak dijinkan negatif
+Allocated amount can not greater than unadusted amount,Jumlah yang dialokasikan tidak boleh lebih besar dari sisa jumlah 
+Allow Bill of Materials,Izinkan untuk Bill of Material
+Allow Bill of Materials should be 'Yes'. Because one or many active BOMs present for this item,Izinkan untuk Bill of Material harus 'Ya'. karena ada satu atau lebih BOM aktif untuk item barang ini.
+Allow Children,Izinkan Anak Akun
+Allow Dropbox Access,Izinkan Dropbox Access
+Allow Google Drive Access,Izinkan Google Drive Access
+Allow Negative Balance,Izinkan Saldo Negatif
+Allow Negative Stock,Izinkan Bursa Negatif
+Allow Production Order,Izinkan Pesanan Produksi
+Allow User,Izinkan Pengguna
+Allow Users,Izinkan Pengguna
+Allow the following users to approve Leave Applications for block days.,Izinkan pengguna ini untuk menyetujui aplikasi izin cuti untuk hari yang terpilih(blocked).
+Allow user to edit Price List Rate in transactions,Izinkan user/pengguna untuk mengubah rate daftar harga di dalam transaksi
+Allowance Percent,Penyisihan Persen
+Allowance for over-{0} crossed for Item {1},Penyisihan over-{0} menyeberang untuk Item {1}
+Allowance for over-{0} crossed for Item {1}.,Penyisihan over-{0} menyeberang untuk Item {1}.
+Allowed Role to Edit Entries Before Frozen Date,Diizinkan Peran ke Sunting Entri Sebelum Frozen Tanggal
+Amended From,Diubah Dari
+Amount,Jumlah
+Amount (Company Currency),Jumlah (Perusahaan Mata Uang)
+Amount Paid,Jumlah Dibayar
+Amount to Bill,Sebesar Bill
+An Customer exists with same name,Sebuah Pelanggan ada dengan nama yang sama
+"An Item Group exists with same name, please change the item name or rename the item group","Item Grup ada dengan nama yang sama, ubah nama item atau mengubah nama kelompok barang"
+"An item exists with same name ({0}), please change the item group name or rename the item","Sebuah item yang ada dengan nama yang sama ({0}), silakan mengubah nama kelompok barang atau mengubah nama item"
+Analyst,Analis
+Annual,Tahunan
+Another Period Closing Entry {0} has been made after {1},Lain Periode Pendaftaran penutupan {0} telah dibuat setelah {1}
+Another Salary Structure {0} is active for employee {0}. Please make its status 'Inactive' to proceed.,Struktur Gaji lain {0} aktif untuk karyawan {0}. Silakan membuat status 'aktif' untuk melanjutkan.
+"Any other comments, noteworthy effort that should go in the records.","Ada komentar lain, upaya penting yang harus pergi dalam catatan."
+Apparel & Accessories,Pakaian & Aksesoris
+Applicability,Penerapan
+Applicable For,Berlaku Untuk
+Applicable Holiday List,Berlaku Libur
+Applicable Territory,Wilayah yang berlaku
+Applicable To (Designation),Berlaku Untuk (Penunjukan)
+Applicable To (Employee),Berlaku Untuk (Karyawan)
+Applicable To (Role),Berlaku Untuk (Peran)
+Applicable To (User),Berlaku Untuk (User)
+Applicant Name,Nama Pemohon
+Applicant for a Job.,Pemohon untuk pekerjaan.
+Application of Funds (Assets),Penerapan Dana (Aset)
+Applications for leave.,Aplikasi untuk cuti.
+Applies to Company,Berlaku untuk Perusahaan
+Apply On,Terapkan On
+Appraisal,Penilaian
+Appraisal Goal,Penilaian Goal
+Appraisal Goals,Penilaian Gol
+Appraisal Template,Appraisal Template
+Appraisal Template Goal,Gol Appraisal Template
+Appraisal Template Title,Appraisal Template Judul
+Appraisal {0} created for Employee {1} in the given date range,Penilaian {0} diciptakan untuk Employee {1} dalam rentang tanggal tertentu
+Apprentice,Magang
+Approval Status,Status Persetujuan
+Approval Status must be 'Approved' or 'Rejected',Status Persetujuan harus 'Disetujui' atau 'Ditolak'
+Approved,Disetujui
+Approver,Approver
+Approving Role,Menyetujui Peran
+Approving Role cannot be same as role the rule is Applicable To,Menyetujui Peran tidak bisa sama dengan peran aturan yang Berlaku Untuk
+Approving User,Menyetujui Pengguna
+Approving User cannot be same as user the rule is Applicable To,Menyetujui Pengguna tidak bisa sama dengan pengguna aturan yang Berlaku Untuk
+Are you sure you want to STOP ,Are you sure you want to STOP 
+Are you sure you want to UNSTOP ,Are you sure you want to UNSTOP 
+Arrear Amount,Jumlah tunggakan
+"As Production Order can be made for this item, it must be a stock item.","Seperti Orde Produksi dapat dibuat untuk item ini, itu harus menjadi barang saham."
+As per Stock UOM,Per Saham UOM
+"As there are existing stock transactions for this item, you can not change the values of 'Has Serial No', 'Is Stock Item' and 'Valuation Method'","Karena ada transaksi saham yang ada untuk item ini, Anda tidak dapat mengubah nilai-nilai 'Memiliki Serial No', 'Apakah Stock Barang' dan 'Metode Penilaian'"
+Asset,Aset
+Assistant,Asisten
+Associate,Rekan
+Atleast one of the Selling or Buying must be selected,Atleast salah satu Jual atau Beli harus dipilih
+Atleast one warehouse is mandatory,Atleast satu gudang adalah wajib
+Attach Image,Pasang Gambar
+Attach Letterhead,Lampirkan Surat
+Attach Logo,Pasang Logo
+Attach Your Picture,Pasang Gambar Anda
+Attendance,Kehadiran
+Attendance Date,Kehadiran Tanggal
+Attendance Details,Rincian Kehadiran
+Attendance From Date,Kehadiran Dari Tanggal
+Attendance From Date and Attendance To Date is mandatory,Kehadiran Dari Tanggal dan Kehadiran To Date adalah wajib
+Attendance To Date,Kehadiran To Date
+Attendance can not be marked for future dates,Kehadiran tidak dapat ditandai untuk tanggal masa depan
+Attendance for employee {0} is already marked,Kehadiran bagi karyawan {0} sudah ditandai
+Attendance record.,Catatan kehadiran.
+Authorization Control,Pengendalian Otorisasi
+Authorization Rule,Aturan Otorisasi
+Auto Accounting For Stock Settings,Auto Akuntansi Untuk Stock Pengaturan
+Auto Material Request,Auto Material Permintaan
+Auto-raise Material Request if quantity goes below re-order level in a warehouse,Auto-meningkatkan Permintaan Material jika kuantitas berjalan di bawah tingkat re-order di gudang
+Automatically compose message on submission of transactions.,Secara otomatis menulis pesan pada pengajuan transaksi.
+Automatically extract Job Applicants from a mail box ,Automatically extract Job Applicants from a mail box 
+Automatically extract Leads from a mail box e.g.,Secara otomatis mengekstrak Memimpin dari kotak surat misalnya
+Automatically updated via Stock Entry of type Manufacture/Repack,Secara otomatis diperbarui melalui Bursa Masuknya jenis Industri / Repack
+Automotive,Ot
+Autoreply when a new mail is received,Autoreply ketika mail baru diterima
+Available,Tersedia
+Available Qty at Warehouse,Qty Tersedia di Gudang
+Available Stock for Packing Items,Tersedia Stock untuk Packing Produk
+"Available in BOM, Delivery Note, Purchase Invoice, Production Order, Purchase Order, Purchase Receipt, Sales Invoice, Sales Order, Stock Entry, Timesheet","Tersedia dalam BOM, Pengiriman Catatan, Purchase Invoice, Pesanan Produksi, Purchase Order, Penerimaan Pembelian, Faktur Penjualan, Sales Order, Stock Masuk, Timesheet"
+Average Age,Rata-rata Usia
+Average Commission Rate,Rata-rata Komisi Tingkat
+Average Discount,Rata-rata Diskon
+Awesome Products,Mengagumkan Produk
+Awesome Services,Layanan yang mengagumkan
+BOM Detail No,No. Rincian BOM
+BOM Explosion Item,BOM Ledakan Barang
+BOM Item,Komponen BOM
+BOM No,No. BOM
+BOM No. for a Finished Good Item,No. BOM untuk Barang Jadi
+BOM Operation,BOM Operation
+BOM Operations,BOM Operations
+BOM Replace Tool,BOM Replace Tool
+BOM number is required for manufactured Item {0} in row {1},Nomor BOM diperlukan untuk Barang Produksi {0} berturut-turut {1}
+BOM number not allowed for non-manufactured Item {0} in row {1},Nomor BOM tidak diperbolehkan untuk Barang non-manufaktur {0} berturut-turut {1}
+BOM recursion: {0} cannot be parent or child of {2},BOM recursion: {0} tidak bisa menjadi induk atau cabang dari {2}
+BOM replaced,BOM diganti
+BOM {0} for Item {1} in row {2} is inactive or not submitted,BOM {0} untuk Item {1} berturut-turut {2} tidak aktif atau tidak tersubmit
+BOM {0} is not active or not submitted,BOM {0} tidak aktif atau tidak tersubmit
+BOM {0} is not submitted or inactive BOM for Item {1},BOM {0} tidak tersubmit atau BOM tidak aktif untuk Item {1}
+Backup Manager,Backup Manager
+Backup Right Now,Backup Right Now
+Backups will be uploaded to,Backup akan di-upload ke
+Balance Qty,Balance Qty
+Balance Sheet,Neraca
+Balance Value,Nilai Saldo
+Balance for Account {0} must always be {1},Saldo Rekening {0} harus selalu {1}
+Balance must be,Balance harus
+"Balances of Accounts of type ""Bank"" or ""Cash""","Saldo Rekening jenis ""Bank"" atau ""Cash"""
+Bank,Bank
+Bank / Cash Account,Bank / Rekening Kas
+Bank A/C No.,Rekening Bank No.
+Bank Account,Bank Account/Rekening Bank
+Bank Account No.,Rekening Bank No
+Bank Accounts,Rekening Bank
+Bank Clearance Summary,Izin Bank Summary
+Bank Draft,Bank Draft
+Bank Name,Nama Bank
+Bank Overdraft Account,Cerukan Bank Akun
+Bank Reconciliation,Rekonsiliasi Bank
+Bank Reconciliation Detail,Rincian Rekonsiliasi Bank
+Bank Reconciliation Statement,Pernyataan Rekonsiliasi Bank
+Bank Voucher,Bank Voucher
+Bank/Cash Balance,Bank / Cash Balance
+Banking,Perbankan
+Barcode,barcode
+Barcode {0} already used in Item {1},Barcode {0} sudah digunakan dalam Butir {1}
+Based On,Berdasarkan
+Basic,Dasar
+Basic Info,Info Dasar
+Basic Information,Informasi Dasar
+Basic Rate,Harga Dasar
+Basic Rate (Company Currency),Harga Dasar (Dalam Mata Uang Lokal)
+Batch,Batch
+Batch (lot) of an Item.,Batch (banyak) dari Item.
+Batch Finished Date,Batch Selesai Tanggal
+Batch ID,Batch ID
+Batch No,No. Batch
+Batch Started Date,Batch Dimulai Tanggal
+Batch Time Logs for billing.,Batch Sisa log untuk penagihan.
+Batch-Wise Balance History,Batch-Wise Balance Sejarah
+Batched for Billing,Batched untuk Billing
+Better Prospects,Prospek yang lebih baik
+Bill Date,Bill Tanggal
+Bill No,Bill ada
+Bill No {0} already booked in Purchase Invoice {1},Bill ada {0} sudah memesan di Purchase Invoice {1}
+Bill of Material,Bill of Material
+Bill of Material to be considered for manufacturing,Bill of Material untuk dipertimbangkan untuk manufaktur
+Bill of Materials (BOM),Bill of Material (BOM)
+Billable,Dapat ditagih
+Billed,Ditagih
+Billed Amount,Jumlah Tagihan
+Billed Amt,Jumlah tagihan
+Billing,Penagihan
+Billing Address,Alamat Penagihan
+Billing Address Name,Nama Alamat Penagihan
+Billing Status,Status Penagihan
+Bills raised by Suppliers.,Bills diajukan oleh Pemasok.
+Bills raised to Customers.,Bills diajukan ke Pelanggan.
+Bin,Tong Sampah
+Bio,Bio
+Biotechnology,Bioteknologi
+Birthday,Ulang tahun
+Block Date,Blokir Tanggal
+Block Days,Blokir Hari
+Block leave applications by department.,Memblokir aplikasi cuti berdasarkan departemen.
+Blog Post,Posting Blog
+Blog Subscriber,Blog Subscriber
+Blood Group,Golongan darah
+Both Warehouse must belong to same Company,Kedua Gudang harus merupakan gudang dari Perusahaan yang sama
+Box,Kotak
+Branch,Cabang
+Brand,Merek
+Brand Name,Merek Nama
+Brand master.,Master merek.
+Brands,Merek
+Breakdown,Rincian
+Broadcasting,Penyiaran
+Brokerage,Memperantarai
+Budget,Anggaran belanja
+Budget Allocated,Anggaran Dialokasikan
+Budget Detail,Rincian Anggaran
+Budget Details,Rincian-rincian Anggaran
+Budget Distribution,Distribusi anggaran
+Budget Distribution Detail,Rincian Distribusi Anggaran
+Budget Distribution Details,Rincian-rincian Distribusi Anggaran
+Budget Variance Report,Laporan Perbedaan Anggaran
+Budget cannot be set for Group Cost Centers,Anggaran tidak dapat ditetapkan untuk Cost Centernya Grup
+Build Report,Buat Laporan
+Bundle items at time of sale.,Bundel item pada saat penjualan.
+Business Development Manager,Business Development Manager
+Buying,Pembelian
+Buying & Selling,Pembelian & Penjualan
+Buying Amount,Jumlah Pembelian
+Buying Settings,Setting Pembelian
+"Buying must be checked, if Applicable For is selected as {0}","Membeli harus dicentang, jika ""Berlaku Untuk"" dipilih sebagai {0}"
+C-Form,C-Form
+C-Form Applicable,C-Form Berlaku
+C-Form Invoice Detail,C-Form Faktur Detil
+C-Form No,C-Form ada
+C-Form records,C-Form catatan
+CENVAT Capital Goods,Cenvat Barang Modal
+CENVAT Edu Cess,Cenvat Edu Cess
+CENVAT SHE Cess,Cenvat SHE Cess
+CENVAT Service Tax,Pelayanan Pajak Cenvat
+CENVAT Service Tax Cess 1,Cenvat Pelayanan Pajak Cess 1
+CENVAT Service Tax Cess 2,Cenvat Pelayanan Pajak Cess 2
+Calculate Based On,Hitung Berbasis On
+Calculate Total Score,Hitung Total Skor
+Calendar Events,Acara
+Call,Panggilan
+Calls,Panggilan
+Campaign,Promosi
+Campaign Name,Nama Promosi
+Campaign Name is required,Nama Promosi diperlukan
+Campaign Naming By,Penamaan Promosi dengan
+Campaign-.####,Promosi-.# # # #
+Can be approved by {0},Dapat disetujui oleh {0}
+"Can not filter based on Account, if grouped by Account","Tidak dapat memfilter berdasarkan Account, jika dikelompokkan berdasarkan Account"
+"Can not filter based on Voucher No, if grouped by Voucher","Tidak dapat memfilter berdasarkan No. Voucher, jika dikelompokkan berdasarkan Voucher"
+Can refer row only if the charge type is 'On Previous Row Amount' or 'Previous Row Total',Dapat merujuk baris hanya jika jenis biaya adalah 'On Sebelumnya Row Jumlah' atau 'Sebelumnya Row Jumlah'
+Cancel Material Visit {0} before cancelling this Customer Issue,Batalkan Kunjungan {0} sebelum membatalkan Keluhan Pelanggan
+Cancel Material Visits {0} before cancelling this Maintenance Visit,Batal Kunjungan Material {0} sebelum membatalkan ini Maintenance Visit
+Cancelled,Dibatalkan
+Cancelling this Stock Reconciliation will nullify its effect.,Membatalkan ini Stock Rekonsiliasi akan meniadakan efeknya.
+Cannot Cancel Opportunity as Quotation Exists,Tidak bisa Batal Peluang sebagai Quotation Exists
+Cannot approve leave as you are not authorized to approve leaves on Block Dates,Tidak dapat menyetujui cuti karena Anda tidak berwenang untuk menyetujui daun di Blok Dates
+Cannot cancel because Employee {0} is already approved for {1},Tidak dapat membatalkan karena Employee {0} sudah disetujui untuk {1}
+Cannot cancel because submitted Stock Entry {0} exists,Tidak bisa membatalkan karena disampaikan Stock entri {0} ada
+Cannot carry forward {0},Tidak bisa meneruskan {0}
+Cannot change Fiscal Year Start Date and Fiscal Year End Date once the Fiscal Year is saved.,Tidak dapat mengubah Tahun Anggaran Tanggal Mulai dan Tanggal Akhir Tahun Anggaran setelah Tahun Anggaran disimpan.
+"Cannot change company's default currency, because there are existing transactions. Transactions must be cancelled to change the default currency.","Tidak dapat mengubah mata uang default perusahaan, karena ada transaksi yang ada. Transaksi harus dibatalkan untuk mengubah mata uang default."
+Cannot convert Cost Center to ledger as it has child nodes,Tidak dapat mengkonversi Biaya Center untuk buku karena memiliki node anak
+Cannot covert to Group because Master Type or Account Type is selected.,Tidak dapat mengkonversi ke Grup karena Guru Ketik atau Rekening Type dipilih.
+Cannot deactive or cancle BOM as it is linked with other BOMs,Tidak dapat deactive atau cancle BOM seperti yang dihubungkan dengan BOMs lain
+"Cannot declare as lost, because Quotation has been made.","Tidak dapat mendeklarasikan sebagai hilang, karena Quotation telah dibuat."
+Cannot deduct when category is for 'Valuation' or 'Valuation and Total',Tidak bisa mengurangi ketika kategori adalah untuk 'Penilaian' atau 'Penilaian dan Total'
+"Cannot delete Serial No {0} in stock. First remove from stock, then delete.","Tidak dapat menghapus Serial ada {0} di saham. Pertama menghapus dari saham, kemudian hapus."
+"Cannot directly set amount. For 'Actual' charge type, use the rate field","Tidak bisa langsung menetapkan jumlah. Untuk 'sebenarnya' jenis biaya, menggunakan kolom tingkat"
+"Cannot overbill for Item {0} in row {0} more than {1}. To allow overbilling, please set in Stock Settings","Tidak bisa overbill untuk Item {0} di baris {0} lebih dari {1}. Untuk memungkinkan mark up, atur di Bursa Settings"
+Cannot produce more Item {0} than Sales Order quantity {1},Tidak dapat menghasilkan lebih Barang {0} daripada kuantitas Sales Order {1}
+Cannot refer row number greater than or equal to current row number for this Charge type,Tidak dapat merujuk nomor baris yang lebih besar dari atau sama dengan nomor baris saat ini untuk jenis Biaya ini
+Cannot return more than {0} for Item {1},Tidak dapat kembali lebih dari {0} untuk Item {1}
+Cannot select charge type as 'On Previous Row Amount' or 'On Previous Row Total' for first row,Tidak dapat memilih jenis biaya sebagai 'Pada Row Sebelumnya Jumlah' atau 'On Sebelumnya Row Jumlah' untuk baris pertama
+Cannot select charge type as 'On Previous Row Amount' or 'On Previous Row Total' for valuation. You can select only 'Total' option for previous row amount or previous row total,Tidak bisa memilih jenis biaya sebagai 'Pada Row Sebelumnya Jumlah' atau 'On Sebelumnya Row Jumlah' untuk penilaian. Anda dapat memilih hanya 'Jumlah' pilihan untuk jumlah baris sebelumnya atau total baris sebelumnya
+Cannot set as Lost as Sales Order is made.,Tidak dapat ditetapkan sebagai Hilang sebagai Sales Order dibuat.
+Cannot set authorization on basis of Discount for {0},Tidak dapat mengatur otorisasi atas dasar Diskon untuk {0}
+Capacity,kapasitas
+Capacity Units,Unit Kapasitas
+Capital Account,Transaksi Modal
+Capital Equipments,Peralatan Modal
+Carry Forward,Carry Teruskan
+Carry Forwarded Leaves,Carry Leaves Diteruskan
+Case No(s) already in use. Try from Case No {0},Kasus ada (s) sudah digunakan. Coba dari Case ada {0}
+Case No. cannot be 0,Kasus No tidak bisa 0
+Cash,kas
+Cash In Hand,Cash In Hand
+Cash Voucher,Voucher Cash
+Cash or Bank Account is mandatory for making payment entry,Kas atau Rekening Bank wajib untuk membuat entri pembayaran
+Cash/Bank Account,Rekening Kas / Bank
+Casual Leave,Santai Cuti
+Cell Number,Nomor Cell
+Change UOM for an Item.,Mengubah UOM untuk Item.
+Change the starting / current sequence number of an existing series.,Mengubah mulai / nomor urut saat ini dari seri yang ada.
+Channel Partner,Mitra Channel
+Charge of type 'Actual' in row {0} cannot be included in Item Rate,Mengisi tipe 'sebenarnya' berturut-turut {0} tidak dapat dimasukkan dalam Butir Tingkat
+Chargeable,Dibebankan
+Charity and Donations,Amal dan Sumbangan
+Chart Name,Bagan Nama
+Chart of Accounts,Chart of Account
+Chart of Cost Centers,Bagan Pusat Biaya
+Check how the newsletter looks in an email by sending it to your email.,Periksa bagaimana newsletter terlihat dalam email dengan mengirimkannya ke email Anda.
+"Check if recurring invoice, uncheck to stop recurring or put proper End Date","Periksa apakah berulang faktur, hapus centang untuk menghentikan berulang atau menempatkan tepat Tanggal Akhir"
+"Check if you need automatic recurring invoices. After submitting any sales invoice, Recurring section will be visible.","Periksa apakah Anda memerlukan faktur berulang otomatis. Setelah mengirimkan setiap faktur penjualan, bagian Berulang akan terlihat."
+Check if you want to send salary slip in mail to each employee while submitting salary slip,Periksa apakah Anda ingin mengirim Slip gaji mail ke setiap karyawan saat mengirimkan Slip gaji
+Check this if you want to force the user to select a series before saving. There will be no default if you check this.,Periksa ini jika Anda ingin untuk memaksa pengguna untuk memilih seri sebelum menyimpan. Tidak akan ada default jika Anda memeriksa ini.
+Check this if you want to show in website,Periksa ini jika Anda ingin menunjukkan di website
+Check this to disallow fractions. (for Nos),Centang untuk melarang fraksi. (Untuk Nos)
+Check this to pull emails from your mailbox,Periksa ini untuk menarik email dari kotak surat Anda
+Check to activate,Periksa untuk mengaktifkan
+Check to make Shipping Address,Periksa untuk memastikan Alamat Pengiriman
+Check to make primary address,Periksa untuk memastikan alamat utama
+Chemical,Kimia
+Cheque,Cek
+Cheque Date,Cek Tanggal
+Cheque Number,Nomor Cek
+Child account exists for this account. You can not delete this account.,Akun anak ada untuk akun ini. Anda tidak dapat menghapus akun ini.
+City,Kota
+City/Town,Kota / Kota
+Claim Amount,Klaim Jumlah
+Claims for company expense.,Klaim untuk biaya perusahaan.
+Class / Percentage,Kelas / Persentase
+Classic,Klasik
+Clear Table,Jelas Table
+Clearance Date,Izin Tanggal
+Clearance Date not mentioned,Izin Tanggal tidak disebutkan
+Clearance date cannot be before check date in row {0},Tanggal clearance tidak bisa sebelum tanggal check-in baris {0}
+Click on 'Make Sales Invoice' button to create a new Sales Invoice.,Klik 'Buat Sales Invoice' tombol untuk membuat Faktur Penjualan baru.
+Click on a link to get options to expand get options ,Click on a link to get options to expand get options 
+Client,Client (Nasabah)
+Close Balance Sheet and book Profit or Loss.,Tutup Neraca dan Perhitungan Laba Rugi atau buku.
+Closed,Tertutup
+Closing (Cr),Penutup (Cr)
+Closing (Dr),Penutup (Dr)
+Closing Account Head,Menutup Akun Kepala
+Closing Account {0} must be of type 'Liability',Menutup Akun {0} harus bertipe 'Kewajiban'
+Closing Date,Closing Date
+Closing Fiscal Year,Penutup Tahun Anggaran
+Closing Qty,Penutup Qty
+Closing Value,Penutup Nilai
+CoA Help,CoA Bantuan
+Code,Kode
+Cold Calling,Calling Dingin
+Color,Warna
+Column Break,Kolom Istirahat
+Comma separated list of email addresses,Koma daftar alamat email dipisahkan
+Comment,Komentar
+Comments,Komentar
+Commercial,Komersial
+Commission,Komisi
+Commission Rate,Komisi Tingkat
+Commission Rate (%),Komisi Rate (%)
+Commission on Sales,Komisi Penjualan
+Commission rate cannot be greater than 100,Tingkat komisi tidak dapat lebih besar dari 100
+Communication,Komunikasi
+Communication HTML,Komunikasi HTML
+Communication History,Sejarah Komunikasi
+Communication log.,Log komunikasi.
+Communications,Komunikasi
+Company,Perusahaan
+Company (not Customer or Supplier) master.,Perusahaan (tidak Pelanggan atau Pemasok) Master.
+Company Abbreviation,Singkatan Perusahaan
+Company Details,Detail Perusahaan
+Company Email,Perusahaan Email
+"Company Email ID not found, hence mail not sent","Perusahaan Email ID tidak ditemukan, maka surat tidak terkirim"
+Company Info,Info Perusahaan
+Company Name,Company Name
+Company Settings,Pengaturan Perusahaan
+Company is missing in warehouses {0},Perusahaan hilang di gudang {0}
+Company is required,Perusahaan diwajibkan
+Company registration numbers for your reference. Example: VAT Registration Numbers etc.,Nomor registrasi perusahaan untuk referensi Anda. Contoh: Pendaftaran PPN Nomor dll
+Company registration numbers for your reference. Tax numbers etc.,Nomor registrasi perusahaan untuk referensi Anda. Nomor pajak dll
+"Company, Month and Fiscal Year is mandatory","Perusahaan, Bulan dan Tahun Anggaran adalah wajib"
+Compensatory Off,Kompensasi Off
+Complete,Selesai
+Complete Setup,Pengaturan Lengkap
+Completed,Selesai
+Completed Production Orders,Pesanan Produksi Selesai
+Completed Qty,Selesai Qty
+Completion Date,Tanggal Penyelesaian
+Completion Status,Status Penyelesaian
+Computer,Komputer
+Computers,Komputer
+Confirmation Date,Konfirmasi Tanggal
+Confirmed orders from Customers.,Dikonfirmasi pesanan dari pelanggan.
+Consider Tax or Charge for,Pertimbangkan Pajak atau Biaya untuk
+Considered as Opening Balance,Dianggap sebagai Membuka Balance
+Considered as an Opening Balance,Dianggap sebagai Saldo Pembukaan
+Consultant,Konsultan
+Consulting,Konsultasi
+Consumable,Consumable
+Consumable Cost,Biaya Consumable
+Consumable cost per hour,Biaya konsumsi per jam
+Consumed Qty,Dikonsumsi Qty
+Consumer Products,Produk Konsumen
+Contact,Kontak
+Contact Control,Kontak Kontrol
+Contact Desc,Contact Info
+Contact Details,Kontak Detail
+Contact Email,Email Kontak
+Contact HTML,Hubungi HTML
+Contact Info,Informasi Kontak
+Contact Mobile No,Kontak Mobile No
+Contact Name,Nama Kontak
+Contact No.,Hubungi Nomor
+Contact Person,Contact Person
+Contact Type,Hubungi Type
+Contact master.,Kontak utama.
+Contacts,Kontak
+Content,Isi Halaman
+Content Type,Content Type
+Contra Voucher,Contra Voucher
+Contract,Kontrak
+Contract End Date,Tanggal Kontrak End
+Contract End Date must be greater than Date of Joining,Kontrak Tanggal Akhir harus lebih besar dari Tanggal Bergabung
+Contribution (%),Kontribusi (%)
+Contribution to Net Total,Kontribusi terhadap Net Jumlah
+Conversion Factor,Faktor konversi
+Conversion Factor is required,Faktor konversi diperlukan
+Conversion factor cannot be in fractions,Faktor konversi tidak dapat di fraksi
+Conversion factor for default Unit of Measure must be 1 in row {0},Faktor konversi untuk Unit default Ukur harus 1 berturut-turut {0}
+Conversion rate cannot be 0 or 1,Tingkat konversi tidak bisa 0 atau 1
+Convert into Recurring Invoice,Mengkonversi menjadi Faktur Berulang
+Convert to Group,Konversikan ke Grup
+Convert to Ledger,Convert to Ledger
+Converted,Dikonversi
+Copy From Item Group,Salin Dari Barang Grup
+Cosmetics,Kosmetik
+Cost Center,Biaya Pusat
+Cost Center Details,Biaya Pusat Detail
+Cost Center Name,Biaya Nama Pusat
+Cost Center is required for 'Profit and Loss' account {0},Biaya Pusat diperlukan untuk akun 'Laba Rugi' {0}
+Cost Center is required in row {0} in Taxes table for type {1},Biaya Pusat diperlukan dalam baris {0} dalam tabel Pajak untuk tipe {1}
+Cost Center with existing transactions can not be converted to group,Biaya Center dengan transaksi yang ada tidak dapat dikonversi ke grup
+Cost Center with existing transactions can not be converted to ledger,Biaya Center dengan transaksi yang ada tidak dapat dikonversi ke buku
+Cost Center {0} does not belong to Company {1},Biaya Pusat {0} bukan milik Perusahaan {1}
+Cost of Goods Sold,Harga Pokok Penjualan
+Costing,Biaya
+Country,Negara
+Country Name,Nama Negara
+Country wise default Address Templates,Negara bijaksana Alamat bawaan Template
+"Country, Timezone and Currency","Country, Timezone dan Mata Uang"
+Create Bank Voucher for the total salary paid for the above selected criteria,Buat Bank Voucher untuk gaji total yang dibayarkan untuk kriteria pilihan di atas
+Create Customer,Buat Pelanggan
+Create Material Requests,Buat Permintaan Material
+Create New,Buat New
+Create Opportunity,Buat Peluang
+Create Production Orders,Buat Pesanan Produksi
+Create Quotation,Buat Quotation
+Create Receiver List,Buat Daftar Penerima
+Create Salary Slip,Buat Slip Gaji
+Create Stock Ledger Entries when you submit a Sales Invoice,Buat Bursa Ledger Entries ketika Anda mengirimkan Faktur Penjualan
+"Create and manage daily, weekly and monthly email digests.","Membuat dan mengelola harian, mingguan dan bulanan mencerna email."
+Create rules to restrict transactions based on values.,Buat aturan untuk membatasi transaksi berdasarkan nilai-nilai.
+Created By,Dibuat Oleh
+Creates salary slip for above mentioned criteria.,Membuat Slip gaji untuk kriteria yang disebutkan di atas.
+Creation Date,Tanggal Pembuatan
+Creation Document No,Penciptaan Dokumen Tidak
+Creation Document Type,Pembuatan Dokumen Type
+Creation Time,Waktu Pembuatan
+Credentials,Surat kepercayaan
+Credit,Piutang
+Credit Amt,Kredit Jumlah Yang
+Credit Card,Kartu Kredit
+Credit Card Voucher,Voucher Kartu Kredit
+Credit Controller,Kontroler Kredit
+Credit Days,Hari Kredit
+Credit Limit,Batas Kredit
+Credit Note,Nota Kredit
+Credit To,Kredit Untuk
+Currency,Mata uang
+Currency Exchange,Kurs Mata Uang
+Currency Name,Nama Mata Uang
+Currency Settings,Pengaturan Mata Uang
+Currency and Price List,Mata Uang dan Daftar Harga
+Currency exchange rate master.,Menguasai nilai tukar mata uang.
+Current Address,Alamat saat ini
+Current Address Is,Alamat saat ini adalah
+Current Assets,Aset Lancar
+Current BOM,BOM saat ini
+Current BOM and New BOM can not be same,BOM Lancar dan New BOM tidak bisa sama
+Current Fiscal Year,Tahun Anggaran saat ini
+Current Liabilities,Kewajiban Lancar
+Current Stock,Stok saat ini
+Current Stock UOM,Stok saat ini UOM
+Current Value,Nilai saat ini
+Custom,Disesuaikan
+Custom Autoreply Message,Kustom Autoreply Pesan
+Custom Message,Custom Pesan
+Customer,Layanan Pelanggan
+Customer (Receivable) Account,Pelanggan (Piutang) Rekening
+Customer / Item Name,Pelanggan / Item Nama
+Customer / Lead Address,Pelanggan / Lead Alamat
+Customer / Lead Name,Pelanggan / Lead Nama
+Customer > Customer Group > Territory,Pelanggan> Grup Pelanggan> Wilayah
+Customer Account Head,Nasabah Akun Kepala
+Customer Acquisition and Loyalty,Akuisisi Pelanggan dan Loyalitas
+Customer Address,Alamat pelanggan
+Customer Addresses And Contacts,Alamat Pelanggan Dan Kontak
+Customer Addresses and Contacts,Alamat pelanggan dan Kontak
+Customer Code,Kode Pelanggan
+Customer Codes,Kode Pelanggan
+Customer Details,Rincian pelanggan
+Customer Feedback,Pelanggan Umpan
+Customer Group,Kelompok Pelanggan
+Customer Group / Customer,Kelompok Pelanggan / Pelanggan
+Customer Group Name,Nama Kelompok Pelanggan
+Customer Intro,Intro Pelanggan
+Customer Issue,Nasabah Isu
+Customer Issue against Serial No.,Issue pelanggan terhadap Serial Number
+Customer Name,Nama nasabah
+Customer Naming By,Penamaan Pelanggan Dengan
+Customer Service,Layanan Pelanggan
+Customer database.,Database pelanggan.
+Customer is required,Pelanggan diwajibkan
+Customer master.,Master pelanggan.
+Customer required for 'Customerwise Discount',Pelanggan yang dibutuhkan untuk 'Customerwise Diskon'
+Customer {0} does not belong to project {1},Pelanggan {0} bukan milik proyek {1}
+Customer {0} does not exist,Pelanggan {0} tidak ada
+Customer's Item Code,Nasabah Item Code
+Customer's Purchase Order Date,Nasabah Purchase Order Tanggal
+Customer's Purchase Order No,Nasabah Purchase Order No
+Customer's Purchase Order Number,Nasabah Purchase Order Nomor
+Customer's Vendor,Penjual Nasabah
+Customers Not Buying Since Long Time,Pelanggan Tidak Membeli Sejak Long Time
+Customerwise Discount,Customerwise Diskon
+Customize,Sesuaikan
+Customize the Notification,Sesuaikan Pemberitahuan
+Customize the introductory text that goes as a part of that email. Each transaction has a separate introductory text.,Sesuaikan teks pengantar yang berlangsung sebagai bagian dari email itu. Setiap transaksi memiliki teks pengantar yang terpisah.
+DN Detail,DN Detil
+Daily,Sehari-hari
+Daily Time Log Summary,Harian Waktu Log Summary
+Database Folder ID,Database Folder ID
+Database of potential customers.,Database pelanggan potensial.
+Date,Tanggal
+Date Format,Format Tanggal
+Date Of Retirement,Tanggal Of Pensiun
+Date Of Retirement must be greater than Date of Joining,Tanggal Of Pensiun harus lebih besar dari Tanggal Bergabung
+Date is repeated,Tanggal diulang
+Date of Birth,Tanggal Lahir
+Date of Issue,Tanggal Issue
+Date of Joining,Tanggal Bergabung
+Date of Joining must be greater than Date of Birth,Tanggal Bergabung harus lebih besar dari Tanggal Lahir
+Date on which lorry started from supplier warehouse,Tanggal truk mulai dari pemasok gudang
+Date on which lorry started from your warehouse,Tanggal truk mulai dari gudang Anda
+Dates,Tanggal
+Days Since Last Order,Hari Sejak Orde terakhir
+Days for which Holidays are blocked for this department.,Hari yang Holidays diblokir untuk departemen ini.
+Dealer,Dealer (Pelaku)
+Debit,Debet
+Debit Amt,Debit Amt
+Debit Note,Debit Note
+Debit To,Debit Untuk
+Debit and Credit not equal for this voucher. Difference is {0}.,Debit dan Kredit tidak sama untuk voucher ini. Perbedaan adalah {0}.
+Deduct,Mengurangi
+Deduction,Deduksi
+Deduction Type,Pengurangan Type
+Deduction1,Deduction1
+Deductions,Pengurangan
+Default,Dfault
+Default Account,Standar Akun
+Default Address Template cannot be deleted,Template Default Address tidak bisa dihapus
+Default Amount,Jumlah standar
+Default BOM,Standar BOM
+Default Bank / Cash account will be automatically updated in POS Invoice when this mode is selected.,Standar rekening Bank / Cash akan secara otomatis diperbarui di POS Invoice saat mode ini dipilih.
+Default Bank Account,Standar Rekening Bank
+Default Buying Cost Center,Standar Biaya Membeli Pusat
+Default Buying Price List,Standar Membeli Daftar Harga
+Default Cash Account,Standar Rekening Kas
+Default Company,Standar Perusahaan
+Default Currency,Currency Default
+Default Customer Group,Bawaan Pelanggan Grup
+Default Expense Account,Beban standar Akun
+Default Income Account,Akun Pendapatan standar
+Default Item Group,Default Item Grup
+Default Price List,Standar List Harga
+Default Purchase Account in which cost of the item will be debited.,Standar Pembelian Akun di mana biaya tersebut akan didebet.
+Default Selling Cost Center,Default Jual Biaya Pusat
+Default Settings,Pengaturan standar
+Default Source Warehouse,Sumber standar Gudang
+Default Stock UOM,Bawaan Stock UOM
+Default Supplier,Standar Pemasok
+Default Supplier Type,Standar Pemasok Type
+Default Target Warehouse,Standar Sasaran Gudang
+Default Territory,Wilayah standar
+Default Unit of Measure,Standar Satuan Ukur
+"Default Unit of Measure can not be changed directly because you have already made some transaction(s) with another UOM. To change default UOM, use 'UOM Replace Utility' tool under Stock module.","Standar Unit Ukur tidak dapat diubah secara langsung karena Anda telah membuat beberapa transaksi (s) dengan UOM lain. Untuk mengubah UOM default, gunakan 'UOM Ganti Utilitas' alat di bawah modul Stock."
+Default Valuation Method,Metode standar Penilaian
+Default Warehouse,Standar Gudang
+Default Warehouse is mandatory for stock Item.,Standar Warehouse adalah wajib bagi saham Barang.
+Default settings for accounting transactions.,Pengaturan default untuk transaksi akuntansi.
+Default settings for buying transactions.,Pengaturan default untuk membeli transaksi.
+Default settings for selling transactions.,Pengaturan default untuk menjual transaksi.
+Default settings for stock transactions.,Pengaturan default untuk transaksi saham.
+Defense,Pertahanan
+"Define Budget for this Cost Center. To set budget action, see <a href=""#!List/Company"">Company Master</a>","Tentukan Anggaran Biaya Pusat ini. Untuk mengatur aksi anggaran, lihat <a href = ""#!Daftar / Perusahaan ""> Perusahaan Master </ a>"
+Del,Del
+Delete,Hapus
+Delete {0} {1}?,Hapus {0} {1}?
+Delivered,Disampaikan
+Delivered Items To Be Billed,Produk Disampaikan Akan Ditagih
+Delivered Qty,Disampaikan Qty
+Delivered Serial No {0} cannot be deleted,Disampaikan Serial ada {0} tidak dapat dihapus
+Delivery Date,Tanggal Pengiriman
+Delivery Details,Detail Pengiriman
+Delivery Document No,Pengiriman Dokumen Tidak
+Delivery Document Type,Pengiriman Dokumen Type
+Delivery Note,Pengiriman Note
+Delivery Note Item,Pengiriman Barang Note
+Delivery Note Items,Pengiriman Note Items
+Delivery Note Message,Pengiriman Note Pesan
+Delivery Note No,Pengiriman Note No
+Delivery Note Required,Pengiriman Note Diperlukan
+Delivery Note Trends,Tren pengiriman Note
+Delivery Note {0} is not submitted,Pengiriman Note {0} tidak disampaikan
+Delivery Note {0} must not be submitted,Pengiriman Note {0} tidak boleh disampaikan
+Delivery Notes {0} must be cancelled before cancelling this Sales Order,Catatan pengiriman {0} harus dibatalkan sebelum membatalkan Sales Order ini
+Delivery Status,Status Pengiriman
+Delivery Time,Waktu Pengiriman
+Delivery To,Pengiriman Untuk
+Department,Departemen
+Department Stores,Departmen Store
+Depends on LWP,Tergantung pada LWP
+Depreciation,Penyusutan
+Description,Deskripsi
+Description HTML,Deskripsi HTML
+Designation,Penunjukan
+Designer,Perancang
+Detailed Breakup of the totals,Breakup rinci dari total
+Details,Penjelasan
+Difference (Dr - Cr),Perbedaan (Dr - Cr)
+Difference Account,Perbedaan Akun
+"Difference Account must be a 'Liability' type account, since this Stock Reconciliation is an Opening Entry","Perbedaan Akun harus rekening jenis 'Kewajiban', karena ini Stock Rekonsiliasi adalah sebuah entri Opening"
+Different UOM for items will lead to incorrect (Total) Net Weight value. Make sure that Net Weight of each item is in the same UOM.,UOM berbeda untuk item akan menyebabkan salah (Total) Nilai Berat Bersih. Pastikan Berat Bersih dari setiap item di UOM sama.
+Direct Expenses,Beban Langsung
+Direct Income,Penghasilan Langsung
+Disable,Nonaktifkan
+Disable Rounded Total,Nonaktifkan Rounded Jumlah
+Disabled,Dinonaktifkan
+Discount  %,Diskon%
+Discount %,Diskon%
+Discount (%),Diskon (%)
+Discount Amount,Jumlah Diskon
+"Discount Fields will be available in Purchase Order, Purchase Receipt, Purchase Invoice","Diskon Fields akan tersedia dalam Purchase Order, Penerimaan Pembelian, Purchase Invoice"
+Discount Percentage,Persentase Diskon
+Discount Percentage can be applied either against a Price List or for all Price List.,Persentase Diskon dapat diterapkan baik terhadap Daftar Harga atau untuk semua List Price.
+Discount must be less than 100,Diskon harus kurang dari 100
+Discount(%),Diskon (%)
+Dispatch,Pengiriman
+Display all the individual items delivered with the main items,Menampilkan semua item individual disampaikan dengan item utama
+Distribute transport overhead across items.,Mendistribusikan overhead transportasi di seluruh item.
+Distribution,Distribusi
+Distribution Id,Id Distribusi
+Distribution Name,Nama Distribusi
+Distributor,Distributor
+Divorced,Bercerai
+Do Not Contact,Jangan Hubungi
+Do not show any symbol like $ etc next to currencies.,Jangan menunjukkan simbol seperti $ etc sebelah mata uang.
+Do really want to unstop production order: ,Do really want to unstop production order: 
+Do you really want to STOP ,Do you really want to STOP 
+Do you really want to STOP this Material Request?,Apakah Anda benar-benar ingin BERHENTI Permintaan Bahan ini?
+Do you really want to Submit all Salary Slip for month {0} and year {1},Apakah Anda benar-benar ingin Menyerahkan semua Slip Gaji untuk bulan {0} dan tahun {1}
+Do you really want to UNSTOP ,Do you really want to UNSTOP 
+Do you really want to UNSTOP this Material Request?,Apakah Anda benar-benar ingin unstop Permintaan Bahan ini?
+Do you really want to stop production order: ,Do you really want to stop production order: 
+Doc Name,Doc Nama
+Doc Type,Doc Type
+Document Description,Dokumen Deskripsi
+Document Type,Jenis Dokumen
+Documents,Docuements
+Domain,Domain
+Don't send Employee Birthday Reminders,Jangan mengirim Karyawan Ulang Tahun Pengingat
+Download Materials Required,Unduh Bahan yang dibutuhkan
+Download Reconcilation Data,Ambil rekonsiliasi data
+Download Template,Download Template
+Download a report containing all raw materials with their latest inventory status,Download laporan yang berisi semua bahan baku dengan status persediaan terbaru mereka
+"Download the Template, fill appropriate data and attach the modified file.","Unduh Template, isi data yang tepat dan melampirkan file dimodifikasi."
+"Download the Template, fill appropriate data and attach the modified file.All dates and employee combination in the selected period will come in the template, with existing attendance records","Unduh Template, isi data yang tepat dan melampirkan file dimodifikasi. Semua tanggal dan kombinasi karyawan dalam jangka waktu yang dipilih akan datang dalam template, dengan catatan kehadiran yang ada"
+Draft,Konsep
+Dropbox,Dropbox
+Dropbox Access Allowed,Dropbox Access Diizinkan
+Dropbox Access Key,Dropbox Access Key
+Dropbox Access Secret,Dropbox Access Rahasia
+Due Date,Tanggal Jatuh Tempo
+Due Date cannot be after {0},Tanggal jatuh tempo tidak boleh setelah {0}
+Due Date cannot be before Posting Date,Tanggal jatuh tempo tidak bisa sebelum Tanggal Posting
+Duplicate Entry. Please check Authorization Rule {0},Gandakan entri. Silakan periksa Peraturan Otorisasi {0}
+Duplicate Serial No entered for Item {0},Gandakan Serial ada dimasukkan untuk Item {0}
+Duplicate entry,Gandakan entri
+Duplicate row {0} with same {1},Baris duplikat {0} dengan sama {1}
+Duties and Taxes,Tugas dan Pajak
+ERPNext Setup,ERPNext Pengaturan
+Earliest,Terlama
+Earnest Money,Uang Earnest
+Earning,Earning
+Earning & Deduction,Earning & Pengurangan
+Earning Type,Produktif Type
+Earning1,Earning1
+Edit,Ubah
+Edu. Cess on Excise,Edu. Cess tentang Cukai
+Edu. Cess on Service Tax,Edu. Cess Pajak Layanan
+Edu. Cess on TDS,Edu. Cess pada TDS
+Education,Pendidikan
+Educational Qualification,Kualifikasi pendidikan
+Educational Qualification Details,Kualifikasi Pendidikan Detail
+Eg. smsgateway.com/api/send_sms.cgi,Misalnya. smsgateway.com / api / send_sms.cgi
+Either debit or credit amount is required for {0},Entah debit atau jumlah kredit diperlukan untuk {0}
+Either target qty or target amount is mandatory,Entah sasaran qty atau jumlah target adalah wajib
+Either target qty or target amount is mandatory.,Entah Target qty atau jumlah target adalah wajib.
+Electrical,Listrik
+Electricity Cost,Biaya Listrik
+Electricity cost per hour,Biaya listrik per jam
+Electronics,Elektronik
+Email,siska_chute34@yahoo.com
+Email Digest,Email Digest
+Email Digest Settings,Email Digest Pengaturan
+Email Digest: ,Email Digest: 
+Email Id,Email Id
+"Email Id where a job applicant will email e.g. ""jobs@example.com""","Email Id di mana pelamar pekerjaan akan mengirimkan email misalnya ""jobs@example.com"""
+Email Notifications,Notifikasi Email
+Email Sent?,Email Terkirim?
+"Email id must be unique, already exists for {0}","Email id harus unik, sudah ada untuk {0}"
+Email ids separated by commas.,Id email dipisahkan dengan koma.
+"Email settings to extract Leads from sales email id e.g. ""sales@example.com""","Setelan email untuk mengekstrak Memimpin dari id email penjualan misalnya ""sales@example.com"""
+Emergency Contact,Darurat Kontak
+Emergency Contact Details,Detail Darurat Kontak
+Emergency Phone,Darurat Telepon
+Employee,Karyawan
+Employee Birthday,Ulang Tahun Karyawan
+Employee Details,Detail Karyawan
+Employee Education,Pendidikan Karyawan
+Employee External Work History,Karyawan Eksternal Riwayat Pekerjaan
+Employee Information,Informasi Karyawan
+Employee Internal Work History,Karyawan Kerja internal Sejarah
+Employee Internal Work Historys,Karyawan internal Kerja historys
+Employee Leave Approver,Karyawan Tinggalkan Approver
+Employee Leave Balance,Cuti Karyawan Balance
+Employee Name,Nama Karyawan
+Employee Number,Jumlah Karyawan
+Employee Records to be created by,Rekaman Karyawan yang akan dibuat oleh
+Employee Settings,Pengaturan Karyawan
+Employee Type,Tipe Karyawan
+"Employee designation (e.g. CEO, Director etc.).","Penunjukan Karyawan (misalnya CEO, Direktur dll)."
+Employee master.,Master Karyawan.
+Employee record is created using selected field. ,Employee record is created using selected field. 
+Employee records.,Catatan karyawan.
+Employee relieved on {0} must be set as 'Left',Karyawan lega pada {0} harus ditetapkan sebagai 'Kiri'
+Employee {0} has already applied for {1} between {2} and {3},Karyawan {0} telah diterapkan untuk {1} antara {2} dan {3}
+Employee {0} is not active or does not exist,Karyawan {0} tidak aktif atau tidak ada
+Employee {0} was on leave on {1}. Cannot mark attendance.,Karyawan {0} sedang cuti pada {1}. Tidak bisa menandai kehadiran.
+Employees Email Id,Karyawan Email Id
+Employment Details,Rincian Pekerjaan
+Employment Type,Jenis Pekerjaan
+Enable / disable currencies.,Mengaktifkan / menonaktifkan mata uang.
+Enabled,Diaktifkan
+Encashment Date,Pencairan Tanggal
+End Date,Tanggal Berakhir
+End Date can not be less than Start Date,Tanggal akhir tidak boleh kurang dari Tanggal Mulai
+End date of current invoice's period,Tanggal akhir periode faktur saat ini
+End of Life,Akhir Kehidupan
+Energy,Energi
+Engineer,Insinyur
+Enter Verification Code,Masukkan Kode Verifikasi
+Enter campaign name if the source of lead is campaign.,Masukkan nama kampanye jika sumber timbal adalah kampanye.
+Enter department to which this Contact belongs,Memasukkan departemen yang Kontak ini milik
+Enter designation of this Contact,Masukkan penunjukan Kontak ini
+"Enter email id separated by commas, invoice will be mailed automatically on particular date","Masukkan id email dipisahkan dengan koma, invoice akan dikirimkan secara otomatis pada tanggal tertentu"
+Enter items and planned qty for which you want to raise production orders or download raw materials for analysis.,Masukkan item dan qty direncanakan untuk yang Anda ingin meningkatkan pesanan produksi atau download bahan baku untuk analisis.
+Enter name of campaign if source of enquiry is campaign,Masukkan nama kampanye jika sumber penyelidikan adalah kampanye
+"Enter static url parameters here (Eg. sender=ERPNext, username=ERPNext, password=1234 etc.)","Masukkan parameter url statis di sini (Misalnya pengirim = ERPNext, username = ERPNext, password = 1234 dll)"
+Enter the company name under which Account Head will be created for this Supplier,Masukkan nama perusahaan di mana Akun Kepala akan dibuat untuk Pemasok ini
+Enter url parameter for message,Masukkan parameter url untuk pesan
+Enter url parameter for receiver nos,Masukkan parameter url untuk penerima nos
+Entertainment & Leisure,Hiburan & Kenyamanan
+Entertainment Expenses,Beban Hiburan
+Entries,Entri
+Entries against ,Entries against 
+Entries are not allowed against this Fiscal Year if the year is closed.,Entri tidak diperbolehkan melawan Tahun Anggaran ini jika tahun ditutup.
+Equity,Modal
+Error: {0} > {1},Kesalahan: {0}> {1}
+Estimated Material Cost,Perkiraan Biaya Material
+"Even if there are multiple Pricing Rules with highest priority, then following internal priorities are applied:","Bahkan jika ada beberapa Aturan Harga dengan prioritas tertinggi, kemudian mengikuti prioritas internal diterapkan:"
+Everyone can read,Setiap orang dapat membaca
+"Example: ABCD.#####If series is set and Serial No is not mentioned in transactions, then automatic serial number will be created based on this series. If you always want to explicitly mention Serial Nos for this item. leave this blank.",". Contoh: ABCD # # # # #  Jika seri diatur Serial dan ada tidak disebutkan dalam transaksi, nomor seri maka otomatis akan dibuat berdasarkan seri ini. Jika Anda selalu ingin secara eksplisit menyebutkan Serial Nos untuk item ini. biarkan kosong ini."
+Exchange Rate,Nilai Tukar
+Excise Duty 10,Cukai Tugas 10
+Excise Duty 14,Cukai Tugas 14
+Excise Duty 4,Cukai Duty 4
+Excise Duty 8,Cukai Duty 8
+Excise Duty @ 10,Cukai Duty @ 10
+Excise Duty @ 14,Cukai Duty @ 14
+Excise Duty @ 4,Cukai Duty @ 4
+Excise Duty @ 8,Cukai Duty @ 8
+Excise Duty Edu Cess 2,Cukai Edu Cess 2
+Excise Duty SHE Cess 1,Cukai SHE Cess 1
+Excise Page Number,Jumlah Cukai Halaman
+Excise Voucher,Voucher Cukai
+Execution,Eksekusi
+Executive Search,Pencarian eksekutif
+Exemption Limit,Batas Pembebasan
+Exhibition,Pameran
+Existing Customer,Pelanggan yang sudah ada
+Exit,Keluar
+Exit Interview Details,Detail Exit Interview
+Expected,Diharapkan
+Expected Completion Date can not be less than Project Start Date,Diharapkan Tanggal Penyelesaian tidak bisa kurang dari Tanggal mulai Proyek
+Expected Date cannot be before Material Request Date,Diharapkan Tanggal tidak bisa sebelum Material Request Tanggal
+Expected Delivery Date,Diharapkan Pengiriman Tanggal
+Expected Delivery Date cannot be before Purchase Order Date,Diharapkan Pengiriman Tanggal tidak bisa sebelum Purchase Order Tanggal
+Expected Delivery Date cannot be before Sales Order Date,Diharapkan Pengiriman Tanggal tidak bisa sebelum Sales Order Tanggal
+Expected End Date,Diharapkan Tanggal Akhir
+Expected Start Date,Diharapkan Tanggal Mulai
+Expense,Biaya
+Expense / Difference account ({0}) must be a 'Profit or Loss' account,Beban akun / Difference ({0}) harus akun 'Laba atau Rugi'
+Expense Account,Beban Akun
+Expense Account is mandatory,Beban Rekening wajib
+Expense Claim,Beban Klaim
+Expense Claim Approved,Beban Klaim Disetujui
+Expense Claim Approved Message,Beban Klaim Disetujui Pesan
+Expense Claim Detail,Beban Klaim Detil
+Expense Claim Details,Rincian Beban Klaim
+Expense Claim Rejected,Beban Klaim Ditolak
+Expense Claim Rejected Message,Beban Klaim Ditolak Pesan
+Expense Claim Type,Beban Klaim Type
+Expense Claim has been approved.,Beban Klaim telah disetujui.
+Expense Claim has been rejected.,Beban Klaim telah ditolak.
+Expense Claim is pending approval. Only the Expense Approver can update status.,Beban Klaim sedang menunggu persetujuan. Hanya Approver Beban dapat memperbarui status.
+Expense Date,Beban Tanggal
+Expense Details,Rincian Biaya
+Expense Head,Beban Kepala
+Expense account is mandatory for item {0},Rekening pengeluaran adalah wajib untuk item {0}
+Expense or Difference account is mandatory for Item {0} as it impacts overall stock value,Beban atau Selisih akun adalah wajib untuk Item {0} karena dampak keseluruhan nilai saham
+Expenses,Beban
+Expenses Booked,Beban Dipesan
+Expenses Included In Valuation,Biaya Termasuk Dalam Penilaian
+Expenses booked for the digest period,Biaya dipesan untuk periode digest
+Expiry Date,Tanggal Berakhir
+Exports,Ekspor
+External,Eksternal
+Extract Emails,Ekstrak Email
+FCFS Rate,FCFS Tingkat
+Failed: ,Failed: 
+Family Background,Latar Belakang Keluarga
+Fax,Fax
+Features Setup,Fitur Pengaturan
+Feed,Makan varg
+Feed Type,Pakan Type
+Feedback,Umpan balik
+Female,Perempuan
+Fetch exploded BOM (including sub-assemblies),Fetch meledak BOM (termasuk sub-rakitan)
+"Field available in Delivery Note, Quotation, Sales Invoice, Sales Order","Bidang yang tersedia di Delivery Note, Quotation, Faktur Penjualan, Sales Order"
+Files Folder ID,File Folder ID
+Fill the form and save it,Isi formulir dan menyimpannya
+Filter based on customer,Filter berdasarkan pelanggan
+Filter based on item,Filter berdasarkan pada item
+Financial / accounting year.,Keuangan / akuntansi tahun.
+Financial Analytics,Analytics keuangan
+Financial Services,Jasa Keuangan
+Financial Year End Date,Tahun Keuangan Akhir Tanggal
+Financial Year Start Date,Tahun Buku Tanggal mulai
+Finished Goods,Barang Jadi
+First Name,Nama Depan
+First Responded On,Pertama Menanggapi On
+Fiscal Year,Tahun Fiskal
+Fiscal Year Start Date and Fiscal Year End Date are already set in Fiscal Year {0},Tahun Anggaran Tanggal Mulai dan Akhir Tahun Fiskal Tanggal sudah ditetapkan pada Tahun Anggaran {0}
+Fiscal Year Start Date and Fiscal Year End Date cannot be more than a year apart.,Tahun Fiskal Tanggal Mulai dan Akhir Tahun Fiskal Tanggal tidak bisa lebih dari satu tahun terpisah.
+Fiscal Year Start Date should not be greater than Fiscal Year End Date,Tahun Anggaran Tanggal Mulai tidak boleh lebih besar dari Fiscal Year End Tanggal
+Fixed Asset,Fixed Asset
+Fixed Assets,Aktiva Tetap
+Follow via Email,Ikuti via Email
+"Following table will show values if items are sub - contracted. These values will be fetched from the master of ""Bill of Materials"" of sub - contracted items.","Tabel berikut akan menunjukkan nilai jika item sub - kontrak. Nilai-nilai ini akan diambil dari master ""Bill of Materials"" dari sub - kontrak item."
+Food,Makanan
+"Food, Beverage & Tobacco","Makanan, Minuman dan Tembakau"
+"For 'Sales BOM' items, Warehouse, Serial No and Batch No will be considered from the 'Packing List' table. If Warehouse and Batch No are same for all packing items for any 'Sales BOM' item, those values can be entered in the main Item table, values will be copied to 'Packing List' table.","Untuk 'Penjualan BOM' item, Gudang, Serial No dan Batch ada akan dipertimbangkan dari meja 'Daftar Packing'. Jika Gudang dan Batch ada yang sama untuk semua item kemasan untuk setiap 'Penjualan BOM' item, nilai-nilai dapat dimasukkan dalam tabel Barang utama, nilai akan disalin ke meja 'Daftar Packing'."
+For Company,Untuk Perusahaan
+For Employee,Untuk Karyawan
+For Employee Name,Untuk Nama Karyawan
+For Price List,Untuk Daftar Harga
+For Production,Untuk Produksi
+For Reference Only.,Untuk Referensi Only.
+For Sales Invoice,Untuk Sales Invoice
+For Server Side Print Formats,Untuk Server Side Format Cetak
+For Supplier,Untuk Pemasok
+For Warehouse,Untuk Gudang
+For Warehouse is required before Submit,Untuk Gudang diperlukan sebelum Submit
+"For e.g. 2012, 2012-13","Untuk misalnya 2012, 2012-13"
+For reference,Untuk referensi
+For reference only.,Untuk referensi saja.
+"For the convenience of customers, these codes can be used in print formats like Invoices and Delivery Notes","Untuk kenyamanan pelanggan, kode ini dapat digunakan dalam format cetak seperti Faktur dan Pengiriman Catatan"
+Fraction,Pecahan
+Fraction Units,Unit Fraksi
+Freeze Stock Entries,Freeze Entries Stock
+Freeze Stocks Older Than [Days],Bekukan Saham Lama Dari [Hari]
+Freight and Forwarding Charges,Pengangkutan dan Forwarding Biaya
+Friday,Jum'at
+From,Dari
+From Bill of Materials,Dari Bill of Material
+From Company,Dari Perusahaan
+From Currency,Dari Mata
+From Currency and To Currency cannot be same,Dari Mata dan Mata Uang Untuk tidak bisa sama
+From Customer,Dari Pelanggan
+From Customer Issue,Dari Pelanggan Issue
+From Date,Dari Tanggal
+From Date cannot be greater than To Date,Dari Tanggal tidak dapat lebih besar dari To Date
+From Date must be before To Date,Dari Tanggal harus sebelum To Date
+From Date should be within the Fiscal Year. Assuming From Date = {0},Dari tanggal harus dalam Tahun Anggaran. Dengan asumsi Dari Tanggal = {0}
+From Delivery Note,Dari Delivery Note
+From Employee,Dari Karyawan
+From Lead,Dari Timbal
+From Maintenance Schedule,Dari Pemeliharaan Jadwal
+From Material Request,Dari Material Permintaan
+From Opportunity,Dari Peluang
+From Package No.,Dari Package No
+From Purchase Order,Dari Purchase Order
+From Purchase Receipt,Dari Penerimaan Pembelian
+From Quotation,Dari Quotation
+From Sales Order,Dari Sales Order
+From Supplier Quotation,Dari Pemasok Quotation
+From Time,Dari Waktu
+From Value,Dari Nilai
+From and To dates required,Dari dan Untuk tanggal yang Anda inginkan
+From value must be less than to value in row {0},Dari nilai harus kurang dari nilai dalam baris {0}
+Frozen,Beku
+Frozen Accounts Modifier,Frozen Account Modifier
+Fulfilled,Terpenuhi
+Full Name,Nama Lengkap
+Full-time,Full-time
+Fully Billed,Sepenuhnya Ditagih
+Fully Completed,Sepenuhnya Selesai
+Fully Delivered,Sepenuhnya Disampaikan
+Furniture and Fixture,Furniture dan Fixture
+Further accounts can be made under Groups but entries can be made against Ledger,Rekening lebih lanjut dapat dibuat di bawah Grup tetapi entri dapat dilakukan terhadap Ledger
+"Further accounts can be made under Groups, but entries can be made against Ledger","Rekening lebih lanjut dapat dibuat di bawah Grup, namun entri dapat dilakukan terhadap Ledger"
+Further nodes can be only created under 'Group' type nodes,Node lebih lanjut dapat hanya dibuat di bawah tipe node 'Grup'
+GL Entry,GL Entri
+Gantt Chart,Gantt Bagan
+Gantt chart of all tasks.,Gantt chart dari semua tugas.
+Gender,Jenis Kelamin
+General,Umum
+General Ledger,General Ledger
+Generate Description HTML,Hasilkan Deskripsi HTML
+Generate Material Requests (MRP) and Production Orders.,Menghasilkan Permintaan Material (MRP) dan Pesanan Produksi.
+Generate Salary Slips,Menghasilkan Gaji Slips
+Generate Schedule,Menghasilkan Jadwal
+Generates HTML to include selected image in the description,Menghasilkan HTML untuk memasukkan gambar yang dipilih dalam deskripsi
+Get Advances Paid,Dapatkan Uang Muka Dibayar
+Get Advances Received,Dapatkan Uang Muka Diterima
+Get Current Stock,Dapatkan Stok saat ini
+Get Items,Dapatkan Produk
+Get Items From Sales Orders,Dapatkan Item Dari Penjualan Pesanan
+Get Items from BOM,Dapatkan item dari BOM
+Get Last Purchase Rate,Dapatkan Terakhir Purchase Rate
+Get Outstanding Invoices,Dapatkan Posisi Faktur
+Get Relevant Entries,Dapatkan Entries Relevan
+Get Sales Orders,Dapatkan Pesanan Penjualan
+Get Specification Details,Dapatkan Spesifikasi Detail
+Get Stock and Rate,Dapatkan Saham dan Tingkat
+Get Template,Dapatkan Template
+Get Terms and Conditions,Dapatkan Syarat dan Ketentuan
+Get Unreconciled Entries,Dapatkan Entries Unreconciled
+Get Weekly Off Dates,Dapatkan Weekly Off Tanggal
+"Get valuation rate and available stock at source/target warehouse on mentioned posting date-time. If serialized item, please press this button after entering serial nos.","Dapatkan tingkat penilaian dan stok yang tersedia di sumber / target gudang di postingan disebutkan tanggal-waktu. Jika serial barang, silahkan tekan tombol ini setelah memasuki nos serial."
+Global Defaults,Default global
+Global POS Setting {0} already created for company {1},Pengaturan POS global {0} sudah dibuat untuk perusahaan {1}
+Global Settings,Pengaturan global
+"Go to the appropriate group (usually Application of Funds > Current Assets > Bank Accounts and create a new Account Ledger (by clicking on Add Child) of type ""Bank""","Pergi ke grup yang sesuai (biasanya Penerapan Dana> Aset Lancar> Rekening Bank dan membuat Akun baru Ledger (dengan mengklik Tambahkan Child) tipe ""Bank"""
+"Go to the appropriate group (usually Source of Funds > Current Liabilities > Taxes and Duties and create a new Account Ledger (by clicking on Add Child) of type ""Tax"" and do mention the Tax rate.","Pergi ke grup yang sesuai (biasanya Sumber Dana> Kewajiban Lancar> Pajak dan Bea dan membuat Akun baru Ledger (dengan mengklik Tambahkan Child) tipe ""Pajak"" dan jangan menyebutkan tingkat pajak."
+Goal,Sasaran
+Goals,tujuan
+Goods received from Suppliers.,Barang yang diterima dari pemasok.
+Google Drive,Google Drive
+Google Drive Access Allowed,Google Drive Access Diizinkan
+Government,pemerintahan
+Graduate,Lulusan
+Grand Total,Grand Total
+Grand Total (Company Currency),Grand Total (Perusahaan Mata Uang)
+"Grid ""","Grid """
+Grocery,Toko bahan makanan
+Gross Margin %,Gross Margin%
+Gross Margin Value,Margin Nilai Gross
+Gross Pay,Gross Bayar
+Gross Pay + Arrear Amount +Encashment Amount - Total Deduction,Gross Pay + + Pencairan tunggakan Jumlah Jumlah - Total Pengurangan
+Gross Profit,Laba Kotor
+Gross Profit (%),Laba Kotor (%)
+Gross Weight,Berat Kotor
+Gross Weight UOM,Berat Kotor UOM
+Group,Grup
+Group by Account,Group by Akun
+Group by Voucher,Group by Voucher
+Group or Ledger,Grup atau Ledger
+Groups,Grup
+HR Manager,HR Manager
+HR Settings,Pengaturan HR
+HTML / Banner that will show on the top of product list.,HTML / Banner yang akan muncul di bagian atas daftar produk.
+Half Day,Half Day
+Half Yearly,Setengah Tahunan
+Half-yearly,Setengah tahun sekali
+Happy Birthday!,Happy Birthday!
+Hardware,Perangkat keras
+Has Batch No,Memiliki Batch ada
+Has Child Node,Memiliki Anak Node
+Has Serial No,Memiliki Serial No
+Head of Marketing and Sales,Kepala Pemasaran dan Penjualan
+Header,Header
+Health Care,Perawatan Kesehatan
+Health Concerns,Kekhawatiran Kesehatan
+Health Details,Detail Kesehatan
+Held On,Diadakan Pada
+Help HTML,Bantuan HTML
+"Help: To link to another record in the system, use ""#Form/Note/[Note Name]"" as the Link URL. (don't use ""http://"")","Bantuan: Untuk link ke catatan lain dalam sistem, gunakan ""# Form / Note / [Catatan Nama]"" sebagai link URL. (Tidak menggunakan ""http://"")"
+"Here you can maintain family details like name and occupation of parent, spouse and children","Di sini Anda dapat mempertahankan rincian keluarga seperti nama dan pekerjaan orang tua, pasangan dan anak-anak"
+"Here you can maintain height, weight, allergies, medical concerns etc","Di sini Anda dapat mempertahankan tinggi, berat, alergi, masalah medis dll"
+Hide Currency Symbol,Sembunyikan Currency Symbol
+High,Tinggi
+History In Company,Sejarah Dalam Perusahaan
+Hold,Memegang
+Holiday,Liburan
+Holiday List,Liburan List
+Holiday List Name,Nama Libur
+Holiday master.,Master Holiday.
+Holidays,Liburan
+Home,Halaman Utama
+Host,Inang
+"Host, Email and Password required if emails are to be pulled","Tuan, Email dan Password diperlukan jika email yang ditarik"
+Hour,Jam
+Hour Rate,Tingkat Jam
+Hour Rate Labour,Jam Tingkat Buruh
+Hours,Jam
+How Pricing Rule is applied?,Bagaimana Rule Harga diterapkan?
+How frequently?,Seberapa sering?
+"How should this currency be formatted? If not set, will use system defaults","Bagaimana seharusnya mata uang ini akan diformat? Jika tidak diatur, akan menggunakan default sistem"
+Human Resources,Sumber Daya Manusia
+Identification of the package for the delivery (for print),Identifikasi paket untuk pengiriman (untuk mencetak)
+If Income or Expense,Jika Penghasilan atau Beban
+If Monthly Budget Exceeded,Jika Anggaran Bulanan Melebihi
+"If Sale BOM is defined, the actual BOM of the Pack is displayed as table. Available in Delivery Note and Sales Order","Jika Sale BOM didefinisikan, BOM sebenarnya Pack ditampilkan sebagai tabel. Tersedia dalam Pengiriman Note dan Sales Order"
+"If Supplier Part Number exists for given Item, it gets stored here","Jika Pemasok Part Number ada untuk keterberian Barang, hal itu akan disimpan di sini"
+If Yearly Budget Exceeded,Jika Anggaran Tahunan Melebihi
+"If checked, BOM for sub-assembly items will be considered for getting raw materials. Otherwise, all sub-assembly items will be treated as a raw material.","Jika dicentang, BOM untuk item sub-assembly akan dipertimbangkan untuk mendapatkan bahan baku. Jika tidak, semua item sub-assembly akan diperlakukan sebagai bahan baku."
+"If checked, Total no. of Working Days will include holidays, and this will reduce the value of Salary Per Day","Jika dicentang, total ada. dari Hari Kerja akan mencakup libur, dan ini akan mengurangi nilai Gaji Per Hari"
+"If checked, the tax amount will be considered as already included in the Print Rate / Print Amount","Jika dicentang, jumlah pajak akan dianggap sebagai sudah termasuk dalam Jumlah Tingkat Cetak / Print"
+If different than customer address,Jika berbeda dari alamat pelanggan
+"If disable, 'Rounded Total' field will not be visible in any transaction","Jika disable, lapangan 'Rounded Jumlah' tidak akan terlihat dalam setiap transaksi"
+"If enabled, the system will post accounting entries for inventory automatically.","Jika diaktifkan, sistem akan posting entri akuntansi untuk persediaan otomatis."
+If more than one package of the same type (for print),Jika lebih dari satu paket dari jenis yang sama (untuk mencetak)
+"If multiple Pricing Rules continue to prevail, users are asked to set Priority manually to resolve conflict.","Jika beberapa Aturan Harga terus menang, pengguna akan diminta untuk mengatur Prioritas manual untuk menyelesaikan konflik."
+"If no change in either Quantity or Valuation Rate, leave the cell blank.","Jika tidak ada perubahan baik Quantity atau Tingkat Penilaian, biarkan kosong sel."
+If not applicable please enter: NA,Jika tidak berlaku silahkan masukkan: NA
+"If not checked, the list will have to be added to each Department where it has to be applied.","Jika tidak diperiksa, daftar harus ditambahkan ke setiap departemen di mana itu harus diterapkan."
+"If selected Pricing Rule is made for 'Price', it will overwrite Price List. Pricing Rule price is the final price, so no further discount should be applied. Hence, in transactions like Sales Order, Purchase Order etc, it will be fetched in 'Rate' field, rather than 'Price List Rate' field.","Jika Rule Harga yang dipilih dibuat untuk 'Harga', itu akan menimpa Daftar Harga. Harga Rule harga adalah harga akhir, sehingga tidak ada diskon lebih lanjut harus diterapkan. Oleh karena itu, dalam transaksi seperti Sales Order, Purchase Order dll, itu akan diambil di lapangan 'Tingkat', daripada bidang 'Daftar Harga Tingkat'."
+"If specified, send the newsletter using this email address","Jika ditentukan, mengirim newsletter menggunakan alamat email ini"
+"If the account is frozen, entries are allowed to restricted users.","Jika account beku, entri yang diizinkan untuk pengguna terbatas."
+"If this Account represents a Customer, Supplier or Employee, set it here.","Jika Akun ini merupakan Pelanggan, Pemasok atau Karyawan, mengaturnya di sini."
+"If two or more Pricing Rules are found based on the above conditions, Priority is applied. Priority is a number between 0 to 20 while default value is zero (blank). Higher number means it will take precedence if there are multiple Pricing Rules with same conditions.","Jika dua atau lebih Aturan Harga yang ditemukan berdasarkan kondisi di atas, Prioritas diterapkan. Prioritas adalah angka antara 0 sampai 20, sementara nilai default adalah nol (kosong). Jumlah yang lebih tinggi berarti akan didahulukan jika ada beberapa Aturan Harga dengan kondisi yang sama."
+If you follow Quality Inspection. Enables Item QA Required and QA No in Purchase Receipt,Jika Anda mengikuti Inspeksi Kualitas. Memungkinkan Barang QA Diperlukan dan QA ada di Penerimaan Pembelian
+If you have Sales Team and Sale Partners (Channel Partners)  they can be tagged and maintain their contribution in the sales activity,Jika Anda memiliki Tim Penjualan dan Penjualan Mitra (Mitra Channel) mereka dapat ditandai dan mempertahankan kontribusi mereka dalam aktivitas penjualan
+"If you have created a standard template in Purchase Taxes and Charges Master, select one and click on the button below.","Jika Anda telah membuat template standar dalam Pajak Pembelian dan Guru Beban, pilih salah satu dan klik tombol di bawah."
+"If you have created a standard template in Sales Taxes and Charges Master, select one and click on the button below.","Jika Anda telah membuat template standar dalam Penjualan Pajak dan Biaya Guru, pilih salah satu dan klik tombol di bawah."
+"If you have long print formats, this feature can be used to split the page to be printed on multiple pages with all headers and footers on each page","Jika Anda memiliki format cetak yang panjang, fitur ini dapat digunakan untuk membagi halaman yang akan dicetak pada beberapa halaman dengan semua header dan footer pada setiap halaman"
+If you involve in manufacturing activity. Enables Item 'Is Manufactured',Jika Anda terlibat dalam aktivitas manufaktur. Memungkinkan Barang 'Apakah Diproduksi'
+Ignore,Mengabaikan
+Ignore Pricing Rule,Abaikan Aturan Harga
+Ignored: ,Ignored: 
+Image,Gambar
+Image View,Citra Tampilan
+Implementation Partner,Implementasi Mitra
+Import Attendance,Impor Kehadiran
+Import Failed!,Impor Gagal!
+Import Log,Impor Log
+Import Successful!,Impor Sukses!
+Imports,Impor
+In Hours,Pada Jam
+In Process,Dalam Proses
+In Qty,Dalam Qty
+In Value,Dalam Nilai
+In Words,Dalam Kata
+In Words (Company Currency),Dalam Kata-kata (Perusahaan Mata Uang)
+In Words (Export) will be visible once you save the Delivery Note.,Dalam Kata-kata (Ekspor) akan terlihat sekali Anda menyimpan Delivery Note.
+In Words will be visible once you save the Delivery Note.,Dalam Kata-kata akan terlihat sekali Anda menyimpan Delivery Note.
+In Words will be visible once you save the Purchase Invoice.,Dalam Kata-kata akan terlihat setelah Anda menyimpan Faktur Pembelian.
+In Words will be visible once you save the Purchase Order.,Dalam Kata-kata akan terlihat setelah Anda menyimpan Purchase Order.
+In Words will be visible once you save the Purchase Receipt.,Dalam Kata-kata akan terlihat setelah Anda menyimpan Penerimaan Pembelian.
+In Words will be visible once you save the Quotation.,Dalam Kata-kata akan terlihat sekali Anda menyimpan Quotation tersebut.
+In Words will be visible once you save the Sales Invoice.,Dalam Kata-kata akan terlihat setelah Anda menyimpan Faktur Penjualan.
+In Words will be visible once you save the Sales Order.,Dalam Kata-kata akan terlihat setelah Anda menyimpan Sales Order.
+Incentives,Insentif
+Include Reconciled Entries,Sertakan Entri Berdamai
+Include holidays in Total no. of Working Days,Sertakan liburan di total no. dari Hari Kerja
+Income,Penghasilan
+Income / Expense,Penghasilan / Beban
+Income Account,Akun Penghasilan
+Income Booked,Penghasilan Memesan
+Income Tax,Pajak Penghasilan
+Income Year to Date,Tahun Penghasilan Tanggal
+Income booked for the digest period,Penghasilan dipesan untuk periode digest
+Incoming,Incoming
+Incoming Rate,Tingkat yang masuk
+Incoming quality inspection.,Pemeriksaan mutu yang masuk.
+Incorrect number of General Ledger Entries found. You might have selected a wrong Account in the transaction.,Jumlah yang salah dari General Ledger Entries ditemukan. Anda mungkin telah memilih Account salah dalam transaksi.
+Incorrect or Inactive BOM {0} for Item {1} at row {2},Salah atau Nonaktif BOM {0} untuk Item {1} pada baris {2}
+Indicates that the package is a part of this delivery (Only Draft),Menunjukkan bahwa paket tersebut merupakan bagian dari pengiriman ini (Hanya Draft)
+Indirect Expenses,Biaya tidak langsung
+Indirect Income,Penghasilan tidak langsung
+Individual,Individu
+Industry,Industri
+Industry Type,Jenis Industri
+Inspected By,Diperiksa Oleh
+Inspection Criteria,Kriteria Pemeriksaan
+Inspection Required,Inspeksi Diperlukan
+Inspection Type,Inspeksi Type
+Installation Date,Instalasi Tanggal
+Installation Note,Instalasi Note
+Installation Note Item,Instalasi Catatan Barang
+Installation Note {0} has already been submitted,Instalasi Catatan {0} telah disampaikan
+Installation Status,Status Instalasi
+Installation Time,Instalasi Waktu
+Installation date cannot be before delivery date for Item {0},Tanggal instalasi tidak bisa sebelum tanggal pengiriman untuk Item {0}
+Installation record for a Serial No.,Catatan instalasi untuk No Serial
+Installed Qty,Terpasang Qty
+Instructions,Instruksi
+Integrate incoming support emails to Support Ticket,Mengintegrasikan email support masuk untuk Mendukung Tiket
+Interested,Tertarik
+Intern,Menginternir
+Internal,Internal
+Internet Publishing,Penerbitan Internet
+Introduction,Pendahuluan
+Invalid Barcode,Barcode valid
+Invalid Barcode or Serial No,Barcode valid atau Serial No
+Invalid Mail Server. Please rectify and try again.,Mail Server tidak valid. Harap memperbaiki dan coba lagi.
+Invalid Master Name,Nama Guru tidak valid
+Invalid User Name or Support Password. Please rectify and try again.,Valid Nama Pengguna atau Dukungan Password. Harap memperbaiki dan coba lagi.
+Invalid quantity specified for item {0}. Quantity should be greater than 0.,Kuantitas tidak valid untuk item {0}. Jumlah harus lebih besar dari 0.
+Inventory,Inventarisasi
+Inventory & Support,Inventarisasi & Dukungan
+Investment Banking,Perbankan Investasi
+Investments,Investasi
+Invoice Date,Faktur Tanggal
+Invoice Details,Detail Invoice
+Invoice No,Faktur ada
+Invoice Number,Nomor Faktur
+Invoice Period From,Faktur Periode Dari
+Invoice Period From and Invoice Period To dates mandatory for recurring invoice,Faktur Periode Dari dan Faktur Period Untuk tanggal wajib untuk berulang faktur
+Invoice Period To,Periode Faktur Untuk
+Invoice Type,Invoice Type
+Invoice/Journal Voucher Details,Invoice / Journal Voucher Detail
+Invoiced Amount (Exculsive Tax),Faktur Jumlah (Pajak exculsive)
+Is Active,Aktif
+Is Advance,Apakah Muka
+Is Cancelled,Apakah Dibatalkan
+Is Carry Forward,Apakah Carry Teruskan
+Is Default,Apakah default
+Is Encash,Apakah menjual
+Is Fixed Asset Item,Apakah Fixed Asset Barang
+Is LWP,Apakah LWP
+Is Opening,Apakah Membuka
+Is Opening Entry,Apakah Masuk Membuka
+Is POS,Apakah POS
+Is Primary Contact,Apakah Kontak Utama
+Is Purchase Item,Apakah Pembelian Barang
+Is Sales Item,Apakah Penjualan Barang
+Is Service Item,Apakah Layanan Barang
+Is Stock Item,Apakah Stock Barang
+Is Sub Contracted Item,Apakah Sub Kontrak Barang
+Is Subcontracted,Apakah subkontrak
+Is this Tax included in Basic Rate?,Apakah Pajak ini termasuk dalam Basic Rate?
+Issue,Isu
+Issue Date,Tanggal dibuat
+Issue Details,Detail Issue
+Issued Items Against Production Order,Tahun Produk Terhadap Orde Produksi
+It can also be used to create opening stock entries and to fix stock value.,Hal ini juga dapat digunakan untuk membuat entri saham membuka dan memperbaiki nilai saham.
+Item,Barang
+Item Advanced,Item Lanjutan
+Item Barcode,Item Barcode
+Item Batch Nos,Item Batch Nos
+Item Code,Item Code
+Item Code > Item Group > Brand,Item Code> Barang Grup> Merek
+Item Code and Warehouse should already exist.,Item Code dan Gudang harus sudah ada.
+Item Code cannot be changed for Serial No.,Item Code tidak dapat diubah untuk Serial Number
+Item Code is mandatory because Item is not automatically numbered,Item Code adalah wajib karena Item tidak secara otomatis nomor
+Item Code required at Row No {0},Item Code dibutuhkan pada Row ada {0}
+Item Customer Detail,Barang Pelanggan Detil
+Item Description,Item Description
+Item Desription,Item Desription
+Item Details,Item detail
+Item Group,Item Grup
+Item Group Name,Nama Item Grup
+Item Group Tree,Item Grup Pohon
+Item Group not mentioned in item master for item {0},Item Grup tidak disebutkan dalam master barang untuk item {0}
+Item Groups in Details,Item Grup dalam Rincian
+Item Image (if not slideshow),Barang Gambar (jika tidak slideshow)
+Item Name,Nama Item
+Item Naming By,Item Penamaan Dengan
+Item Price,Item Price
+Item Prices,Harga Barang
+Item Quality Inspection Parameter,Barang Kualitas Parameter Inspeksi
+Item Reorder,Item Reorder
+Item Serial No,Item Serial No
+Item Serial Nos,Item Serial Nos
+Item Shortage Report,Item Kekurangan Laporan
+Item Supplier,Item Pemasok
+Item Supplier Details,Item Pemasok Rincian
+Item Tax,Pajak Barang
+Item Tax Amount,Jumlah Pajak Barang
+Item Tax Rate,Tarif Pajak Barang
+Item Tax Row {0} must have account of type Tax or Income or Expense or Chargeable,Item Pajak Row {0} harus memiliki akun Pajak jenis atau Penghasilan atau Beban atau Dibebankan
+Item Tax1,Item Tax1
+Item To Manufacture,Barang Untuk Industri
+Item UOM,Barang UOM
+Item Website Specification,Item Situs Spesifikasi
+Item Website Specifications,Item Situs Spesifikasi
+Item Wise Tax Detail,Barang Wise Detil Pajak
+Item Wise Tax Detail ,
+Item is required,Item diperlukan
+Item is updated,Item diperbarui
+Item master.,Master barang.
+"Item must be a purchase item, as it is present in one or many Active BOMs","Item harus item pembelian, karena hadir dalam satu atau banyak BOMs Aktif"
+Item or Warehouse for row {0} does not match Material Request,Item atau Gudang untuk baris {0} Material tidak cocok Permintaan
+Item table can not be blank,Tabel barang tidak boleh kosong
+Item to be manufactured or repacked,Item yang akan diproduksi atau dikemas ulang
+Item valuation updated,Item penilaian diperbarui
+Item will be saved by this name in the data base.,Barang akan disimpan dengan nama ini dalam data base.
+Item {0} appears multiple times in Price List {1},Item {0} muncul beberapa kali dalam Daftar Harga {1}
+Item {0} does not exist,Item {0} tidak ada
+Item {0} does not exist in the system or has expired,Item {0} tidak ada dalam sistem atau telah berakhir
+Item {0} does not exist in {1} {2},Item {0} tidak ada di {1} {2}
+Item {0} has already been returned,Item {0} telah dikembalikan
+Item {0} has been entered multiple times against same operation,Barang {0} telah dimasukkan beberapa kali melawan operasi yang sama
+Item {0} has been entered multiple times with same description or date,Item {0} sudah dimasukkan beberapa kali dengan deskripsi atau tanggal yang sama
+Item {0} has been entered multiple times with same description or date or warehouse,Item {0} sudah dimasukkan beberapa kali dengan deskripsi atau tanggal atau gudang yang sama
+Item {0} has been entered twice,Item {0} telah dimasukkan dua kali
+Item {0} has reached its end of life on {1},Item {0} telah mencapai akhir hidupnya pada {1}
+Item {0} ignored since it is not a stock item,Item {0} diabaikan karena bukan barang stok
+Item {0} is cancelled,Item {0} dibatalkan
+Item {0} is not Purchase Item,Item {0} tidak Pembelian Barang
+Item {0} is not a serialized Item,Item {0} bukan merupakan Barang serial
+Item {0} is not a stock Item,Item {0} bukan merupakan saham Barang
+Item {0} is not active or end of life has been reached,Item {0} tidak aktif atau akhir hidup telah tercapai
+Item {0} is not setup for Serial Nos. Check Item master,Barang {0} tidak setup untuk Serial Nos Periksa Barang induk
+Item {0} is not setup for Serial Nos. Column must be blank,Barang {0} tidak setup untuk Serial Nos Kolom harus kosong
+Item {0} must be Sales Item,Item {0} harus Penjualan Barang
+Item {0} must be Sales or Service Item in {1},Item {0} harus Penjualan atau Jasa Barang di {1}
+Item {0} must be Service Item,Item {0} harus Layanan Barang
+Item {0} must be a Purchase Item,Item {0} harus Pembelian Barang
+Item {0} must be a Sales Item,Item {0} harus Item Penjualan
+Item {0} must be a Service Item.,Item {0} harus Layanan Barang.
+Item {0} must be a Sub-contracted Item,Item {0} harus Item Sub-kontrak
+Item {0} must be a stock Item,Item {0} harus stok Barang
+Item {0} must be manufactured or sub-contracted,Item {0} harus diproduksi atau sub-kontrak
+Item {0} not found,Item {0} tidak ditemukan
+Item {0} with Serial No {1} is already installed,Item {0} dengan Serial No {1} sudah diinstal
+Item {0} with same description entered twice,Item {0} dengan deskripsi yang sama dimasukkan dua kali
+"Item, Warranty, AMC (Annual Maintenance Contract) details will be automatically fetched when Serial Number is selected.","Barang, Garansi, AMC (Tahunan Kontrak Pemeliharaan) detail akan otomatis diambil ketika Serial Number dipilih."
+Item-wise Price List Rate,Barang-bijaksana Daftar Harga Tingkat
+Item-wise Purchase History,Barang-bijaksana Riwayat Pembelian
+Item-wise Purchase Register,Barang-bijaksana Pembelian Register
+Item-wise Sales History,Item-wise Penjualan Sejarah
+Item-wise Sales Register,Item-wise Daftar Penjualan
+"Item: {0} managed batch-wise, can not be reconciled using \					Stock Reconciliation, instead use Stock Entry","Item: {0} dikelola batch-bijaksana, tidak dapat didamaikan dengan menggunakan \ Bursa Rekonsiliasi, sebagai gantinya menggunakan Stock Entri"
+Item: {0} not found in the system,Item: {0} tidak ditemukan dalam sistem
+Items,Items
+Items To Be Requested,Items Akan Diminta
+Items required,Barang yang dibutuhkan
+"Items to be requested which are ""Out of Stock"" considering all warehouses based on projected qty and minimum order qty","Item harus diminta yang ""Out of Stock"" mengingat semua gudang berdasarkan qty diproyeksikan dan pesanan minimum qty"
+Items which do not exist in Item master can also be entered on customer's request,Barang-barang yang tidak ada dalam Butir utama juga dapat dimasukkan pada permintaan pelanggan
+Itemwise Discount,Itemwise Diskon
+Itemwise Recommended Reorder Level,Itemwise Rekomendasi Reorder Tingkat
+Job Applicant,Pemohon Job
+Job Opening,Pembukaan Job
+Job Profile,Profil Job
+Job Title,Jabatan
+"Job profile, qualifications required etc.","Profil pekerjaan, kualifikasi yang dibutuhkan dll"
+Jobs Email Settings,Pengaturan Jobs Email
+Journal Entries,Entries Journal
+Journal Entry,Jurnal Entri
+Journal Voucher,Journal Voucher
+Journal Voucher Detail,Journal Voucher Detil
+Journal Voucher Detail No,Journal Voucher Detil ada
+Journal Voucher {0} does not have account {1} or already matched,Journal Voucher {0} tidak memiliki akun {1} atau sudah cocok
+Journal Vouchers {0} are un-linked,Journal Voucher {0} yang un-linked
+Keep a track of communication related to this enquiry which will help for future reference.,Menyimpan melacak komunikasi yang berkaitan dengan penyelidikan ini yang akan membantu untuk referensi di masa mendatang.
+Keep it web friendly 900px (w) by 100px (h),Simpan web 900px ramah (w) oleh 100px (h)
+Key Performance Area,Key Bidang Kinerja
+Key Responsibility Area,Key Responsibility area
+Kg,Kg
+LR Date,LR Tanggal
+LR No,LR ada
+Label,Label
+Landed Cost Item,Landed Biaya Barang
+Landed Cost Items,Landed Biaya Produk
+Landed Cost Purchase Receipt,Landed Biaya Penerimaan Pembelian
+Landed Cost Purchase Receipts,Mendarat Penerimaan Biaya Pembelian
+Landed Cost Wizard,Landed Biaya Wisaya
+Landed Cost updated successfully,Biaya Landed berhasil diperbarui
+Language,Bahasa
+Last Name,Nama Belakang
+Last Purchase Rate,Tingkat Pembelian Terakhir
+Latest,Terbaru
+Lead,Lead
+Lead Details,Detail Timbal
+Lead Id,Timbal Id
+Lead Name,Timbal Nama
+Lead Owner,Timbal Owner
+Lead Source,Sumber utama
+Lead Status,Status Timbal
+Lead Time Date,Timbal Waktu Tanggal
+Lead Time Days,Memimpin Waktu Hari
+Lead Time days is number of days by which this item is expected in your warehouse. This days is fetched in Material Request when you select this item.,Hari Waktu Timbal adalah jumlah hari dimana item ini diharapkan di gudang Anda. Hari ini diambil di Material Request ketika Anda memilih item ini.
+Lead Type,Timbal Type
+Lead must be set if Opportunity is made from Lead,Timbal harus diatur jika Peluang terbuat dari Timbal
+Leave Allocation,Tinggalkan Alokasi
+Leave Allocation Tool,Tinggalkan Alokasi Alat
+Leave Application,Tinggalkan Aplikasi
+Leave Approver,Tinggalkan Approver
+Leave Approvers,Tinggalkan yang menyetujui
+Leave Balance Before Application,Tinggalkan Saldo Sebelum Aplikasi
+Leave Block List,Tinggalkan Block List
+Leave Block List Allow,Tinggalkan Block List Izinkan
+Leave Block List Allowed,Tinggalkan Block List Diizinkan
+Leave Block List Date,Tinggalkan Block List Tanggal
+Leave Block List Dates,Tinggalkan Block List Tanggal
+Leave Block List Name,Tinggalkan Nama Block List
+Leave Blocked,Tinggalkan Diblokir
+Leave Control Panel,Tinggalkan Control Panel
+Leave Encashed?,Tinggalkan dicairkan?
+Leave Encashment Amount,Tinggalkan Pencairan Jumlah
+Leave Type,Tinggalkan Type
+Leave Type Name,Tinggalkan Type Nama
+Leave Without Pay,Tinggalkan Tanpa Bayar
+Leave application has been approved.,Pengajuan cuti telah disetujui.
+Leave application has been rejected.,Pengajuan cuti telah ditolak.
+Leave approver must be one of {0},Tinggalkan approver harus menjadi salah satu {0}
+Leave blank if considered for all branches,Biarkan kosong jika dipertimbangkan untuk semua cabang
+Leave blank if considered for all departments,Biarkan kosong jika dianggap untuk semua departemen
+Leave blank if considered for all designations,Biarkan kosong jika dipertimbangkan untuk semua sebutan
+Leave blank if considered for all employee types,Biarkan kosong jika dipertimbangkan untuk semua jenis karyawan
+"Leave can be approved by users with Role, ""Leave Approver""","Tinggalkan dapat disetujui oleh pengguna dengan Role, ""Tinggalkan Approver"""
+Leave of type {0} cannot be longer than {1},Tinggalkan jenis {0} tidak boleh lebih dari {1}
+Leaves Allocated Successfully for {0},Daun Dialokasikan Berhasil untuk {0}
+Leaves for type {0} already allocated for Employee {1} for Fiscal Year {0},Daun untuk tipe {0} sudah dialokasikan untuk Karyawan {1} Tahun Anggaran {0}
+Leaves must be allocated in multiples of 0.5,"Daun harus dialokasikan dalam kelipatan 0,5"
+Ledger,Buku besar
+Ledgers,Buku Pembantu
+Left,Waktu tersisa
+Legal,Hukum
+Legal Expenses,Beban Legal
+Letter Head,Surat Kepala
+Letter Heads for print templates.,Surat Kepala untuk mencetak template.
+Level,Level
+Lft,Lft
+Liability,Kewajiban
+List a few of your customers. They could be organizations or individuals.,Daftar beberapa pelanggan Anda. Mereka bisa menjadi organisasi atau individu.
+List a few of your suppliers. They could be organizations or individuals.,Daftar beberapa pemasok Anda. Mereka bisa menjadi organisasi atau individu.
+List items that form the package.,Daftar item yang membentuk paket.
+List this Item in multiple groups on the website.,Daftar Barang ini dalam beberapa kelompok di website.
+"List your products or services that you buy or sell. Make sure to check the Item Group, Unit of Measure and other properties when you start.","Daftar produk atau jasa yang Anda membeli atau menjual. Pastikan untuk memeriksa Grup Barang, Satuan Ukur dan properti lainnya ketika Anda mulai."
+"List your tax heads (e.g. VAT, Excise; they should have unique names) and their standard rates. This will create a standard template, which you can edit and add more later.","Daftar kepala pajak Anda (misalnya PPN, Cukai, mereka harus memiliki nama yang unik) dan tingkat standar mereka. Ini akan membuat template standar, yang dapat Anda edit dan menambahkannya kemudian."
+Loading...,Memuat...
+Loans (Liabilities),Kredit (Kewajiban)
+Loans and Advances (Assets),Pinjaman Uang Muka dan (Aset)
+Local,[Daerah
+Login,Masuk
+Login with your new User ID,Login dengan User ID baru Anda
+Logo,Logo
+Logo and Letter Heads,Logo dan Surat Kepala
+Lost,Tersesat
+Lost Reason,Kehilangan Alasan
+Low,Rendah
+Lower Income,Penghasilan rendah
+MTN Details,MTN Detail
+Main,Utama
+Main Reports,Laporan Utama
+Maintain Same Rate Throughout Sales Cycle,Menjaga Tingkat Sama Sepanjang Siklus Penjualan
+Maintain same rate throughout purchase cycle,Mempertahankan tingkat yang sama sepanjang siklus pembelian
+Maintenance,Pemeliharaan
+Maintenance Date,Pemeliharaan Tanggal
+Maintenance Details,Detail Maintenance
+Maintenance Schedule,Jadwal pemeliharaan
+Maintenance Schedule Detail,Jadwal pemeliharaan Detil
+Maintenance Schedule Item,Jadwal pemeliharaan Barang
+Maintenance Schedule is not generated for all the items. Please click on 'Generate Schedule',Jadwal pemeliharaan tidak dihasilkan untuk semua item. Silahkan klik 'Menghasilkan Jadwal'
+Maintenance Schedule {0} exists against {0},Jadwal pemeliharaan {0} ada terhadap {0}
+Maintenance Schedule {0} must be cancelled before cancelling this Sales Order,Jadwal pemeliharaan {0} harus dibatalkan sebelum membatalkan Sales Order ini
+Maintenance Schedules,Jadwal pemeliharaan
+Maintenance Status,Status pemeliharaan
+Maintenance Time,Pemeliharaan Waktu
+Maintenance Type,Pemeliharaan Type
+Maintenance Visit,Pemeliharaan Visit
+Maintenance Visit Purpose,Pemeliharaan Visit Tujuan
+Maintenance Visit {0} must be cancelled before cancelling this Sales Order,Pemeliharaan Kunjungan {0} harus dibatalkan sebelum membatalkan Sales Order ini
+Maintenance start date can not be before delivery date for Serial No {0},Tanggal mulai pemeliharaan tidak bisa sebelum tanggal pengiriman untuk Serial No {0}
+Major/Optional Subjects,Mayor / Opsional Subjek
+Make ,Make 
+Make Accounting Entry For Every Stock Movement,Membuat Entri Akuntansi Untuk Setiap Gerakan Stock
+Make Bank Voucher,Membuat Bank Voucher
+Make Credit Note,Membuat Nota Kredit
+Make Debit Note,Membuat Debit Note
+Make Delivery,Membuat Pengiriman
+Make Difference Entry,Membuat Perbedaan Entri
+Make Excise Invoice,Membuat Cukai Faktur
+Make Installation Note,Membuat Instalasi Note
+Make Invoice,Membuat Invoice
+Make Maint. Schedule,Buat Maint. Jadwal
+Make Maint. Visit,Buat Maint. Kunjungan
+Make Maintenance Visit,Membuat Maintenance Visit
+Make Packing Slip,Membuat Packing Slip
+Make Payment,Lakukan Pembayaran
+Make Payment Entry,Membuat Entri Pembayaran
+Make Purchase Invoice,Membuat Purchase Invoice
+Make Purchase Order,Membuat Purchase Order
+Make Purchase Receipt,Membuat Pembelian Penerimaan
+Make Salary Slip,Membuat Slip Gaji
+Make Salary Structure,Membuat Struktur Gaji
+Make Sales Invoice,Membuat Sales Invoice
+Make Sales Order,Membuat Sales Order
+Make Supplier Quotation,Membuat Pemasok Quotation
+Make Time Log Batch,Membuat Waktu Log Batch
+Male,Laki-laki
+Manage Customer Group Tree.,Manage Group Pelanggan Pohon.
+Manage Sales Partners.,Mengelola Penjualan Partners.
+Manage Sales Person Tree.,Mengelola Penjualan Orang Pohon.
+Manage Territory Tree.,Kelola Wilayah Pohon.
+Manage cost of operations,Mengelola biaya operasional
+Management,Manajemen
+Manager,Manajer
+"Mandatory if Stock Item is ""Yes"". Also the default warehouse where reserved quantity is set from Sales Order.","Wajib jika Stock Item ""Yes"". Juga gudang standar di mana kuantitas milik diatur dari Sales Order."
+Manufacture against Sales Order,Industri melawan Sales Order
+Manufacture/Repack,Industri / Repack
+Manufactured Qty,Diproduksi Qty
+Manufactured quantity will be updated in this warehouse,Kuantitas Diproduksi akan diperbarui di gudang ini
+Manufactured quantity {0} cannot be greater than planned quanitity {1} in Production Order {2},Kuantitas Diproduksi {0} Tidak dapat lebih besar dari yang direncanakan quanitity {1} dalam Orde Produksi {2}
+Manufacturer,Pabrikan
+Manufacturer Part Number,Produsen Part Number
+Manufacturing,Manufaktur
+Manufacturing Quantity,Manufacturing Quantity
+Manufacturing Quantity is mandatory,Manufaktur Kuantitas adalah wajib
+Margin,Margin
+Marital Status,Status Perkawinan
+Market Segment,Segmen Pasar
+Marketing,Pemasaran
+Marketing Expenses,Beban Pemasaran
+Married,Belum Menikah
+Mass Mailing,Mailing massa
+Master Name,Guru Nama
+Master Name is mandatory if account type is Warehouse,Guru Nama adalah wajib jika jenis account adalah Gudang
+Master Type,Guru Type
+Masters,Masters
+Match non-linked Invoices and Payments.,Cocokkan Faktur non-linked dan Pembayaran.
+Material Issue,Material Isu
+Material Receipt,Material Receipt
+Material Request,Permintaan Material
+Material Request Detail No,Permintaan Detil Material ada
+Material Request For Warehouse,Permintaan Material Untuk Gudang
+Material Request Item,Material Permintaan Barang
+Material Request Items,Permintaan Produk Bahan
+Material Request No,Permintaan Material yang
+Material Request Type,Permintaan Jenis Bahan
+Material Request of maximum {0} can be made for Item {1} against Sales Order {2},Permintaan Bahan maksimal {0} dapat dibuat untuk Item {1} terhadap Sales Order {2}
+Material Request used to make this Stock Entry,Permintaan bahan yang digunakan untuk membuat Masuk Bursa ini
+Material Request {0} is cancelled or stopped,Permintaan Material {0} dibatalkan atau dihentikan
+Material Requests for which Supplier Quotations are not created,Permintaan Material yang Pemasok Kutipan tidak diciptakan
+Material Requests {0} created,Permintaan Material {0} dibuat
+Material Requirement,Material Requirement
+Material Transfer,Material Transfer
+Materials,bahan materi
+Materials Required (Exploded),Bahan yang dibutuhkan (Meledak)
+Max 5 characters,Max 5 karakter
+Max Days Leave Allowed,Max Hari Cuti Diizinkan
+Max Discount (%),Max Diskon (%)
+Max Qty,Max Qty
+Max discount allowed for item: {0} is {1}%,Diskon Max diperbolehkan untuk item: {0} {1}%
+Maximum Amount,Jumlah Maksimum
+Maximum allowed credit is {0} days after posting date,Kredit maksimum yang diijinkan adalah {0} hari setelah tanggal postingan
+Maximum {0} rows allowed,Maksimum {0} baris diperbolehkan
+Maxiumm discount for Item {0} is {1}%,Diskon Maxiumm untuk Item {0} adalah {1}%
+Medical,Medis
+Medium,Sedang
+"Merging is only possible if following properties are same in both records. Group or Ledger, Root Type, Company","Penggabungan hanya mungkin jika sifat berikut sama di kedua catatan. Grup atau Ledger, Akar Type, Perusahaan"
+Message,Pesan
+Message Parameter,Parameter pesan
+Message Sent,Pesan Terkirim
+Message updated,Pesan diperbarui
+Messages,Pesan
+Messages greater than 160 characters will be split into multiple messages,Pesan lebih dari 160 karakter akan dipecah menjadi beberapa pesan
+Middle Income,Penghasilan Tengah
+Milestone,Batu
+Milestone Date,Milestone Tanggal
+Milestones,Milestones
+Milestones will be added as Events in the Calendar,Milestones akan ditambahkan sebagai Acara di Kalender
+Min Order Qty,Min Order Qty
+Min Qty,Min Qty
+Min Qty can not be greater than Max Qty,Min Qty tidak dapat lebih besar dari Max Qty
+Minimum Amount,Jumlah Minimum
+Minimum Order Qty,Minimum Order Qty
+Minute,Menit
+Misc Details,Lain-lain Detail
+Miscellaneous Expenses,Beban lain-lain
+Miscelleneous,Miscelleneous
+Mobile No,Ponsel Tidak ada
+Mobile No.,Ponsel Nomor
+Mode of Payment,Mode Pembayaran
+Modern,Modern
+Monday,Senin
+Month,Bulan
+Monthly,Bulanan
+Monthly Attendance Sheet,Lembar Kehadiran Bulanan
+Monthly Earning & Deduction,Bulanan Pendapatan & Pengurangan
+Monthly Salary Register,Gaji Bulanan Daftar
+Monthly salary statement.,Pernyataan gaji bulanan.
+More Details,Detail Lebih
+More Info,Info Selengkapnya
+Motion Picture & Video,Motion Picture & Video
+Moving Average,Moving Average
+Moving Average Rate,Moving Average Tingkat
+Mr,Mr
+Ms,Ms
+Multiple Item prices.,Multiple Item harga.
+"Multiple Price Rule exists with same criteria, please resolve \			conflict by assigning priority. Price Rules: {0}","Beberapa Aturan Harga ada dengan kriteria yang sama, silahkan menyelesaikan \ konflik dengan menetapkan prioritas. Aturan Harga: {0}"
+Music,Musik
+Must be Whole Number,Harus Nomor Utuh
+Name,Nama
+Name and Description,Nama dan Deskripsi
+Name and Employee ID,Nama dan ID Karyawan
+"Name of new Account. Note: Please don't create accounts for Customers and Suppliers, they are created automatically from the Customer and Supplier master","Nama Akun baru. Catatan: Tolong jangan membuat account untuk Pelanggan dan Pemasok, mereka dibuat secara otomatis dari Nasabah dan Pemasok utama"
+Name of person or organization that this address belongs to.,Nama orang atau organisasi yang alamat ini milik.
+Name of the Budget Distribution,Nama Distribusi Anggaran
+Naming Series,Penamaan Series
+Negative Quantity is not allowed,Jumlah negatif tidak diperbolehkan
+Negative Stock Error ({6}) for Item {0} in Warehouse {1} on {2} {3} in {4} {5},Kesalahan Stock negatif ({6}) untuk Item {0} Gudang {1} di {2} {3} in {4} {5}
+Negative Valuation Rate is not allowed,Tingkat Penilaian negatif tidak diperbolehkan
+Negative balance in Batch {0} for Item {1} at Warehouse {2} on {3} {4},Saldo negatif dalam Batch {0} untuk Item {1} di Gudang {2} pada {3} {4}
+Net Pay,Pay Net
+Net Pay (in words) will be visible once you save the Salary Slip.,Pay Bersih (dalam kata-kata) akan terlihat setelah Anda menyimpan Slip Gaji.
+Net Profit / Loss,Laba / Rugi
+Net Total,Jumlah Bersih
+Net Total (Company Currency),Jumlah Bersih (Perusahaan Mata Uang)
+Net Weight,Berat Bersih
+Net Weight UOM,Berat Bersih UOM
+Net Weight of each Item,Berat Bersih dari setiap Item
+Net pay cannot be negative,Gaji bersih yang belum dapat negatif
+Never,Tidak Pernah
+New ,New 
+New Account,Akun baru
+New Account Name,New Account Name
+New BOM,New BOM
+New Communications,Komunikasi Baru
+New Company,Perusahaan Baru
+New Cost Center,Biaya Pusat baru
+New Cost Center Name,Baru Nama Biaya Pusat
+New Delivery Notes,Catatan Pengiriman Baru
+New Enquiries,Pertanyaan Baru
+New Leads,Memimpin Baru
+New Leave Application,Tinggalkan Aplikasi Baru
+New Leaves Allocated,Daun baru Dialokasikan
+New Leaves Allocated (In Days),Daun baru Dialokasikan (Dalam Hari)
+New Material Requests,Permintaan Bahan Baru
+New Projects,Proyek Baru
+New Purchase Orders,Pesanan Pembelian Baru
+New Purchase Receipts,Penerimaan Pembelian Baru
+New Quotations,Kutipan Baru
+New Sales Orders,Penjualan New Orders
+New Serial No cannot have Warehouse. Warehouse must be set by Stock Entry or Purchase Receipt,Baru Serial ada tidak dapat memiliki Gudang. Gudang harus diatur oleh Bursa Masuk atau Penerimaan Pembelian
+New Stock Entries,Entri New Stock
+New Stock UOM,New Stock UOM
+New Stock UOM is required,New Stock UOM diperlukan
+New Stock UOM must be different from current stock UOM,New Stock UOM harus berbeda dari UOM saham saat ini
+New Supplier Quotations,Pemasok Kutipan Baru
+New Support Tickets,Dukungan Tiket Baru
+New UOM must NOT be of type Whole Number,New UOM TIDAK harus dari jenis Whole Number
+New Workplace,Kerja baru
+Newsletter,Laporan berkala
+Newsletter Content,Newsletter Konten
+Newsletter Status,Newsletter Status
+Newsletter has already been sent,Newsletter telah terkirim
+"Newsletters to contacts, leads.","Newsletter ke kontak, memimpin."
+Newspaper Publishers,Koran Publishers
+Next,Berikutnya
+Next Contact By,Berikutnya Contact By
+Next Contact Date,Berikutnya Hubungi Tanggal
+Next Date,Berikutnya Tanggal
+Next email will be sent on:,Email berikutnya akan dikirim pada:
+No,Nomor
+No Customer Accounts found.,Tidak ada Rekening Nasabah ditemukan.
+No Customer or Supplier Accounts found,"Tidak ada pelanggan, atau pemasok Akun ditemukan"
+No Expense Approvers. Please assign 'Expense Approver' Role to atleast one user,Tidak ada yang menyetujui Beban. Silakan menetapkan 'Beban Approver' Peran untuk minimal satu pengguna
+No Item with Barcode {0},Ada Barang dengan Barcode {0}
+No Item with Serial No {0},Tidak ada Barang dengan Serial No {0}
+No Items to pack,Tidak ada item untuk berkemas
+No Leave Approvers. Please assign 'Leave Approver' Role to atleast one user,Tidak Cuti yang menyetujui. Silakan menetapkan Peran 'Leave Approver' untuk minimal satu pengguna
+No Permission,Tidak ada Izin
+No Production Orders created,Tidak ada Pesanan Produksi dibuat
+No Supplier Accounts found. Supplier Accounts are identified based on 'Master Type' value in account record.,Tidak Pemasok Akun ditemukan. Akun pemasok diidentifikasi berdasarkan nilai 'Guru Type' dalam catatan akun.
+No accounting entries for the following warehouses,Tidak ada entri akuntansi untuk gudang berikut
+No addresses created,Tidak ada alamat dibuat
+No contacts created,Tidak ada kontak dibuat
+No default Address Template found. Please create a new one from Setup > Printing and Branding > Address Template.,Tidak ada Alamat bawaan Template ditemukan. Harap membuat yang baru dari Pengaturan> Percetakan dan Branding> Template Alamat.
+No default BOM exists for Item {0},Tidak ada standar BOM ada untuk Item {0}
+No description given,Tidak diberikan deskripsi
+No employee found,Tidak ada karyawan yang ditemukan
+No employee found!,Tidak ada karyawan ditemukan!
+No of Requested SMS,Tidak ada dari Diminta SMS
+No of Sent SMS,Tidak ada dari Sent SMS
+No of Visits,Tidak ada Kunjungan
+No permission,Tidak ada izin
+No record found,Tidak ada catatan ditemukan
+No records found in the Invoice table,Tidak ada catatan yang ditemukan dalam tabel Faktur
+No records found in the Payment table,Tidak ada catatan yang ditemukan dalam tabel Pembayaran
+No salary slip found for month: ,No salary slip found for month: 
+Non Profit,Non Profit
+Nos,Nos
+Not Active,Tidak Aktif
+Not Applicable,Tidak Berlaku
+Not Available,Tidak Tersedia
+Not Billed,Tidak Ditagih
+Not Delivered,Tidak Disampaikan
+Not Set,Tidak Diatur
+Not allowed to update stock transactions older than {0},Tidak diizinkan untuk memperbarui transaksi saham lebih tua dari {0}
+Not authorized to edit frozen Account {0},Tidak berwenang untuk mengedit Akun frozen {0}
+Not authroized since {0} exceeds limits,Tidak Authroized sejak {0} melebihi batas
+Not permitted,Tidak diijinkan
+Note,Catatan
+Note User,Catatan Pengguna
+"Note: Backups and files are not deleted from Dropbox, you will have to delete them manually.","Catatan: backup dan file tidak dihapus dari Dropbox, Anda harus menghapusnya secara manual."
+"Note: Backups and files are not deleted from Google Drive, you will have to delete them manually.","Catatan: backup dan file tidak dihapus dari Google Drive, Anda harus menghapusnya secara manual."
+Note: Due Date exceeds the allowed credit days by {0} day(s),Catatan: Karena Tanggal melebihi hari-hari kredit diperbolehkan oleh {0} hari (s)
+Note: Email will not be sent to disabled users,Catatan: Email tidak akan dikirim ke pengguna cacat
+Note: Item {0} entered multiple times,Catatan: Barang {0} masuk beberapa kali
+Note: Payment Entry will not be created since 'Cash or Bank Account' was not specified,Catatan: Entry Pembayaran tidak akan dibuat karena 'Cash atau Rekening Bank tidak ditentukan
+Note: System will not check over-delivery and over-booking for Item {0} as quantity or amount is 0,Catatan: Sistem tidak akan memeriksa over-pengiriman dan over-booking untuk Item {0} kuantitas atau jumlah 0
+Note: There is not enough leave balance for Leave Type {0},Catatan: Tidak ada saldo cuti cukup bagi Leave Type {0}
+Note: This Cost Center is a Group. Cannot make accounting entries against groups.,Catatan: Biaya Pusat ini adalah Group. Tidak bisa membuat entri akuntansi terhadap kelompok-kelompok.
+Note: {0},Catatan: {0}
+Notes,Catatan
+Notes:,Catatan:
+Nothing to request,Tidak ada yang meminta
+Notice (days),Notice (hari)
+Notification Control,Pemberitahuan Kontrol
+Notification Email Address,Pemberitahuan Alamat Email
+Notify by Email on creation of automatic Material Request,Memberitahu melalui Email pada penciptaan Permintaan Bahan otomatis
+Number Format,Nomor Format
+Offer Date,Penawaran Tanggal
+Office,Kantor
+Office Equipments,Peralatan Kantor
+Office Maintenance Expenses,Beban Pemeliharaan Kantor
+Office Rent,Kantor Sewa
+Old Parent,Induk tua
+On Net Total,Pada Bersih Jumlah
+On Previous Row Amount,Pada Sebelumnya Row Jumlah
+On Previous Row Total,Pada Sebelumnya Row Jumlah
+Online Auctions,Lelang Online
+Only Leave Applications with status 'Approved' can be submitted,Hanya Tinggalkan Aplikasi status 'Disetujui' dapat diajukan
+"Only Serial Nos with status ""Available"" can be delivered.","Hanya Serial Nos status ""Available"" dapat disampaikan."
+Only leaf nodes are allowed in transaction,Hanya node daun yang diperbolehkan dalam transaksi
+Only the selected Leave Approver can submit this Leave Application,Hanya dipilih Cuti Approver dapat mengirimkan Aplikasi Cuti ini
+Open,Buka
+Open Production Orders,Pesanan terbuka Produksi
+Open Tickets,Buka Tiket
+Opening (Cr),Pembukaan (Cr)
+Opening (Dr),Pembukaan (Dr)
+Opening Date,Tanggal pembukaan
+Opening Entry,Membuka Entri
+Opening Qty,Membuka Qty
+Opening Time,Membuka Waktu
+Opening Value,Nilai Membuka
+Opening for a Job.,Membuka untuk Job.
+Operating Cost,Biaya Operasi
+Operation Description,Operasi Deskripsi
+Operation No,Operasi Tidak ada
+Operation Time (mins),Operasi Waktu (menit)
+Operation {0} is repeated in Operations Table,Operasi {0} diulangi dalam Operasi Tabel
+Operation {0} not present in Operations Table,Operasi {0} tidak hadir dalam Operasi Tabel
+Operations,Operasi
+Opportunity,Kesempatan
+Opportunity Date,Peluang Tanggal
+Opportunity From,Peluang Dari
+Opportunity Item,Peluang Barang
+Opportunity Items,Peluang Produk
+Opportunity Lost,Peluang Hilang
+Opportunity Type,Peluang Type
+Optional. This setting will be used to filter in various transactions.,Opsional. Pengaturan ini akan digunakan untuk menyaring dalam berbagai transaksi.
+Order Type,Pesanan Type
+Order Type must be one of {0},Pesanan Type harus menjadi salah satu {0}
+Ordered,Ordered
+Ordered Items To Be Billed,Memerintahkan Items Akan Ditagih
+Ordered Items To Be Delivered,Memerintahkan Items Akan Disampaikan
+Ordered Qty,Memerintahkan Qty
+"Ordered Qty: Quantity ordered for purchase, but not received.","Memerintahkan Qty: Jumlah memerintahkan untuk pembelian, tetapi tidak diterima."
+Ordered Quantity,Memerintahkan Kuantitas
+Orders released for production.,Pesanan dirilis untuk produksi.
+Organization Name,Nama Organisasi
+Organization Profile,Profil Organisasi
+Organization branch master.,Cabang master organisasi.
+Organization unit (department) master.,Unit Organisasi (kawasan) menguasai.
+Other,Lain-lain
+Other Details,Detail lainnya
+Others,Lainnya
+Out Qty,Out Qty
+Out Value,Out Nilai
+Out of AMC,Dari AMC
+Out of Warranty,Out of Garansi
+Outgoing,Ramah
+Outstanding Amount,Jumlah yang luar biasa
+Outstanding for {0} cannot be less than zero ({1}),Posisi untuk {0} tidak bisa kurang dari nol ({1})
+Overhead,Atas
+Overheads,Overhead
+Overlapping conditions found between:,Kondisi Tumpang Tindih ditemukan antara:
+Overview,Pratinjau
+Owned,Dimiliki
+Owner,Pemilik
+P L A - Cess Portion,PLA - Cess Bagian
+PL or BS,PL atau BS
+PO Date,PO Tanggal
+PO No,PO No
+POP3 Mail Server,POP3 Mail Server
+POP3 Mail Settings,POP3 Mail Settings
+POP3 mail server (e.g. pop.gmail.com),POP3 server mail (misalnya pop.gmail.com)
+POP3 server e.g. (pop.gmail.com),POP3 server misalnya (pop.gmail.com)
+POS Setting,Pengaturan POS
+POS Setting required to make POS Entry,Pengaturan POS diperlukan untuk membuat POS Entri
+POS Setting {0} already created for user: {1} and company {2},Pengaturan POS {0} sudah diciptakan untuk pengguna: {1} dan perusahaan {2}
+POS View,Lihat POS
+PR Detail,PR Detil
+Package Item Details,Paket Item detail
+Package Items,Paket Items
+Package Weight Details,Paket Berat Detail
+Packed Item,Barang Dikemas
+Packed quantity must equal quantity for Item {0} in row {1},Dikemas kuantitas harus sama kuantitas untuk Item {0} berturut-turut {1}
+Packing Details,Packing Detail
+Packing List,Packing List
+Packing Slip,Packing Slip
+Packing Slip Item,Packing Slip Barang
+Packing Slip Items,Packing Slip Items
+Packing Slip(s) cancelled,Packing slip (s) dibatalkan
+Page Break,Halaman Istirahat
+Page Name,Nama Halaman
+Paid Amount,Dibayar Jumlah
+Paid amount + Write Off Amount can not be greater than Grand Total,Jumlah yang dibayarkan + Write Off Jumlah tidak bisa lebih besar dari Grand Total
+Pair,Pasangkan
+Parameter,{0}Para{/0}{1}me{/1}{0}ter{/0}
+Parent Account,Rekening Induk
+Parent Cost Center,Parent Biaya Pusat
+Parent Customer Group,Induk Pelanggan Grup
+Parent Detail docname,Induk Detil docname
+Parent Item,Induk Barang
+Parent Item Group,Induk Barang Grup
+Parent Item {0} must be not Stock Item and must be a Sales Item,Induk Barang {0} harus tidak Stock Barang dan harus Item Penjualan
+Parent Party Type,Type Partai Induk
+Parent Sales Person,Penjualan Induk Orang
+Parent Territory,Wilayah Induk
+Parent Website Page,Induk Website Halaman
+Parent Website Route,Parent Situs Route
+Parenttype,Parenttype
+Part-time,Part-time
+Partially Completed,Sebagian Selesai
+Partly Billed,Sebagian Ditagih
+Partly Delivered,Sebagian Disampaikan
+Partner Target Detail,Mitra Sasaran Detil
+Partner Type,Mitra Type
+Partner's Website,Partner Website
+Party,Pihak
+Party Account,Akun Party
+Party Type,Type Partai
+Party Type Name,Jenis Party Nama
+Passive,Pasif
+Passport Number,Nomor Paspor
+Password,Kata sandi
+Pay To / Recd From,Pay To / RECD Dari
+Payable,Hutang
+Payables,Hutang
+Payables Group,Hutang Grup
+Payment Days,Hari Pembayaran
+Payment Due Date,Tanggal Jatuh Tempo Pembayaran
+Payment Period Based On Invoice Date,Masa Pembayaran Berdasarkan Faktur Tanggal
+Payment Reconciliation,Rekonsiliasi Pembayaran
+Payment Reconciliation Invoice,Rekonsiliasi Pembayaran Faktur
+Payment Reconciliation Invoices,Faktur Rekonsiliasi Pembayaran
+Payment Reconciliation Payment,Rekonsiliasi Pembayaran Pembayaran
+Payment Reconciliation Payments,Pembayaran Rekonsiliasi Pembayaran
+Payment Type,Jenis Pembayaran
+Payment cannot be made for empty cart,Pembayaran tidak dapat dibuat untuk keranjang kosong
+Payment of salary for the month {0} and year {1},Pembayaran gaji untuk bulan {0} dan tahun {1}
+Payments,2. Payment (Pembayaran)
+Payments Made,Pembayaran Dibuat
+Payments Received,Pembayaran Diterima
+Payments made during the digest period,Pembayaran dilakukan selama periode digest
+Payments received during the digest period,Pembayaran yang diterima selama periode digest
+Payroll Settings,Pengaturan Payroll
+Pending,Menunggu
+Pending Amount,Pending Jumlah
+Pending Items {0} updated,Pending Items {0} diperbarui
+Pending Review,Pending Ulasan
+Pending SO Items For Purchase Request,Pending SO Items Untuk Pembelian Permintaan
+Pension Funds,Dana pensiun
+Percent Complete,Persen Lengkap
+Percentage Allocation,Persentase Alokasi
+Percentage Allocation should be equal to 100%,Persentase Alokasi harus sama dengan 100%
+Percentage variation in quantity to be allowed while receiving or delivering this item.,Variasi persentase kuantitas yang diizinkan saat menerima atau memberikan item ini.
+Percentage you are allowed to receive or deliver more against the quantity ordered. For example: If you have ordered 100 units. and your Allowance is 10% then you are allowed to receive 110 units.,Persentase Anda diijinkan untuk menerima atau memberikan lebih terhadap kuantitas memerintahkan. Misalnya: Jika Anda telah memesan 100 unit. dan Tunjangan Anda adalah 10% maka Anda diperbolehkan untuk menerima 110 unit.
+Performance appraisal.,Penilaian kinerja.
+Period,periode
+Period Closing Voucher,Voucher Periode penutupan
+Periodicity,Masa haid
+Permanent Address,Permanent Alamat
+Permanent Address Is,Alamat permanen Apakah
+Permission,Izin
+Personal,Pribadi
+Personal Details,Data Pribadi
+Personal Email,Email Pribadi
+Pharmaceutical,Farmasi
+Pharmaceuticals,Farmasi
+Phone,Telepon
+Phone No,Telepon yang
+Piecework,Pekerjaan yg dibayar menurut hasil yg dikerjakan
+Pincode,Kode PIN
+Place of Issue,Tempat Issue
+Plan for maintenance visits.,Rencana kunjungan pemeliharaan.
+Planned Qty,Rencana Qty
+"Planned Qty: Quantity, for which, Production Order has been raised, but is pending to be manufactured.","Rencana Qty: Kuantitas, yang, Orde Produksi telah dibangkitkan, tetapi tertunda akan diproduksi."
+Planned Quantity,Direncanakan Kuantitas
+Planning,Perencanaan
+Plant,Tanaman
+Plant and Machinery,Tanaman dan Mesin
+Please Enter Abbreviation or Short Name properly as it will be added as Suffix to all Account Heads.,Silakan Singkatan atau Nama pendek dengan benar karena akan ditambahkan sebagai Suffix kepada semua Kepala Akun.
+Please Update SMS Settings,Silahkan Perbarui Pengaturan SMS
+Please add expense voucher details,Harap tambahkan beban rincian voucher
+Please add to Modes of Payment from Setup.,Silahkan menambah Mode Pembayaran dari Setup.
+Please check 'Is Advance' against Account {0} if this is an advance entry.,Silakan periksa 'Apakah Muka' terhadap Rekening {0} jika ini adalah sebuah entri muka.
+Please click on 'Generate Schedule',Silahkan klik 'Menghasilkan Jadwal'
+Please click on 'Generate Schedule' to fetch Serial No added for Item {0},Silahkan klik 'Menghasilkan Jadwal' untuk mengambil Serial yang ditambahkan untuk Item {0}
+Please click on 'Generate Schedule' to get schedule,Silahkan klik 'Menghasilkan Jadwal' untuk mendapatkan jadwal
+Please create Customer from Lead {0},Silakan membuat pelanggan dari Lead {0}
+Please create Salary Structure for employee {0},Silakan membuat Struktur Gaji untuk karyawan {0}
+Please create new account from Chart of Accounts.,Silahkan buat akun baru dari Bagan Akun.
+Please do NOT create Account (Ledgers) for Customers and Suppliers. They are created directly from the Customer / Supplier masters.,Mohon TIDAK membuat Account (Buku Pembantu) untuk Pelanggan dan Pemasok. Mereka diciptakan langsung dari Nasabah / Pemasok master.
+Please enter 'Expected Delivery Date',Masukkan 'Diharapkan Pengiriman Tanggal'
+Please enter 'Is Subcontracted' as Yes or No,Masukkan 'Apakah subkontrak' sebagai Ya atau Tidak
+Please enter 'Repeat on Day of Month' field value,Masukkan 'Ulangi pada Hari Bulan' nilai bidang
+Please enter Account Receivable/Payable group in company master,Cukup masukkan Piutang / Hutang group in master perusahaan
+Please enter Approving Role or Approving User,Masukkan Menyetujui Peran atau Menyetujui Pengguna
+Please enter BOM for Item {0} at row {1},Masukkan BOM untuk Item {0} pada baris {1}
+Please enter Company,Masukkan Perusahaan
+Please enter Cost Center,Masukkan Biaya Pusat
+Please enter Delivery Note No or Sales Invoice No to proceed,Masukkan Pengiriman Note ada atau Faktur Penjualan Tidak untuk melanjutkan
+Please enter Employee Id of this sales parson,Masukkan Id Karyawan pendeta penjualan ini
+Please enter Expense Account,Masukkan Beban Akun
+Please enter Item Code to get batch no,Masukkan Item Code untuk mendapatkan bets tidak
+Please enter Item Code.,Masukkan Item Code.
+Please enter Item first,Masukkan Barang pertama
+Please enter Maintaince Details first,Cukup masukkan Maintaince Detail pertama
+Please enter Master Name once the account is created.,Masukkan Nama Guru setelah account dibuat.
+Please enter Planned Qty for Item {0} at row {1},Masukkan Planned Qty untuk Item {0} pada baris {1}
+Please enter Production Item first,Masukkan Produksi Barang pertama
+Please enter Purchase Receipt No to proceed,Masukkan Penerimaan Pembelian ada untuk melanjutkan
+Please enter Reference date,Harap masukkan tanggal Referensi
+Please enter Warehouse for which Material Request will be raised,Masukkan Gudang yang Material Permintaan akan dibangkitkan
+Please enter Write Off Account,Cukup masukkan Write Off Akun
+Please enter atleast 1 invoice in the table,Masukkan minimal 1 faktur dalam tabel
+Please enter company first,Silahkan masukkan perusahaan pertama
+Please enter company name first,Silahkan masukkan nama perusahaan pertama
+Please enter default Unit of Measure,Masukkan Satuan default Ukur
+Please enter default currency in Company Master,Masukkan mata uang default di Perusahaan Guru
+Please enter email address,Masukkan alamat email
+Please enter item details,Masukkan detil item
+Please enter message before sending,Masukkan pesan sebelum mengirimnya
+Please enter parent account group for warehouse account,Masukkan rekening kelompok orangtua untuk account warehouse
+Please enter parent cost center,Masukkan pusat biaya orang tua
+Please enter quantity for Item {0},Mohon masukkan untuk Item {0}
+Please enter relieving date.,Silahkan masukkan menghilangkan date.
+Please enter sales order in the above table,Masukkan order penjualan pada tabel di atas
+Please enter valid Company Email,Masukkan Perusahaan valid Email
+Please enter valid Email Id,Silahkan lakukan validasi Email Id
+Please enter valid Personal Email,Silahkan lakukan validasi Email Pribadi
+Please enter valid mobile nos,Masukkan nos ponsel yang valid
+Please find attached Sales Invoice #{0},Silakan menemukan terlampir Faktur Penjualan # {0}
+Please install dropbox python module,Silakan instal modul python dropbox
+Please mention no of visits required,Harap menyebutkan tidak ada kunjungan yang diperlukan
+Please pull items from Delivery Note,Silakan tarik item dari Pengiriman Note
+Please save the Newsletter before sending,Harap menyimpan Newsletter sebelum dikirim
+Please save the document before generating maintenance schedule,Harap menyimpan dokumen sebelum menghasilkan jadwal pemeliharaan
+Please see attachment,Silakan lihat lampiran
+Please select Bank Account,Silakan pilih Rekening Bank
+Please select Carry Forward if you also want to include previous fiscal year's balance leaves to this fiscal year,Silakan pilih Carry Teruskan jika Anda juga ingin menyertakan keseimbangan fiskal tahun sebelumnya daun tahun fiskal ini
+Please select Category first,Silahkan pilih Kategori pertama
+Please select Charge Type first,Silakan pilih Mengisi Tipe pertama
+Please select Fiscal Year,Silahkan pilih Tahun Anggaran
+Please select Group or Ledger value,Silahkan pilih Grup atau Ledger nilai
+Please select Incharge Person's name,Silahkan pilih nama Incharge Orang
+Please select Invoice Type and Invoice Number in atleast one row,Silakan pilih Invoice Type dan Faktur Jumlah minimal dalam satu baris
+"Please select Item where ""Is Stock Item"" is ""No"" and ""Is Sales Item"" is ""Yes"" and there is no other Sales BOM","Silakan pilih Barang di mana ""Apakah Stock Item"" adalah ""Tidak"" dan ""Apakah Penjualan Item"" adalah ""Ya"" dan tidak ada Penjualan BOM lainnya"
+Please select Price List,Silakan pilih Daftar Harga
+Please select Start Date and End Date for Item {0},Silakan pilih Tanggal Mulai dan Tanggal Akhir untuk Item {0}
+Please select Time Logs.,Silakan pilih Sisa log.
+Please select a csv file,Silakan pilih file csv
+Please select a valid csv file with data,Silakan pilih file csv dengan data yang valid
+Please select a value for {0} quotation_to {1},Silakan pilih nilai untuk {0} quotation_to {1}
+"Please select an ""Image"" first","Harap pilih ""Gambar"" pertama"
+Please select charge type first,Silakan pilih jenis charge pertama
+Please select company first,Silakan pilih perusahaan pertama
+Please select company first.,Silakan pilih perusahaan pertama.
+Please select item code,Silahkan pilih kode barang
+Please select month and year,Silakan pilih bulan dan tahun
+Please select prefix first,Silakan pilih awalan pertama
+Please select the document type first,Silakan pilih jenis dokumen pertama
+Please select weekly off day,Silakan pilih dari hari mingguan
+Please select {0},Silahkan pilih {0}
+Please select {0} first,Silahkan pilih {0} pertama
+Please select {0} first.,Silahkan pilih {0} pertama.
+Please set Dropbox access keys in your site config,Silakan set tombol akses Dropbox di situs config Anda
+Please set Google Drive access keys in {0},Silakan set tombol akses Google Drive di {0}
+Please set default Cash or Bank account in Mode of Payment {0},Silakan set Cash standar atau rekening Bank Mode Pembayaran {0}
+Please set default value {0} in Company {0},Silakan set nilai default {0} di Perusahaan {0}
+Please set {0},Silakan set {0}
+Please setup Employee Naming System in Human Resource > HR Settings,Silahkan pengaturan Penamaan Sistem Karyawan di Sumber Daya Manusia> Pengaturan SDM
+Please setup numbering series for Attendance via Setup > Numbering Series,Silahkan pengaturan seri penomoran untuk Kehadiran melalui Pengaturan> Penomoran Series
+Please setup your chart of accounts before you start Accounting Entries,Silakan pengaturan grafik Anda account sebelum Anda mulai Entries Akuntansi
+Please specify,Silakan tentukan
+Please specify Company,Silakan tentukan Perusahaan
+Please specify Company to proceed,Silahkan tentukan Perusahaan untuk melanjutkan
+Please specify Default Currency in Company Master and Global Defaults,Silakan tentukan Currency Default dalam Perseroan Guru dan Default global
+Please specify a,Silakan tentukan
+Please specify a valid 'From Case No.',Silakan tentukan valid 'Dari Kasus No'
+Please specify a valid Row ID for {0} in row {1},Silakan tentukan ID Row berlaku untuk {0} berturut-turut {1}
+Please specify either Quantity or Valuation Rate or both,Silakan tentukan baik Quantity atau Tingkat Penilaian atau keduanya
+Please submit to update Leave Balance.,Harap kirimkan untuk memperbarui Leave Balance.
+Plot,Plot
+Plot By,Plot By
+Point of Sale,Point of Sale
+Point-of-Sale Setting,Point-of-Sale Pengaturan
+Post Graduate,Pasca Sarjana
+Postal,Pos
+Postal Expenses,Beban pos
+Posting Date,Tanggal Posting
+Posting Time,Posting Waktu
+Posting date and posting time is mandatory,Tanggal posting dan posting waktu adalah wajib
+Posting timestamp must be after {0},Posting timestamp harus setelah {0}
+Potential opportunities for selling.,Potensi peluang untuk menjual.
+Preferred Billing Address,Disukai Alamat Penagihan
+Preferred Shipping Address,Disukai Alamat Pengiriman
+Prefix,Awalan
+Present,ada
+Prevdoc DocType,Prevdoc DocType
+Prevdoc Doctype,Prevdoc Doctype
+Preview,Pratayang
+Previous,Sebelumnya
+Previous Work Experience,Pengalaman Kerja Sebelumnya
+Price,Harga
+Price / Discount,Harga / Diskon
+Price List,Daftar Harga
+Price List Currency,Daftar Harga Mata uang
+Price List Currency not selected,Daftar Harga Mata uang tidak dipilih
+Price List Exchange Rate,Daftar Harga Tukar
+Price List Name,Daftar Harga Nama
+Price List Rate,Daftar Harga Tingkat
+Price List Rate (Company Currency),Daftar Harga Rate (Perusahaan Mata Uang)
+Price List master.,Daftar harga Master.
+Price List must be applicable for Buying or Selling,Harga List harus berlaku untuk Membeli atau Jual
+Price List not selected,Daftar Harga tidak dipilih
+Price List {0} is disabled,Daftar Harga {0} dinonaktifkan
+Price or Discount,Harga atau Diskon
+Pricing Rule,Aturan Harga
+Pricing Rule Help,Aturan Harga Bantuan
+"Pricing Rule is first selected based on 'Apply On' field, which can be Item, Item Group or Brand.","Rule harga pertama dipilih berdasarkan 'Terapkan On' lapangan, yang dapat Barang, Barang Grup atau Merek."
+"Pricing Rule is made to overwrite Price List / define discount percentage, based on some criteria.","Rule harga dibuat untuk menimpa Daftar Harga / mendefinisikan persentase diskon, berdasarkan beberapa kriteria."
+Pricing Rules are further filtered based on quantity.,Aturan harga selanjutnya disaring berdasarkan kuantitas.
+Print Format Style,Print Format Style
+Print Heading,Cetak Pos
+Print Without Amount,Cetak Tanpa Jumlah
+Print and Stationary,Cetak dan Alat Tulis
+Printing and Branding,Percetakan dan Branding
+Priority,Prioritas
+Private Equity,Private Equity
+Privilege Leave,Privilege Cuti
+Probation,Percobaan
+Process Payroll,Proses Payroll
+Produced,Diproduksi
+Produced Quantity,Diproduksi Jumlah
+Product Enquiry,Enquiry Produk
+Production,Produksi
+Production Order,Pesanan Produksi
+Production Order status is {0},Status pesanan produksi adalah {0}
+Production Order {0} must be cancelled before cancelling this Sales Order,Pesanan produksi {0} harus dibatalkan sebelum membatalkan Sales Order ini
+Production Order {0} must be submitted,Pesanan produksi {0} harus diserahkan
+Production Orders,Pesanan Produksi
+Production Orders in Progress,Pesanan produksi di Progress
+Production Plan Item,Rencana Produksi Barang
+Production Plan Items,Rencana Produksi Produk
+Production Plan Sales Order,Rencana Produksi Sales Order
+Production Plan Sales Orders,Rencana Produksi Pesanan Penjualan
+Production Planning Tool,Alat Perencanaan Produksi
+Products,Produk
+"Products will be sorted by weight-age in default searches. More the weight-age, higher the product will appear in the list.","Produk akan diurutkan menurut beratnya usia dalam pencarian default. Lebih berat usia, tinggi produk akan muncul dalam daftar."
+Professional Tax,Profesional Pajak
+Profit and Loss,Laba Rugi
+Profit and Loss Statement,Laba Rugi
+Project,Proyek
+Project Costing,Project Costing
+Project Details,Detail Proyek
+Project Manager,Manager Project
+Project Milestone,Proyek Milestone
+Project Milestones,Milestones Proyek
+Project Name,Nama Proyek
+Project Start Date,Proyek Tanggal Mulai
+Project Type,Jenis proyek
+Project Value,Nilai Proyek
+Project activity / task.,Kegiatan proyek / tugas.
+Project master.,Menguasai proyek.
+Project will get saved and will be searchable with project name given,Proyek akan diselamatkan dan akan dicari dengan nama proyek yang diberikan
+Project wise Stock Tracking,Project Tracking Stock bijaksana
+Project-wise data is not available for Quotation,Data proyek-bijaksana tidak tersedia untuk Quotation
+Projected,Proyeksi
+Projected Qty,Proyeksi Jumlah
+Projects,Proyek
+Projects & System,Proyek & Sistem
+Prompt for Email on Submission of,Prompt untuk Email pada Penyampaian
+Proposal Writing,Penulisan Proposal
+Provide email id registered in company,Menyediakan email id yang terdaftar di perusahaan
+Provisional Profit / Loss (Credit),Laba Provisional / Rugi (Kredit)
+Public,Publik
+Published on website at: {0},Ditampilkan di website di: {0}
+Publishing,Penerbitan
+Pull sales orders (pending to deliver) based on the above criteria,Tarik pesanan penjualan (pending untuk memberikan) berdasarkan kriteria di atas
+Purchase,Pembelian
+Purchase / Manufacture Details,Detail Pembelian / Industri
+Purchase Analytics,Pembelian Analytics
+Purchase Common,Pembelian Umum
+Purchase Details,Rincian pembelian
+Purchase Discounts,Membeli Diskon
+Purchase Invoice,Purchase Invoice
+Purchase Invoice Advance,Pembelian Faktur Muka
+Purchase Invoice Advances,Uang Muka Pembelian Faktur
+Purchase Invoice Item,Purchase Invoice Barang
+Purchase Invoice Trends,Pembelian Faktur Trends
+Purchase Invoice {0} is already submitted,Purchase Invoice {0} sudah disampaikan
+Purchase Order,Purchase Order
+Purchase Order Item,Purchase Order Barang
+Purchase Order Item No,Purchase Order Item No
+Purchase Order Item Supplied,Purchase Order Barang Disediakan
+Purchase Order Items,Purchase Order Items
+Purchase Order Items Supplied,Purchase Order Items Disediakan
+Purchase Order Items To Be Billed,Purchase Order Items Akan Ditagih
+Purchase Order Items To Be Received,Purchase Order Items Akan Diterima
+Purchase Order Message,Pesan Purchase Order
+Purchase Order Required,Pesanan Pembelian Diperlukan
+Purchase Order Trends,Pesanan Pembelian Trends
+Purchase Order number required for Item {0},Nomor Purchase Order yang diperlukan untuk Item {0}
+Purchase Order {0} is 'Stopped',Pesanan Pembelian {0} 'Berhenti'
+Purchase Order {0} is not submitted,Purchase Order {0} tidak disampaikan
+Purchase Orders given to Suppliers.,Pembelian Pesanan yang diberikan kepada Pemasok.
+Purchase Receipt,Penerimaan Pembelian
+Purchase Receipt Item,Penerimaan Pembelian Barang
+Purchase Receipt Item Supplied,Penerimaan Pembelian Barang Disediakan
+Purchase Receipt Item Supplieds,Penerimaan Pembelian Barang Supplieds
+Purchase Receipt Items,Penerimaan Pembelian Produk
+Purchase Receipt Message,Penerimaan Pembelian Pesan
+Purchase Receipt No,Penerimaan Pembelian ada
+Purchase Receipt Required,Penerimaan Pembelian Diperlukan
+Purchase Receipt Trends,Tren Penerimaan Pembelian
+Purchase Receipt number required for Item {0},Nomor Penerimaan Pembelian diperlukan untuk Item {0}
+Purchase Receipt {0} is not submitted,Penerimaan Pembelian {0} tidak disampaikan
+Purchase Register,Pembelian Register
+Purchase Return,Pembelian Kembali
+Purchase Returned,Pembelian Returned
+Purchase Taxes and Charges,Pajak Pembelian dan Biaya
+Purchase Taxes and Charges Master,Pajak Pembelian dan Biaya Guru
+Purchse Order number required for Item {0},Nomor pesanan purchse diperlukan untuk Item {0}
+Purpose,Tujuan
+Purpose must be one of {0},Tujuan harus menjadi salah satu {0}
+QA Inspection,QA Inspeksi
+Qty,Qty
+Qty Consumed Per Unit,Qty Dikonsumsi Per Unit
+Qty To Manufacture,Qty Untuk Industri
+Qty as per Stock UOM,Qty per Saham UOM
+Qty to Deliver,Qty untuk Menyampaikan
+Qty to Order,Qty to Order
+Qty to Receive,Qty untuk Menerima
+Qty to Transfer,Jumlah Transfer
+Qualification,Kualifikasi
+Quality,Kualitas
+Quality Inspection,Inspeksi Kualitas
+Quality Inspection Parameters,Parameter Inspeksi Kualitas
+Quality Inspection Reading,Inspeksi Kualitas Reading
+Quality Inspection Readings,Bacaan Inspeksi Kualitas
+Quality Inspection required for Item {0},Kualitas Inspeksi diperlukan untuk Item {0}
+Quality Management,Manajemen Kualitas
+Quantity,Kuantitas
+Quantity Requested for Purchase,Kuantitas Diminta Pembelian
+Quantity and Rate,Jumlah dan Tingkat
+Quantity and Warehouse,Kuantitas dan Gudang
+Quantity cannot be a fraction in row {0},Kuantitas tidak bisa menjadi fraksi di baris {0}
+Quantity for Item {0} must be less than {1},Kuantitas untuk Item {0} harus kurang dari {1}
+Quantity in row {0} ({1}) must be same as manufactured quantity {2},Jumlah berturut-turut {0} ({1}) harus sama dengan jumlah yang diproduksi {2}
+Quantity of item obtained after manufacturing / repacking from given quantities of raw materials,Jumlah barang yang diperoleh setelah manufaktur / repacking dari mengingat jumlah bahan baku
+Quantity required for Item {0} in row {1},Kuantitas yang dibutuhkan untuk Item {0} berturut-turut {1}
+Quarter,Perempat
+Quarterly,Triwulanan
+Quick Help,Bantuan Cepat
+Quotation,Kutipan
+Quotation Item,Quotation Barang
+Quotation Items,Quotation Items
+Quotation Lost Reason,Quotation Kehilangan Alasan
+Quotation Message,Quotation Pesan
+Quotation To,Quotation Untuk
+Quotation Trends,Quotation Trends
+Quotation {0} is cancelled,Quotation {0} dibatalkan
+Quotation {0} not of type {1},Quotation {0} bukan dari jenis {1}
+Quotations received from Suppliers.,Kutipan yang diterima dari pemasok.
+Quotes to Leads or Customers.,Harga untuk Memimpin atau Pelanggan.
+Raise Material Request when stock reaches re-order level,Angkat Permintaan Bahan ketika saham mencapai tingkat re-order
+Raised By,Dibesarkan Oleh
+Raised By (Email),Dibesarkan Oleh (Email)
+Random,Acak
+Range,Jarak
+Rate,Menilai
+Rate ,
+Rate (%),Rate (%)
+Rate (Company Currency),Rate (Perusahaan Mata Uang)
+Rate Of Materials Based On,Laju Bahan Berbasis On
+Rate and Amount,Rate dan Jumlah
+Rate at which Customer Currency is converted to customer's base currency,Tingkat di mana Pelanggan Mata Uang dikonversi ke mata uang dasar pelanggan
+Rate at which Price list currency is converted to company's base currency,Tingkat di mana mata uang Daftar Harga dikonversi ke mata uang dasar perusahaan
+Rate at which Price list currency is converted to customer's base currency,Tingkat di mana mata uang Daftar Harga dikonversi ke mata uang dasar pelanggan
+Rate at which customer's currency is converted to company's base currency,Tingkat di mana mata uang pelanggan dikonversi ke mata uang dasar perusahaan
+Rate at which supplier's currency is converted to company's base currency,Tingkat di mana mata uang pemasok dikonversi ke mata uang dasar perusahaan
+Rate at which this tax is applied,Tingkat di mana pajak ini diterapkan
+Raw Material,Bahan Baku
+Raw Material Item Code,Bahan Baku Item Code
+Raw Materials Supplied,Disediakan Bahan Baku
+Raw Materials Supplied Cost,Biaya Bahan Baku Disediakan
+Raw material cannot be same as main Item,Bahan baku tidak bisa sama dengan Butir utama
+Re-Order Level,Re-Order Tingkat
+Re-Order Qty,Re-Order Qty
+Re-order,Re-order
+Re-order Level,Re-order Tingkat
+Re-order Qty,Re-order Qty
+Read,Membaca
+Reading 1,Membaca 1
+Reading 10,Membaca 10
+Reading 2,Membaca 2
+Reading 3,Membaca 3
+Reading 4,Membaca 4
+Reading 5,Membaca 5
+Reading 6,Membaca 6
+Reading 7,Membaca 7
+Reading 8,Membaca 8
+Reading 9,Membaca 9
+Real Estate,Real Estate
+Reason,Alasan
+Reason for Leaving,Alasan Meninggalkan
+Reason for Resignation,Alasan pengunduran diri
+Reason for losing,Alasan untuk kehilangan
+Recd Quantity,Recd Kuantitas
+Receivable,Piutang
+Receivable / Payable account will be identified based on the field Master Type,Piutang akun / Hutang akan diidentifikasi berdasarkan bidang Guru Type
+Receivables,Piutang
+Receivables / Payables,Piutang / Hutang
+Receivables Group,Piutang Grup
+Received Date,Diterima Tanggal
+Received Items To Be Billed,Produk Diterima Akan Ditagih
+Received Qty,Diterima Qty
+Received and Accepted,Diterima dan Diterima
+Receiver List,Receiver Daftar
+Receiver List is empty. Please create Receiver List,Receiver List kosong. Silakan membuat Receiver List
+Receiver Parameter,Receiver Parameter
+Recipients,Penerima
+Reconcile,Mendamaikan
+Reconciliation Data,Rekonsiliasi data
+Reconciliation HTML,Rekonsiliasi HTML
+Reconciliation JSON,Rekonsiliasi JSON
+Record item movement.,Gerakan barang Rekam.
+Recurring Id,Berulang Id
+Recurring Invoice,Faktur Berulang
+Recurring Type,Berulang Type
+Reduce Deduction for Leave Without Pay (LWP),Mengurangi Pengurangan untuk Tinggalkan Tanpa Bayar (LWP)
+Reduce Earning for Leave Without Pay (LWP),Mengurangi Produktif untuk Tinggalkan Tanpa Bayar (LWP)
+Ref,Ref
+Ref Code,Ref Kode
+Ref SQ,Ref SQ
+Reference,Referensi
+Reference #{0} dated {1},Referensi # {0} tanggal {1}
+Reference Date,Referensi Tanggal
+Reference Name,Referensi Nama
+Reference No & Reference Date is required for {0},Referensi ada & Referensi Tanggal diperlukan untuk {0}
+Reference No is mandatory if you entered Reference Date,Referensi ada adalah wajib jika Anda memasukkan Referensi Tanggal
+Reference Number,Nomor Referensi
+Reference Row #,Referensi Row #
+Refresh,Segarkan
+Registration Details,Detail Pendaftaran
+Registration Info,Info Pendaftaran
+Rejected,Ditolak
+Rejected Quantity,Ditolak Kuantitas
+Rejected Serial No,Ditolak Serial No
+Rejected Warehouse,Gudang Ditolak
+Rejected Warehouse is mandatory against regected item,Gudang Ditolak adalah wajib terhadap barang regected
+Relation,Hubungan
+Relieving Date,Menghilangkan Tanggal
+Relieving Date must be greater than Date of Joining,Menghilangkan Tanggal harus lebih besar dari Tanggal Bergabung
+Remark,Komentar
+Remarks,Keterangan
+Remarks Custom,Keterangan Kustom
+Rename,Ubah nama
+Rename Log,Rename Log
+Rename Tool,Rename Alat
+Rent Cost,Sewa Biaya
+Rent per hour,Sewa per jam
+Rented,Sewaan
+Repeat on Day of Month,Ulangi pada Hari Bulan
+Replace,Mengganti
+Replace Item / BOM in all BOMs,Ganti Barang / BOM di semua BOMs
+Replied,Menjawab
+Report Date,Tanggal Laporan
+Report Type,Jenis Laporan
+Report Type is mandatory,Jenis Laporan adalah wajib
+Reports to,Laporan untuk
+Reqd By Date,Reqd By Date
+Reqd by Date,Reqd berdasarkan Tanggal
+Request Type,Permintaan Type
+Request for Information,Request for Information
+Request for purchase.,Permintaan pembelian.
+Requested,Diminta
+Requested For,Diminta Untuk
+Requested Items To Be Ordered,Produk Diminta Akan Memerintahkan
+Requested Items To Be Transferred,Produk Diminta Akan Ditransfer
+Requested Qty,Diminta Qty
+"Requested Qty: Quantity requested for purchase, but not ordered.","Diminta Qty: Jumlah yang diminta untuk pembelian, tetapi tidak memerintahkan."
+Requests for items.,Permintaan untuk item.
+Required By,Diperlukan Oleh
+Required Date,Diperlukan Tanggal
+Required Qty,Diperlukan Qty
+Required only for sample item.,Diperlukan hanya untuk item sampel.
+Required raw materials issued to the supplier for producing a sub - contracted item.,Bahan baku yang dibutuhkan dikeluarkan ke pemasok untuk memproduksi sub - item yang dikontrak.
+Research,Penelitian
+Research & Development,Penelitian & Pengembangan
+Researcher,Peneliti
+Reseller,Reseller
+Reserved,Reserved
+Reserved Qty,Reserved Qty
+"Reserved Qty: Quantity ordered for sale, but not delivered.","Reserved Qty: Jumlah memerintahkan untuk dijual, tapi tidak disampaikan."
+Reserved Quantity,Reserved Kuantitas
+Reserved Warehouse,Gudang Reserved
+Reserved Warehouse in Sales Order / Finished Goods Warehouse,Reserved Gudang di Sales Order / Barang Jadi Gudang
+Reserved Warehouse is missing in Sales Order,Gudang Reserved hilang di Sales Order
+Reserved Warehouse required for stock Item {0} in row {1},Reserved Gudang diperlukan untuk stok Barang {0} berturut-turut {1}
+Reserved warehouse required for stock item {0},Reserved gudang diperlukan untuk item saham {0}
+Reserves and Surplus,Cadangan dan Surplus
+Reset Filters,Atur Ulang Filter
+Resignation Letter Date,Surat Pengunduran Diri Tanggal
+Resolution,Resolusi
+Resolution Date,Resolusi Tanggal
+Resolution Details,Detail Resolusi
+Resolved By,Terselesaikan Dengan
+Rest Of The World,Istirahat Of The World
+Retail,Eceran
+Retail & Wholesale,Retail & Grosir
+Retailer,Pengecer
+Review Date,Ulasan Tanggal
+Rgt,Rgt
+Role Allowed to edit frozen stock,Peran Diizinkan untuk mengedit saham beku
+Role that is allowed to submit transactions that exceed credit limits set.,Peran yang diperbolehkan untuk mengirimkan transaksi yang melebihi batas kredit yang ditetapkan.
+Root Type,Akar Type
+Root Type is mandatory,Akar Type adalah wajib
+Root account can not be deleted,Account root tidak bisa dihapus
+Root cannot be edited.,Root tidak dapat diedit.
+Root cannot have a parent cost center,Root tidak dapat memiliki pusat biaya orang tua
+Rounded Off,Rounded Off
+Rounded Total,Rounded Jumlah
+Rounded Total (Company Currency),Rounded Jumlah (Perusahaan Mata Uang)
+Row # ,Row # 
+Row # {0}: ,Row # {0}: 
+Row #{0}: Ordered qty can not less than item's minimum order qty (defined in item master).,Row # {0}: qty Memerintahkan tidak bisa kurang dari minimum qty pesanan item (didefinisikan dalam master barang).
+Row #{0}: Please specify Serial No for Item {1},Row # {0}: Silakan tentukan Serial ada untuk Item {1}
+Row {0}: Account does not match with \						Purchase Invoice Credit To account,Row {0}: Akun tidak cocok dengan \ Purchase Invoice Kredit Untuk account
+Row {0}: Account does not match with \						Sales Invoice Debit To account,Row {0}: Akun tidak cocok dengan \ Penjualan Faktur Debit Untuk account
+Row {0}: Conversion Factor is mandatory,Row {0}: Faktor Konversi adalah wajib
+Row {0}: Credit entry can not be linked with a Purchase Invoice,Row {0}: entry Kredit tidak dapat dihubungkan dengan Faktur Pembelian
+Row {0}: Debit entry can not be linked with a Sales Invoice,Row {0}: entry Debit tidak dapat dihubungkan dengan Faktur Penjualan
+Row {0}: Payment amount must be less than or equals to invoice outstanding amount. Please refer Note below.,Row {0}: Jumlah pembayaran harus kurang dari atau sama dengan faktur jumlah yang terhutang. Silakan lihat Catatan di bawah.
+Row {0}: Qty is mandatory,Row {0}: Qty adalah wajib
+"Row {0}: Qty not avalable in warehouse {1} on {2} {3}.					Available Qty: {4}, Transfer Qty: {5}","Row {0}: Qty tidak avalable di gudang {1} pada {2} {3}. Qty Tersedia: {4}, transfer Qty: {5}"
+"Row {0}: To set {1} periodicity, difference between from and to date \						must be greater than or equal to {2}","Row {0}: Untuk mengatur {1} periodisitas, perbedaan antara dari dan sampai saat ini \ harus lebih besar dari atau sama dengan {2}"
+Row {0}:Start Date must be before End Date,Row {0}: Tanggal awal harus sebelum Tanggal Akhir
+Rules for adding shipping costs.,Aturan untuk menambahkan biaya pengiriman.
+Rules for applying pricing and discount.,Aturan untuk menerapkan harga dan diskon.
+Rules to calculate shipping amount for a sale,Aturan untuk menghitung jumlah pengiriman untuk penjualan
+S.O. No.,SO No
+SHE Cess on Excise,SHE Cess tentang Cukai
+SHE Cess on Service Tax,SHE CESS Pajak Layanan
+SHE Cess on TDS,SHE Cess pada TDS
+SMS Center,SMS Center
+SMS Gateway URL,SMS Gateway URL
+SMS Log,SMS Log
+SMS Parameter,Parameter SMS
+SMS Sender Name,Pengirim SMS Nama
+SMS Settings,Pengaturan SMS
+SO Date,SO Tanggal
+SO Pending Qty,SO Pending Qty
+SO Qty,SO Qty
+Salary,Gaji
+Salary Information,Informasi Gaji
+Salary Manager,Gaji Manajer
+Salary Mode,Modus Gaji
+Salary Slip,Slip Gaji
+Salary Slip Deduction,Slip Gaji Pengurangan
+Salary Slip Earning,Slip Gaji Produktif
+Salary Slip of employee {0} already created for this month,Slip Gaji karyawan {0} sudah diciptakan untuk bulan ini
+Salary Structure,Struktur Gaji
+Salary Structure Deduction,Struktur Gaji Pengurangan
+Salary Structure Earning,Struktur Gaji Produktif
+Salary Structure Earnings,Laba Struktur Gaji
+Salary breakup based on Earning and Deduction.,Gaji perpisahan berdasarkan Produktif dan Pengurangan.
+Salary components.,Komponen gaji.
+Salary template master.,Master Gaji Template.
+Sales,Penjualan
+Sales Analytics,Penjualan Analytics
+Sales BOM,Penjualan BOM
+Sales BOM Help,Penjualan BOM Bantuan
+Sales BOM Item,Penjualan BOM Barang
+Sales BOM Items,Penjualan BOM Items
+Sales Browser,Penjualan Browser
+Sales Details,Detail Penjualan
+Sales Discounts,Penjualan Diskon
+Sales Email Settings,Pengaturan Penjualan Email
+Sales Expenses,Beban Penjualan
+Sales Extras,Penjualan Ekstra
+Sales Funnel,Penjualan Saluran
+Sales Invoice,Faktur Penjualan
+Sales Invoice Advance,Faktur Penjualan Muka
+Sales Invoice Item,Faktur Penjualan Barang
+Sales Invoice Items,Faktur Penjualan Produk
+Sales Invoice Message,Penjualan Faktur Pesan
+Sales Invoice No,Penjualan Faktur ada
+Sales Invoice Trends,Faktur Penjualan Trends
+Sales Invoice {0} has already been submitted,Faktur Penjualan {0} telah disampaikan
+Sales Invoice {0} must be cancelled before cancelling this Sales Order,Faktur Penjualan {0} harus dibatalkan sebelum membatalkan Sales Order ini
+Sales Order,Sales Order
+Sales Order Date,Sales Order Tanggal
+Sales Order Item,Sales Order Barang
+Sales Order Items,Sales Order Items
+Sales Order Message,Sales Order Pesan
+Sales Order No,Sales Order No
+Sales Order Required,Sales Order Diperlukan
+Sales Order Trends,Sales Order Trends
+Sales Order required for Item {0},Sales Order yang diperlukan untuk Item {0}
+Sales Order {0} is not submitted,Sales Order {0} tidak disampaikan
+Sales Order {0} is not valid,Sales Order {0} tidak valid
+Sales Order {0} is stopped,Sales Order {0} dihentikan
+Sales Partner,Penjualan Mitra
+Sales Partner Name,Penjualan Mitra Nama
+Sales Partner Target,Penjualan Mitra Sasaran
+Sales Partners Commission,Penjualan Mitra Komisi
+Sales Person,Penjualan Orang
+Sales Person Name,Penjualan Person Nama
+Sales Person Target Variance Item Group-Wise,Penjualan Orang Sasaran Variance Barang Group-Wise
+Sales Person Targets,Target Penjualan Orang
+Sales Person-wise Transaction Summary,Penjualan Orang-bijaksana Rangkuman Transaksi
+Sales Register,Daftar Penjualan
+Sales Return,Penjualan Kembali
+Sales Returned,Penjualan Kembali
+Sales Taxes and Charges,Pajak Penjualan dan Biaya
+Sales Taxes and Charges Master,Penjualan Pajak dan Biaya Guru
+Sales Team,Tim Penjualan
+Sales Team Details,Rincian Tim Penjualan
+Sales Team1,Penjualan team1
+Sales and Purchase,Penjualan dan Pembelian
+Sales campaigns.,Kampanye penjualan.
+Salutation,Salam
+Sample Size,Ukuran Sampel
+Sanctioned Amount,Jumlah sanksi
+Saturday,Sabtu
+Schedule,Jadwal
+Schedule Date,Jadwal Tanggal
+Schedule Details,Jadwal Detail
+Scheduled,Dijadwalkan
+Scheduled Date,Dijadwalkan Tanggal
+Scheduled to send to {0},Dijadwalkan untuk mengirim ke {0}
+Scheduled to send to {0} recipients,Dijadwalkan untuk mengirim ke {0} penerima
+Scheduler Failed Events,Acara Scheduler Gagal
+School/University,Sekolah / Universitas
+Score (0-5),Skor (0-5)
+Score Earned,Skor Earned
+Score must be less than or equal to 5,Skor harus kurang dari atau sama dengan 5
+Scrap %,Scrap%
+Seasonality for setting budgets.,Musiman untuk menetapkan anggaran.
+Secretary,Sekretaris
+Secured Loans,Pinjaman Aman
+Securities & Commodity Exchanges,Efek & Bursa Komoditi
+Securities and Deposits,Efek dan Deposit
+"See ""Rate Of Materials Based On"" in Costing Section","Lihat ""Rate Of Material Berbasis"" dalam Biaya Bagian"
+"Select ""Yes"" for sub - contracting items","Pilih ""Ya"" untuk sub - kontraktor item"
+"Select ""Yes"" if this item is used for some internal purpose in your company.","Pilih ""Ya"" jika item ini digunakan untuk tujuan internal perusahaan Anda."
+"Select ""Yes"" if this item represents some work like training, designing, consulting etc.","Pilih ""Ya"" jika item ini mewakili beberapa pekerjaan seperti pelatihan, merancang, konsultasi dll"
+"Select ""Yes"" if you are maintaining stock of this item in your Inventory.","Pilih ""Ya"" jika Anda mempertahankan stok item dalam persediaan Anda."
+"Select ""Yes"" if you supply raw materials to your supplier to manufacture this item.","Pilih ""Ya"" jika Anda memasok bahan baku ke pemasok Anda untuk memproduksi item ini."
+Select Brand...,Pilih Merek ...
+Select Budget Distribution to unevenly distribute targets across months.,Pilih Distribusi Anggaran untuk merata mendistribusikan target di bulan.
+"Select Budget Distribution, if you want to track based on seasonality.","Pilih Distribusi Anggaran, jika Anda ingin melacak berdasarkan musim."
+Select Company...,Pilih Perusahaan ...
+Select DocType,Pilih DocType
+Select Fiscal Year...,Pilih Tahun Anggaran ...
+Select Items,Pilih Produk
+Select Project...,Pilih Project ...
+Select Purchase Receipts,Pilih Penerimaan Pembelian
+Select Sales Orders,Pilih Pesanan Penjualan
+Select Sales Orders from which you want to create Production Orders.,Pilih Penjualan Pesanan dari mana Anda ingin membuat Pesanan Produksi.
+Select Time Logs and Submit to create a new Sales Invoice.,Pilih Waktu Log dan Kirim untuk membuat Faktur Penjualan baru.
+Select Transaction,Pilih Transaksi
+Select Warehouse...,Pilih Gudang ...
+Select Your Language,Pilih Bahasa Anda
+Select account head of the bank where cheque was deposited.,Pilih kepala rekening bank mana cek diendapkan.
+Select company name first.,Pilih nama perusahaan pertama.
+Select template from which you want to get the Goals,Pilih template dari mana Anda ingin mendapatkan Goals
+Select the Employee for whom you are creating the Appraisal.,Pilih Karyawan untuk siapa Anda menciptakan Appraisal.
+Select the period when the invoice will be generated automatically,Pilih periode ketika invoice akan dibuat secara otomatis
+Select the relevant company name if you have multiple companies,Pilih nama perusahaan yang bersangkutan jika Anda memiliki beberapa perusahaan
+Select the relevant company name if you have multiple companies.,Pilih nama perusahaan yang bersangkutan jika Anda memiliki beberapa perusahaan.
+Select who you want to send this newsletter to,Pilih yang Anda ingin mengirim newsletter ini untuk
+Select your home country and check the timezone and currency.,Pilih negara asal Anda dan memeriksa zona waktu dan mata uang.
+"Selecting ""Yes"" will allow this item to appear in Purchase Order , Purchase Receipt.","Memilih ""Ya"" akan memungkinkan item ini muncul di Purchase Order, Penerimaan Pembelian."
+"Selecting ""Yes"" will allow this item to figure in Sales Order, Delivery Note","Memilih ""Ya"" akan memungkinkan item ini untuk mencari di Sales Order, Delivery Note"
+"Selecting ""Yes"" will allow you to create Bill of Material showing raw material and operational costs incurred to manufacture this item.","Memilih ""Ya"" akan memungkinkan Anda untuk membuat Bill dari Material menunjukkan bahan baku dan biaya operasional yang dikeluarkan untuk memproduksi item ini."
+"Selecting ""Yes"" will allow you to make a Production Order for this item.","Memilih ""Ya"" akan memungkinkan Anda untuk membuat Order Produksi untuk item ini."
+"Selecting ""Yes"" will give a unique identity to each entity of this item which can be viewed in the Serial No master.","Memilih ""Ya"" akan memberikan identitas unik untuk setiap entitas dari produk ini yang dapat dilihat dalam Serial No guru."
+Selling,Penjualan
+Selling Settings,Jual Pengaturan
+"Selling must be checked, if Applicable For is selected as {0}","Jual harus diperiksa, jika Berlaku Untuk dipilih sebagai {0}"
+Send,Kirim
+Send Autoreply,Kirim Autoreply
+Send Email,Kirim Email
+Send From,Kirim Dari
+Send Notifications To,Kirim Pemberitahuan Untuk
+Send Now,Kirim sekarang
+Send SMS,Kirim SMS
+Send To,Kirim Ke
+Send To Type,Kirim ke Ketik
+Send mass SMS to your contacts,Kirim SMS massal ke kontak Anda
+Send to this list,Kirim ke daftar ini
+Sender Name,Pengirim Nama
+Sent On,Dikirim Pada
+Separate production order will be created for each finished good item.,Order produksi yang terpisah akan dibuat untuk setiap item barang jadi.
+Serial No,Serial ada
+Serial No / Batch,Serial No / Batch
+Serial No Details,Serial Tidak Detail
+Serial No Service Contract Expiry,Serial No Layanan Kontrak kadaluarsa
+Serial No Status,Serial ada Status
+Serial No Warranty Expiry,Serial No Garansi kadaluarsa
+Serial No is mandatory for Item {0},Serial ada adalah wajib untuk Item {0}
+Serial No {0} created,Serial ada {0} dibuat
+Serial No {0} does not belong to Delivery Note {1},Serial ada {0} bukan milik Pengiriman Note {1}
+Serial No {0} does not belong to Item {1},Serial ada {0} bukan milik Barang {1}
+Serial No {0} does not belong to Warehouse {1},Serial ada {0} bukan milik Gudang {1}
+Serial No {0} does not exist,Serial ada {0} tidak ada
+Serial No {0} has already been received,Serial ada {0} telah diterima
+Serial No {0} is under maintenance contract upto {1},Serial ada {0} berada di bawah kontrak pemeliharaan upto {1}
+Serial No {0} is under warranty upto {1},Serial ada {0} masih dalam garansi upto {1}
+Serial No {0} not in stock,Serial ada {0} bukan dalam stok
+Serial No {0} quantity {1} cannot be a fraction,Serial ada {0} kuantitas {1} tak bisa menjadi pecahan
+Serial No {0} status must be 'Available' to Deliver,Tidak ada Status {0} Serial harus 'Tersedia' untuk Menyampaikan
+Serial Nos Required for Serialized Item {0},Serial Nos Diperlukan untuk Serial Barang {0}
+Serial Number Series,Serial Number Series
+Serial number {0} entered more than once,Serial number {0} masuk lebih dari sekali
+Serialized Item {0} cannot be updated \					using Stock Reconciliation,Serial Barang {0} tidak dapat diperbarui \ menggunakan Stock Rekonsiliasi
+Series,Seri
+Series List for this Transaction,Daftar Series Transaksi ini
+Series Updated,Seri Diperbarui
+Series Updated Successfully,Seri Diperbarui Berhasil
+Series is mandatory,Series adalah wajib
+Series {0} already used in {1},Seri {0} sudah digunakan dalam {1}
+Service,Layanan
+Service Address,Layanan Alamat
+Service Tax,Pelayanan Pajak
+Services,Layanan
+Set,Tetapkan
+"Set Default Values like Company, Currency, Current Fiscal Year, etc.","Set Nilai Default seperti Perusahaan, Mata Uang, Tahun Anggaran Current, dll"
+Set Item Group-wise budgets on this Territory. You can also include seasonality by setting the Distribution.,Menetapkan anggaran Group-bijaksana Barang di Wilayah ini. Anda juga bisa memasukkan musiman dengan menetapkan Distribusi.
+Set Status as Available,Set Status sebagai Tersedia
+Set as Default,Set sebagai Default
+Set as Lost,Set as Hilang
+Set prefix for numbering series on your transactions,Mengatur awalan untuk penomoran seri pada transaksi Anda
+Set targets Item Group-wise for this Sales Person.,Target Set Barang Group-bijaksana untuk Penjualan Orang ini.
+Setting Account Type helps in selecting this Account in transactions.,Mengatur Tipe Akun membantu dalam memilih Akun ini dalam transaksi.
+Setting this Address Template as default as there is no other default,Mengatur Template Alamat ini sebagai default karena tidak ada standar lainnya
+Setting up...,Menyiapkan ...
+Settings,Pengaturan
+Settings for HR Module,Pengaturan untuk modul HR
+"Settings to extract Job Applicants from a mailbox e.g. ""jobs@example.com""","Pengaturan untuk mengekstrak Job Pelamar dari misalnya mailbox ""jobs@example.com"""
+Setup,Pengaturan
+Setup Already Complete!!,Pengaturan Sudah Selesai!!
+Setup Complete,Pengaturan Selesai
+Setup SMS gateway settings,Pengaturan gerbang Pengaturan SMS
+Setup Series,Pengaturan Series
+Setup Wizard,Setup Wizard
+Setup incoming server for jobs email id. (e.g. jobs@example.com),Pengaturan server masuk untuk pekerjaan email id. (Misalnya jobs@example.com)
+Setup incoming server for sales email id. (e.g. sales@example.com),Pengaturan server masuk untuk email penjualan id. (Misalnya sales@example.com)
+Setup incoming server for support email id. (e.g. support@example.com),Pengaturan server masuk untuk email dukungan id. (Misalnya support@example.com)
+Share,Bagikan
+Share With,Dengan berbagi
+Shareholders Funds,Pemegang Saham Dana
+Shipments to customers.,Pengiriman ke pelanggan.
+Shipping,Pengiriman
+Shipping Account,Account Pengiriman
+Shipping Address,Alamat Pengiriman
+Shipping Amount,Pengiriman Jumlah
+Shipping Rule,Aturan Pengiriman
+Shipping Rule Condition,Aturan Pengiriman Kondisi
+Shipping Rule Conditions,Aturan Pengiriman Kondisi
+Shipping Rule Label,Peraturan Pengiriman Label
+Shop,Toko
+Shopping Cart,Daftar Belanja
+Short biography for website and other publications.,Biografi singkat untuk website dan publikasi lainnya.
+"Show ""In Stock"" or ""Not in Stock"" based on stock available in this warehouse.","Tampilkan ""In Stock"" atau ""Tidak di Bursa"" didasarkan pada stok yang tersedia di gudang ini."
+"Show / Hide features like Serial Nos, POS etc.","Tampilkan / Sembunyikan fitur seperti Serial Nos, POS dll"
+Show In Website,Tampilkan Di Website
+Show a slideshow at the top of the page,Tampilkan slideshow di bagian atas halaman
+Show in Website,Tampilkan Website
+Show rows with zero values,Tampilkan baris dengan nilai nol
+Show this slideshow at the top of the page,Tampilkan slide ini di bagian atas halaman
+Sick Leave,Cuti Sakit
+Signature,Tanda Tangan
+Signature to be appended at the end of every email,Tanda tangan yang akan ditambahkan pada akhir setiap email
+Single,Tunggal
+Single unit of an Item.,Unit tunggal Item.
+Sit tight while your system is being setup. This may take a few moments.,Duduk diam sementara sistem anda sedang setup. Ini mungkin memerlukan beberapa saat.
+Slideshow,Rangkai Salindia
+Soap & Detergent,Sabun & Deterjen
+Software,Perangkat lunak
+Software Developer,Software Developer
+"Sorry, Serial Nos cannot be merged","Maaf, Serial Nos tidak dapat digabungkan"
+"Sorry, companies cannot be merged","Maaf, perusahaan tidak dapat digabungkan"
+Source,Sumber
+Source File,File Sumber
+Source Warehouse,Sumber Gudang
+Source and target warehouse cannot be same for row {0},Sumber dan target gudang tidak bisa sama untuk baris {0}
+Source of Funds (Liabilities),Sumber Dana (Kewajiban)
+Source warehouse is mandatory for row {0},Sumber gudang adalah wajib untuk baris {0}
+Spartan,Tabah
+"Special Characters except ""-"" and ""/"" not allowed in naming series","Karakter khusus kecuali ""-"" dan ""/"" tidak diperbolehkan dalam penamaan seri"
+Specification Details,Detail Spesifikasi
+Specifications,Spesifikasi
+"Specify a list of Territories, for which, this Price List is valid","Tentukan daftar Territories, yang, Daftar Harga ini berlaku"
+"Specify a list of Territories, for which, this Shipping Rule is valid","Tentukan daftar Territories, yang, Aturan Pengiriman ini berlaku"
+"Specify a list of Territories, for which, this Taxes Master is valid","Tentukan daftar Territories, yang, ini Pajak Guru berlaku"
+"Specify the operations, operating cost and give a unique Operation no to your operations.","Tentukan operasi, biaya operasi dan memberikan Operation unik ada pada operasi Anda."
+Split Delivery Note into packages.,Membagi Pengiriman Catatan ke dalam paket.
+Sports,Olahraga
+Sr,Sr
+Standard,Standar
+Standard Buying,Standard Membeli
+Standard Reports,Laporan standar
+Standard Selling,Standard Jual
+Standard contract terms for Sales or Purchase.,Ketentuan kontrak standar untuk Penjualan atau Pembelian.
+Start,Mulai
+Start Date,Tanggal Mulai
+Start date of current invoice's period,Tanggal faktur periode saat ini mulai
+Start date should be less than end date for Item {0},Tanggal mulai harus kurang dari tanggal akhir untuk Item {0}
+State,Propinsi
+Statement of Account,Pernyataan Rekening
+Static Parameters,Parameter Statis
+Status,Status
+Status must be one of {0},Status harus menjadi salah satu {0}
+Status of {0} {1} is now {2},Status {0} {1} sekarang {2}
+Status updated to {0},Status diperbarui ke {0}
+Statutory info and other general information about your Supplier,Info Statutory dan informasi umum lainnya tentang Pemasok Anda
+Stay Updated,Tetap Diperbarui
+Stock,Stock
+Stock Adjustment,Penyesuaian Stock
+Stock Adjustment Account,Penyesuaian Stock Akun
+Stock Ageing,Stock Penuaan
+Stock Analytics,Stock Analytics
+Stock Assets,Aset saham
+Stock Balance,Stock Balance
+Stock Entries already created for Production Order ,Stock Entries already created for Production Order 
+Stock Entry,Stock Entri
+Stock Entry Detail,Stock Masuk Detil
+Stock Expenses,Beban saham
+Stock Frozen Upto,Stock Frozen Upto
+Stock Ledger,Bursa Ledger
+Stock Ledger Entry,Bursa Ledger entri
+Stock Ledger entries balances updated,Bursa Ledger entri saldo diperbarui
+Stock Level,Tingkat Stock
+Stock Liabilities,Kewajiban saham
+Stock Projected Qty,Stock Proyeksi Jumlah
+Stock Queue (FIFO),Stock Queue (FIFO)
+Stock Received But Not Billed,Stock Diterima Tapi Tidak Ditagih
+Stock Reconcilation Data,Stock rekonsiliasi data
+Stock Reconcilation Template,Stock rekonsiliasi Template
+Stock Reconciliation,Stock Rekonsiliasi
+"Stock Reconciliation can be used to update the stock on a particular date, usually as per physical inventory.","Stock Rekonsiliasi dapat digunakan untuk memperbarui saham pada tanggal tertentu, biasanya sesuai persediaan fisik."
+Stock Settings,Pengaturan saham
+Stock UOM,Stock UOM
+Stock UOM Replace Utility,Stock UOM Ganti Utilitas
+Stock UOM updatd for Item {0},Saham UOM updatd untuk Item {0}
+Stock Uom,Stock UoM
+Stock Value,Nilai saham
+Stock Value Difference,Nilai saham Perbedaan
+Stock balances updated,Saldo saham diperbarui
+Stock cannot be updated against Delivery Note {0},Stock tidak dapat diperbarui terhadap Delivery Note {0}
+Stock entries exist against warehouse {0} cannot re-assign or modify 'Master Name',Entri Stock ada terhadap gudang {0} tidak dapat menetapkan kembali atau memodifikasi 'Guru Nama'
+Stock transactions before {0} are frozen,Transaksi saham sebelum {0} dibekukan
+Stop,Berhenti
+Stop Birthday Reminders,Berhenti Ulang Tahun Pengingat
+Stop Material Request,Berhenti Material Permintaan
+Stop users from making Leave Applications on following days.,Menghentikan pengguna dari membuat Aplikasi Leave pada hari-hari berikutnya.
+Stop!,Berhenti!
+Stopped,Terhenti
+Stopped order cannot be cancelled. Unstop to cancel.,Agar Berhenti tidak dapat dibatalkan. Unstop untuk membatalkan.
+Stores,Toko
+Stub,Puntung
+Sub Assemblies,Sub Assemblies
+"Sub-currency. For e.g. ""Cent""","Sub-currency. Untuk misalnya ""Cent """
+Subcontract,Kontrak tambahan
+Subject,Perihal
+Submit Salary Slip,Kirim Slip Gaji
+Submit all salary slips for the above selected criteria,Menyerahkan semua slip gaji kriteria pilihan di atas
+Submit this Production Order for further processing.,Kirim Produksi ini Order untuk diproses lebih lanjut.
+Submitted,Dikirim
+Subsidiary,Anak Perusahaan
+Successful: ,Successful: 
+Successfully Reconciled,Berhasil Berdamai
+Suggestions,Saran
+Sunday,Minggu
+Supplier,Pemasok
+Supplier (Payable) Account,Pemasok (Hutang) Rekening
+Supplier (vendor) name as entered in supplier master,Pemasok (vendor) nama sebagai dimasukkan dalam pemasok utama
+Supplier > Supplier Type,Pemasok> Pemasok Type
+Supplier Account Head,Pemasok Akun Kepala
+Supplier Address,Pemasok Alamat
+Supplier Addresses and Contacts,Pemasok Alamat dan Kontak
+Supplier Details,Pemasok Rincian
+Supplier Intro,Pemasok Intro
+Supplier Invoice Date,Pemasok Faktur Tanggal
+Supplier Invoice No,Pemasok Faktur ada
+Supplier Name,Pemasok Nama
+Supplier Naming By,Pemasok Penamaan Dengan
+Supplier Part Number,Pemasok Part Number
+Supplier Quotation,Pemasok Quotation
+Supplier Quotation Item,Pemasok Barang Quotation
+Supplier Reference,Pemasok Referensi
+Supplier Type,Pemasok Type
+Supplier Type / Supplier,Pemasok Type / Pemasok
+Supplier Type master.,Pemasok Type induk.
+Supplier Warehouse,Pemasok Gudang
+Supplier Warehouse mandatory for sub-contracted Purchase Receipt,Pemasok Gudang wajib untuk Pembelian Penerimaan sub-kontrak
+Supplier database.,Database Supplier.
+Supplier master.,Pemasok utama.
+Supplier warehouse where you have issued raw materials for sub - contracting,Pemasok gudang di mana Anda telah mengeluarkan bahan baku untuk sub - kontraktor
+Supplier-Wise Sales Analytics,Pemasok-Wise Penjualan Analytics
+Support,Mendukung
+Support Analtyics,Dukungan Analtyics
+Support Analytics,Dukungan Analytics
+Support Email,Dukungan Email
+Support Email Settings,Dukungan Pengaturan Email
+Support Password,Dukungan Sandi
+Support Ticket,Dukungan Tiket
+Support queries from customers.,Permintaan dukungan dari pelanggan.
+Symbol,simbol
+Sync Support Mails,Sync Dukungan Email
+Sync with Dropbox,Sinkron dengan Dropbox
+Sync with Google Drive,Sinkronisasi dengan Google Drive
+System,Sistem
+System Settings,Pengaturan Sistem
+"System User (login) ID. If set, it will become default for all HR forms.","Pengguna Sistem (login) ID. Jika diset, itu akan menjadi default untuk semua bentuk HR."
+TDS (Advertisement),TDS (Iklan)
+TDS (Commission),TDS (Komisi)
+TDS (Contractor),TDS (Kontraktor)
+TDS (Interest),TDS (Interest)
+TDS (Rent),TDS (Rent)
+TDS (Salary),TDS (Gaji)
+Target  Amount,Target Jumlah
+Target Detail,Sasaran Detil
+Target Details,Sasaran Detail
+Target Details1,Sasaran Details1
+Target Distribution,Target Distribusi
+Target On,Sasaran On
+Target Qty,Sasaran Qty
+Target Warehouse,Target Gudang
+Target warehouse in row {0} must be same as Production Order,Target gudang di baris {0} harus sama dengan Orde Produksi
+Target warehouse is mandatory for row {0},Target gudang adalah wajib untuk baris {0}
+Task,Tugas
+Task Details,Rincian Tugas
+Tasks,Tugas
+Tax,PPN
+Tax Amount After Discount Amount,Jumlah pajak Setelah Diskon Jumlah
+Tax Assets,Aset pajak
+Tax Category can not be 'Valuation' or 'Valuation and Total' as all items are non-stock items,Pajak Kategori tidak bisa 'Penilaian' atau 'Penilaian dan Total' karena semua item item non-saham
+Tax Rate,Tarif Pajak
+Tax and other salary deductions.,Pajak dan pemotongan gaji lainnya.
+Tax detail table fetched from item master as a string and stored in this field.Used for Taxes and Charges,Tabel rinci Pajak diambil dari master barang sebagai string dan disimpan dalam bidang ini. Digunakan untuk Pajak dan Biaya
+Tax template for buying transactions.,Template pajak untuk membeli transaksi.
+Tax template for selling transactions.,Template Pajak menjual transaksi.
+Taxable,Kena PPN
+Taxes,PPN
+Taxes and Charges,Pajak dan Biaya
+Taxes and Charges Added,Pajak dan Biaya Ditambahkan
+Taxes and Charges Added (Company Currency),Pajak dan Biaya Ditambahkan (Perusahaan Mata Uang)
+Taxes and Charges Calculation,Pajak dan Biaya Perhitungan
+Taxes and Charges Deducted,Pajak dan Biaya Dikurangi
+Taxes and Charges Deducted (Company Currency),Pajak dan Biaya Dikurangi (Perusahaan Mata Uang)
+Taxes and Charges Total,Pajak dan Biaya Jumlah
+Taxes and Charges Total (Company Currency),Pajak dan Biaya Jumlah (Perusahaan Mata Uang)
+Technology,Teknologi
+Telecommunications,Telekomunikasi
+Telephone Expenses,Beban Telepon
+Television,Televisi
+Template,Contoh
+Template for performance appraisals.,Template untuk penilaian kinerja.
+Template of terms or contract.,Template istilah atau kontrak.
+Temporary Accounts (Assets),Akun Sementara (Aset)
+Temporary Accounts (Liabilities),Akun Sementara (Kewajiban)
+Temporary Assets,Aset Temporary
+Temporary Liabilities,Kewajiban Sementara
+Term Details,Rincian Term
+Terms,Istilah
+Terms and Conditions,Syarat dan Ketentuan
+Terms and Conditions Content,Syarat dan Ketentuan Konten
+Terms and Conditions Details,Syarat dan Ketentuan Detail
+Terms and Conditions Template,Syarat dan Ketentuan Template
+Terms and Conditions1,Syarat dan Conditions1
+Terretory,Terretory
+Territory,Wilayah
+Territory / Customer,Wilayah / Pelanggan
+Territory Manager,Territory Manager
+Territory Name,Wilayah Nama
+Territory Target Variance Item Group-Wise,Wilayah Sasaran Variance Barang Group-Wise
+Territory Targets,Target Wilayah
+Test,tes
+Test Email Id,Uji Email Id
+Test the Newsletter,Uji Newsletter
+The BOM which will be replaced,BOM yang akan diganti
+The First User: You,Pengguna Pertama: Anda
+"The Item that represents the Package. This Item must have ""Is Stock Item"" as ""No"" and ""Is Sales Item"" as ""Yes""","Item yang mewakili Paket tersebut. Barang ini harus ""Apakah Stock Item"" sebagai ""Tidak"" dan ""Apakah Penjualan Item"" sebagai ""Ya"""
+The Organization,Organisasi
+"The account head under Liability, in which Profit/Loss will be booked","Account kepala di bawah Kewajiban, di mana Laba / Rugi akan dipesan"
+The date on which next invoice will be generated. It is generated on submit.,Tanggal dimana faktur berikutnya akan dihasilkan. Hal ini dihasilkan di submit.
+The date on which recurring invoice will be stop,Tanggal dimana berulang faktur akan berhenti
+"The day of the month on which auto invoice will be generated e.g. 05, 28 etc ","The day of the month on which auto invoice will be generated e.g. 05, 28 etc "
+The day(s) on which you are applying for leave are holiday. You need not apply for leave.,Hari (s) yang Anda lamar untuk cuti adalah liburan. Anda tidak perlu mengajukan cuti.
+The first Leave Approver in the list will be set as the default Leave Approver,The Approver Cuti pertama dalam daftar akan ditetapkan sebagai default Tinggalkan Approver
+The first user will become the System Manager (you can change that later).,Pengguna pertama akan menjadi System Manager (Anda dapat mengubah nanti).
+The gross weight of the package. Usually net weight + packaging material weight. (for print),Berat kotor paket. Berat + kemasan biasanya net berat bahan. (Untuk mencetak)
+The name of your company for which you are setting up this system.,Nama perusahaan Anda yang Anda sedang mengatur sistem ini.
+The net weight of this package. (calculated automatically as sum of net weight of items),Berat bersih package ini. (Dihitung secara otomatis sebagai jumlah berat bersih item)
+The new BOM after replacement,The BOM baru setelah penggantian
+The rate at which Bill Currency is converted into company's base currency,Tingkat di mana Bill Currency diubah menjadi mata uang dasar perusahaan
+The unique id for tracking all recurring invoices. It is generated on submit.,Id yang unik untuk melacak semua tagihan berulang. Hal ini dihasilkan di submit.
+"Then Pricing Rules are filtered out based on Customer, Customer Group, Territory, Supplier, Supplier Type, Campaign, Sales Partner etc.","Kemudian Pricing Aturan disaring berdasarkan Pelanggan, Kelompok Pelanggan, Wilayah, Supplier, Supplier Type, Kampanye, Penjualan Mitra dll"
+There are more holidays than working days this month.,Ada lebih dari hari kerja libur bulan ini.
+"There can only be one Shipping Rule Condition with 0 or blank value for ""To Value""","Hanya ada satu Peraturan Pengiriman Kondisi dengan nilai kosong atau 0 untuk ""To Nilai"""
+There is not enough leave balance for Leave Type {0},Tidak ada saldo cuti cukup bagi Leave Type {0}
+There is nothing to edit.,Tidak ada yang mengedit.
+There was an error. One probable reason could be that you haven't saved the form. Please contact support@erpnext.com if the problem persists.,Ada kesalahan. Salah satu alasan yang mungkin bisa jadi Anda belum menyimpan formulir. Silahkan hubungi support@erpnext.com jika masalah terus berlanjut.
+There were errors.,Ada kesalahan.
+This Currency is disabled. Enable to use in transactions,Mata uang ini dinonaktifkan. Aktifkan untuk digunakan dalam transaksi
+This Leave Application is pending approval. Only the Leave Apporver can update status.,Aplikasi Cuti ini menunggu persetujuan. Hanya Tinggalkan Apporver dapat memperbarui status.
+This Time Log Batch has been billed.,Batch Waktu Log ini telah ditagih.
+This Time Log Batch has been cancelled.,Batch Waktu Log ini telah dibatalkan.
+This Time Log conflicts with {0},Ini Waktu Log bertentangan dengan {0}
+This format is used if country specific format is not found,Format ini digunakan jika format khusus negara tidak ditemukan
+This is a root account and cannot be edited.,Ini adalah account root dan tidak dapat diedit.
+This is a root customer group and cannot be edited.,Ini adalah kelompok pelanggan akar dan tidak dapat diedit.
+This is a root item group and cannot be edited.,Ini adalah kelompok barang akar dan tidak dapat diedit.
+This is a root sales person and cannot be edited.,Ini adalah orang penjualan akar dan tidak dapat diedit.
+This is a root territory and cannot be edited.,Ini adalah wilayah akar dan tidak dapat diedit.
+This is an example website auto-generated from ERPNext,Ini adalah situs contoh auto-dihasilkan dari ERPNext
+This is the number of the last created transaction with this prefix,Ini adalah jumlah transaksi yang diciptakan terakhir dengan awalan ini
+This will be used for setting rule in HR module,Ini akan digunakan untuk menetapkan aturan dalam modul HR
+Thread HTML,Thread HTML
+Thursday,Kamis
+Time Log,Waktu Log
+Time Log Batch,Waktu Log Batch
+Time Log Batch Detail,Waktu Log Batch Detil
+Time Log Batch Details,Waktu Log Detail Batch
+Time Log Batch {0} must be 'Submitted',Waktu Log Batch {0} harus 'Dikirim'
+Time Log Status must be Submitted.,Waktu Log Status harus Dikirim.
+Time Log for tasks.,Waktu Log untuk tugas-tugas.
+Time Log is not billable,Waktu Log tidak dapat ditagih
+Time Log {0} must be 'Submitted',Waktu Log {0} harus 'Dikirim'
+Time Zone,"Zona Waktu: GMT +2; CET +1, dan EST (AS-Timur) +7"
+Time Zones,Zona Waktu
+Time and Budget,Waktu dan Anggaran
+Time at which items were delivered from warehouse,Waktu di mana barang dikirim dari gudang
+Time at which materials were received,Waktu di mana bahan yang diterima
+Title,Judul
+Titles for print templates e.g. Proforma Invoice.,Judul untuk mencetak template misalnya Proforma Invoice.
+To,untuk
+To Currency,Untuk Mata
+To Date,Untuk Tanggal
+To Date should be same as From Date for Half Day leave,Untuk tanggal harus sama dengan Dari Tanggal untuk cuti Half Day
+To Date should be within the Fiscal Year. Assuming To Date = {0},Untuk tanggal harus dalam Tahun Anggaran. Dengan asumsi To Date = {0}
+To Discuss,Untuk Diskusikan
+To Do List,To Do List
+To Package No.,Untuk Paket No
+To Produce,Untuk Menghasilkan
+To Time,Untuk Waktu
+To Value,Untuk Menghargai
+To Warehouse,Untuk Gudang
+"To add child nodes, explore tree and click on the node under which you want to add more nodes.","Untuk menambahkan node anak, mengeksplorasi pohon dan klik pada node di mana Anda ingin menambahkan lebih banyak node."
+"To assign this issue, use the ""Assign"" button in the sidebar.","Untuk menetapkan masalah ini, gunakan ""Assign"" tombol di sidebar."
+To create a Bank Account,Untuk membuat Rekening Bank
+To create a Tax Account,Untuk membuat Akun Pajak
+"To create an Account Head under a different company, select the company and save customer.","Untuk membuat Kepala Akun bawah perusahaan yang berbeda, pilih perusahaan dan menyimpan pelanggan."
+To date cannot be before from date,Sampai saat ini tidak dapat sebelumnya dari tanggal
+To enable <b>Point of Sale</b> features,Untuk mengaktifkan <b> Point of Sale </ b> fitur
+To enable <b>Point of Sale</b> view,Untuk mengaktifkan <b> Point of Sale </ b> Tampilan
+To get Item Group in details table,Untuk mendapatkan Barang Group di tabel rincian
+"To include tax in row {0} in Item rate, taxes in rows {1} must also be included","Untuk mencakup pajak berturut-turut {0} di tingkat Barang, pajak dalam baris {1} juga harus disertakan"
+"To merge, following properties must be same for both items","Untuk bergabung, sifat berikut harus sama untuk kedua item"
+"To not apply Pricing Rule in a particular transaction, all applicable Pricing Rules should be disabled.","Untuk tidak berlaku Rule Harga dalam transaksi tertentu, semua Aturan Harga yang berlaku harus dinonaktifkan."
+"To set this Fiscal Year as Default, click on 'Set as Default'","Untuk mengatur Tahun Anggaran ini sebagai Default, klik 'Set as Default'"
+To track any installation or commissioning related work after sales,Untuk melacak instalasi atau commissioning kerja terkait setelah penjualan
+"To track brand name in the following documents Delivery Note, Opportunity, Material Request, Item, Purchase Order, Purchase Voucher, Purchaser Receipt, Quotation, Sales Invoice, Sales BOM, Sales Order, Serial No","Untuk melacak nama merek di berikut dokumen Delivery Note, Opportunity, Permintaan Bahan, Barang, Purchase Order, Voucher Pembelian, Pembeli Penerimaan, Quotation, Faktur Penjualan, Penjualan BOM, Sales Order, Serial No"
+To track item in sales and purchase documents based on their serial nos. This is can also used to track warranty details of the product.,Untuk melacak item dalam penjualan dan dokumen pembelian berdasarkan nos serial mereka. Hal ini juga dapat digunakan untuk melacak rincian garansi produk.
+To track items in sales and purchase documents with batch nos<br><b>Preferred Industry: Chemicals etc</b>,Untuk melacak barang dalam penjualan dan pembelian dokumen dengan bets nos <br> <b> Preferred Industri: Kimia etc </ b>
+To track items using barcode. You will be able to enter items in Delivery Note and Sales Invoice by scanning barcode of item.,Untuk melacak item menggunakan barcode. Anda akan dapat memasukkan item dalam Pengiriman Note dan Faktur Penjualan dengan memindai barcode barang.
+Too many columns. Export the report and print it using a spreadsheet application.,Terlalu banyak kolom. Mengekspor laporan dan mencetaknya menggunakan aplikasi spreadsheet.
+Tools,Alat-alat
+Total,Total
+Total ({0}),Jumlah ({0})
+Total Advance,Jumlah Uang Muka
+Total Amount,Jumlah Total
+Total Amount To Pay,Jumlah Total Untuk Bayar
+Total Amount in Words,Jumlah Total Kata
+Total Billing This Year: ,Total Billing This Year: 
+Total Characters,Jumlah Karakter
+Total Claimed Amount,Jumlah Total Diklaim
+Total Commission,Jumlah Komisi
+Total Cost,Total Biaya
+Total Credit,Jumlah Kredit
+Total Debit,Jumlah Debit
+Total Debit must be equal to Total Credit. The difference is {0},Jumlah Debit harus sama dengan total kredit. Perbedaannya adalah {0}
+Total Deduction,Jumlah Pengurangan
+Total Earning,Total Penghasilan
+Total Experience,Jumlah Pengalaman
+Total Hours,Jumlah Jam
+Total Hours (Expected),Jumlah Jam (Diharapkan)
+Total Invoiced Amount,Jumlah Total Tagihan
+Total Leave Days,Jumlah Cuti Hari
+Total Leaves Allocated,Jumlah Daun Dialokasikan
+Total Message(s),Total Pesan (s)
+Total Operating Cost,Total Biaya Operasional
+Total Points,Jumlah Poin
+Total Raw Material Cost,Total Biaya Bahan Baku
+Total Sanctioned Amount,Jumlah Total Disahkan
+Total Score (Out of 5),Skor Total (Out of 5)
+Total Tax (Company Currency),Pajak Jumlah (Perusahaan Mata Uang)
+Total Taxes and Charges,Jumlah Pajak dan Biaya
+Total Taxes and Charges (Company Currency),Jumlah Pajak dan Biaya (Perusahaan Mata Uang)
+Total allocated percentage for sales team should be 100,Persentase total yang dialokasikan untuk tim penjualan harus 100
+Total amount of invoices received from suppliers during the digest period,Jumlah total tagihan yang diterima dari pemasok selama periode digest
+Total amount of invoices sent to the customer during the digest period,Jumlah total tagihan dikirim ke pelanggan selama masa digest
+Total cannot be zero,Jumlah tidak boleh nol
+Total in words,Jumlah kata
+Total points for all goals should be 100. It is {0},Jumlah poin untuk semua tujuan harus 100. Ini adalah {0}
+Total valuation for manufactured or repacked item(s) can not be less than total valuation of raw materials,Total penilaian untuk diproduksi atau dikemas ulang item (s) tidak bisa kurang dari penilaian total bahan baku
+Total weightage assigned should be 100%. It is {0},Jumlah weightage ditugaskan harus 100%. Ini adalah {0}
+Totals,Total
+Track Leads by Industry Type.,Melacak Memimpin menurut Industri Type.
+Track this Delivery Note against any Project,Melacak Pengiriman ini Catatan terhadap Proyek apapun
+Track this Sales Order against any Project,Melacak Pesanan Penjualan ini terhadap Proyek apapun
+Transaction,Transaksi
+Transaction Date,Transaction Tanggal
+Transaction not allowed against stopped Production Order {0},Transaksi tidak diperbolehkan berhenti melawan Orde Produksi {0}
+Transfer,Transfer
+Transfer Material,Material Transfer
+Transfer Raw Materials,Mentransfer Bahan Baku
+Transferred Qty,Ditransfer Qty
+Transportation,Transportasi
+Transporter Info,Info Transporter
+Transporter Name,Transporter Nama
+Transporter lorry number,Nomor Transporter truk
+Travel,Perjalanan
+Travel Expenses,Biaya Perjalanan
+Tree Type,Jenis Pohon
+Tree of Item Groups.,Pohon Item Grup.
+Tree of finanial Cost Centers.,Pohon Pusat Biaya finanial.
+Tree of finanial accounts.,Pohon rekening finanial.
+Trial Balance,Trial Balance
+Tuesday,Selasa
+Type,Jenis
+Type of document to rename.,Jenis dokumen untuk mengubah nama.
+"Type of leaves like casual, sick etc.","Jenis daun seperti kasual, dll sakit"
+Types of Expense Claim.,Jenis Beban Klaim.
+Types of activities for Time Sheets,Jenis kegiatan untuk Waktu Sheets
+"Types of employment (permanent, contract, intern etc.).","Jenis pekerjaan (permanen, kontrak, magang dll)."
+UOM Conversion Detail,Detil UOM Konversi
+UOM Conversion Details,UOM Detail Konversi
+UOM Conversion Factor,UOM Faktor Konversi
+UOM Conversion factor is required in row {0},Faktor UOM Konversi diperlukan berturut-turut {0}
+UOM Name,Nama UOM
+UOM coversion factor required for UOM: {0} in Item: {1},Faktor coversion UOM diperlukan untuk UOM: {0} di Item: {1}
+Under AMC,Di bawah AMC
+Under Graduate,Under Graduate
+Under Warranty,Berdasarkan Jaminan
+Unit,Satuan
+Unit of Measure,Satuan Ukur
+Unit of Measure {0} has been entered more than once in Conversion Factor Table,Satuan Ukur {0} telah dimasukkan lebih dari sekali dalam Faktor Konversi Tabel
+"Unit of measurement of this item (e.g. Kg, Unit, No, Pair).","Unit pengukuran item ini (misalnya Kg, Unit, No, Pair)."
+Units/Hour,Unit / Jam
+Units/Shifts,Unit / Shift
+Unpaid,Tunggakan
+Unreconciled Payment Details,Rincian Pembayaran Unreconciled
+Unscheduled,Terjadwal
+Unsecured Loans,Pinjaman Tanpa Jaminan
+Unstop,Unstop
+Unstop Material Request,Unstop Material Permintaan
+Unstop Purchase Order,Unstop Purchase Order
+Unsubscribed,Berhenti berlangganan
+Update,Perbarui
+Update Clearance Date,Perbarui Izin Tanggal
+Update Cost,Pembaruan Biaya
+Update Finished Goods,Barang pembaruan Selesai
+Update Landed Cost,Pembaruan Landed Cost
+Update Series,Pembaruan Series
+Update Series Number,Pembaruan Series Number
+Update Stock,Perbarui Stock
+Update bank payment dates with journals.,Perbarui tanggal pembayaran bank dengan jurnal.
+Update clearance date of Journal Entries marked as 'Bank Vouchers',Tanggal pembaruan clearance Entries Journal ditandai sebagai 'Bank Voucher'
+Updated,Diperbarui
+Updated Birthday Reminders,Diperbarui Ulang Tahun Pengingat
+Upload Attendance,Upload Kehadiran
+Upload Backups to Dropbox,Upload Backup ke Dropbox
+Upload Backups to Google Drive,Upload Backup ke Google Drive
+Upload HTML,Upload HTML
+Upload a .csv file with two columns: the old name and the new name. Max 500 rows.,Upload file csv dengan dua kolom:. Nama lama dan nama baru. Max 500 baris.
+Upload attendance from a .csv file,Upload kehadiran dari file csv.
+Upload stock balance via csv.,Upload keseimbangan saham melalui csv.
+Upload your letter head and logo - you can edit them later.,Upload kop surat dan logo - Anda dapat mengedit mereka nanti.
+Upper Income,Atas Penghasilan
+Urgent,Mendesak
+Use Multi-Level BOM,Gunakan Multi-Level BOM
+Use SSL,Gunakan SSL
+Used for Production Plan,Digunakan untuk Rencana Produksi
+User,Pengguna
+User ID,ID Pemakai
+User ID not set for Employee {0},User ID tidak ditetapkan untuk Karyawan {0}
+User Name,Nama Pengguna
+User Name or Support Password missing. Please enter and try again.,Nama Pengguna atau Dukungan Sandi hilang. Silakan masuk dan coba lagi.
+User Remark,Keterangan Pengguna
+User Remark will be added to Auto Remark,Keterangan Pengguna akan ditambahkan ke Auto Remark
+User Remarks is mandatory,Pengguna Keterangan adalah wajib
+User Specific,User Specific
+User must always select,Pengguna harus selalu pilih
+User {0} is already assigned to Employee {1},Pengguna {0} sudah ditugaskan untuk Karyawan {1}
+User {0} is disabled,Pengguna {0} dinonaktifkan
+Username,satria pasha
+Users with this role are allowed to create / modify accounting entry before frozen date,Pengguna dengan peran ini diperbolehkan untuk membuat / memodifikasi entri akuntansi sebelum tanggal beku
+Users with this role are allowed to set frozen accounts and create / modify accounting entries against frozen accounts,Pengguna dengan peran ini diperbolehkan untuk mengatur account beku dan membuat / memodifikasi entri akuntansi terhadap rekening beku
+Utilities,Keperluan
+Utility Expenses,Beban utilitas
+Valid For Territories,Berlaku Untuk Wilayah
+Valid From,Valid Dari
+Valid Upto,Valid Upto
+Valid for Territories,Berlaku untuk Wilayah
+Validate,Mengesahkan
+Valuation,Valuation
+Valuation Method,Metode Penilaian
+Valuation Rate,Tingkat Penilaian
+Valuation Rate required for Item {0},Penilaian Tingkat diperlukan untuk Item {0}
+Valuation and Total,Penilaian dan Total
+Value,Nilai
+Value or Qty,Nilai atau Qty
+Vehicle Dispatch Date,Kendaraan Dispatch Tanggal
+Vehicle No,Kendaraan yang
+Venture Capital,Modal Ventura
+Verified By,Diverifikasi oleh
+View Ledger,View Ledger
+View Now,Lihat Sekarang
+Visit report for maintenance call.,Kunjungi laporan untuk panggilan pemeliharaan.
+Voucher #,Voucher #
+Voucher Detail No,Detil Voucher ada
+Voucher Detail Number,Voucher Nomor Detil
+Voucher ID,Voucher ID
+Voucher No,Voucher Tidak ada
+Voucher Type,Voucher Type
+Voucher Type and Date,Voucher Jenis dan Tanggal
+Walk In,Walk In
+Warehouse,Gudang
+Warehouse Contact Info,Gudang Info Kontak
+Warehouse Detail,Gudang Detil
+Warehouse Name,Gudang Nama
+Warehouse and Reference,Gudang dan Referensi
+Warehouse can not be deleted as stock ledger entry exists for this warehouse.,Gudang tidak dapat dihapus sebagai entri stok buku ada untuk gudang ini.
+Warehouse can only be changed via Stock Entry / Delivery Note / Purchase Receipt,Gudang hanya dapat diubah melalui Bursa Masuk / Delivery Note / Penerimaan Pembelian
+Warehouse cannot be changed for Serial No.,Gudang tidak dapat diubah untuk Serial Number
+Warehouse is mandatory for stock Item {0} in row {1},Gudang adalah wajib bagi saham Barang {0} berturut-turut {1}
+Warehouse is missing in Purchase Order,Gudang yang hilang dalam Purchase Order
+Warehouse not found in the system,Gudang tidak ditemukan dalam sistem
+Warehouse required for stock Item {0},Gudang diperlukan untuk stok Barang {0}
+Warehouse where you are maintaining stock of rejected items,Gudang di mana Anda mempertahankan stok item ditolak
+Warehouse {0} can not be deleted as quantity exists for Item {1},Gudang {0} tidak dapat dihapus sebagai kuantitas ada untuk Item {1}
+Warehouse {0} does not belong to company {1},Gudang {0} bukan milik perusahaan {1}
+Warehouse {0} does not exist,Gudang {0} tidak ada
+Warehouse {0}: Company is mandatory,Gudang {0}: Perusahaan wajib
+Warehouse {0}: Parent account {1} does not bolong to the company {2},Gudang {0}: akun Parent {1} tidak Bolong kepada perusahaan {2}
+Warehouse-Wise Stock Balance,Gudang-Wise Stock Balance
+Warehouse-wise Item Reorder,Gudang-bijaksana Barang Reorder
+Warehouses,Gudang
+Warehouses.,Gudang.
+Warn,Memperingatkan
+Warning: Leave application contains following block dates,Peringatan: Tinggalkan aplikasi berisi tanggal blok berikut
+Warning: Material Requested Qty is less than Minimum Order Qty,Peringatan: Material Diminta Qty kurang dari Minimum Order Qty
+Warning: Sales Order {0} already exists against same Purchase Order number,Peringatan: Sales Order {0} sudah ada terhadap nomor Purchase Order yang sama
+Warning: System will not check overbilling since amount for Item {0} in {1} is zero,Peringatan: Sistem tidak akan memeriksa overbilling karena jumlahnya untuk Item {0} pada {1} adalah nol
+Warranty / AMC Details,Garansi / Detail AMC
+Warranty / AMC Status,Garansi / Status AMC
+Warranty Expiry Date,Garansi Tanggal Berakhir
+Warranty Period (Days),Masa Garansi (Hari)
+Warranty Period (in days),Masa Garansi (dalam hari)
+We buy this Item,Kami membeli item ini
+We sell this Item,Kami menjual item ini
+Website,Situs Web
+Website Description,Website Description
+Website Item Group,Situs Barang Grup
+Website Item Groups,Situs Barang Grup
+Website Settings,Pengaturan situs web
+Website Warehouse,Situs Gudang
+Wednesday,Rabu
+Weekly,Mingguan
+Weekly Off,Weekly Off
+Weight UOM,Berat UOM
+"Weight is mentioned,\nPlease mention ""Weight UOM"" too","Berat disebutkan, \n Harap menyebutkan ""Berat UOM"" terlalu"
+Weightage,Weightage
+Weightage (%),Weightage (%)
+Welcome,Selamat Datang
+Welcome to ERPNext. Over the next few minutes we will help you setup your ERPNext account. Try and fill in as much information as you have even if it takes a bit longer. It will save you a lot of time later. Good Luck!,Selamat Datang di ERPNext. Selama beberapa menit berikutnya kami akan membantu Anda setup account ERPNext Anda. Cobalah dan mengisi sebanyak mungkin informasi sebagai Anda memiliki bahkan jika dibutuhkan sedikit lebih lama. Ini akan menghemat banyak waktu. Selamat!
+Welcome to ERPNext. Please select your language to begin the Setup Wizard.,Selamat Datang di ERPNext. Silahkan pilih bahasa Anda untuk memulai Setup Wizard.
+What does it do?,Apa gunanya?
+"When any of the checked transactions are ""Submitted"", an email pop-up automatically opened to send an email to the associated ""Contact"" in that transaction, with the transaction as an attachment. The user may or may not send the email.","Ketika salah satu transaksi yang diperiksa ""Dikirim"", email pop-up secara otomatis dibuka untuk mengirim email ke terkait ""Kontak"" dalam transaksi itu, dengan transaksi sebagai lampiran. Pengguna mungkin atau mungkin tidak mengirim email."
+"When submitted, the system creates difference entries to set the given stock and valuation on this date.","Ketika disampaikan, sistem menciptakan entri perbedaan untuk mengatur saham yang diberikan dan penilaian pada tanggal ini."
+Where items are stored.,Dimana item disimpan.
+Where manufacturing operations are carried out.,Dimana operasi manufaktur dilakukan.
+Widowed,Janda
+Will be calculated automatically when you enter the details,Akan dihitung secara otomatis ketika Anda memasukkan rincian
+Will be updated after Sales Invoice is Submitted.,Akan diperbarui setelah Faktur Penjualan yang Dikirim.
+Will be updated when batched.,Akan diperbarui bila batched.
+Will be updated when billed.,Akan diperbarui saat ditagih.
+Wire Transfer,Transfer
+With Operations,Dengan Operasi
+With Period Closing Entry,Dengan Periode penutupan Entri
+Work Details,Rincian Kerja
+Work Done,Pekerjaan Selesai
+Work In Progress,Bekerja In Progress
+Work-in-Progress Warehouse,Kerja-in Progress-Gudang
+Work-in-Progress Warehouse is required before Submit,Kerja-in-Progress Gudang diperlukan sebelum Submit
+Working,Kerja
+Working Days,Hari Kerja
+Workstation,Workstation
+Workstation Name,Workstation Nama
+Write Off Account,Menulis Off Akun
+Write Off Amount,Menulis Off Jumlah
+Write Off Amount <=,Menulis Off Jumlah <=
+Write Off Based On,Menulis Off Berbasis On
+Write Off Cost Center,Menulis Off Biaya Pusat
+Write Off Outstanding Amount,Menulis Off Jumlah Outstanding
+Write Off Voucher,Menulis Off Voucher
+Wrong Template: Unable to find head row.,Template yang salah: Tidak dapat menemukan baris kepala.
+Year,Tahun
+Year Closed,Tahun Ditutup
+Year End Date,Tanggal Akhir Tahun
+Year Name,Nama Tahun
+Year Start Date,Tanggal Mulai Tahun
+Year of Passing,Tahun Passing
+Yearly,Tahunan
+Yes,Ya
+You are not authorized to add or update entries before {0},Anda tidak diizinkan untuk menambah atau memperbarui entri sebelum {0}
+You are not authorized to set Frozen value,Anda tidak diizinkan untuk menetapkan nilai yg sedang dibekukan
+You are the Expense Approver for this record. Please Update the 'Status' and Save,Anda adalah Approver Beban untuk record ini. Silakan Update 'Status' dan Simpan
+You are the Leave Approver for this record. Please Update the 'Status' and Save,Anda adalah Leave Approver untuk record ini. Silakan Update 'Status' dan Simpan
+You can enter any date manually,Anda dapat memasukkan tanggal apapun secara manual
+You can enter the minimum quantity of this item to be ordered.,Anda dapat memasukkan jumlah minimum dari item ini yang akan dipesan.
+You can not change rate if BOM mentioned agianst any item,Anda tidak dapat mengubah tingkat jika BOM disebutkan agianst item
+You can not enter both Delivery Note No and Sales Invoice No. Please enter any one.,Anda tidak dapat memasukkan kedua Delivery Note ada dan Faktur Penjualan No Masukkan salah satu.
+You can not enter current voucher in 'Against Journal Voucher' column,Anda tidak bisa masuk voucher saat ini di 'Melawan Journal Voucher' kolom
+You can set Default Bank Account in Company master,Anda dapat mengatur default Bank Account menguasai Perusahaan
+You can start by selecting backup frequency and granting access for sync,Anda dapat memulai dengan memilih frekuensi backup dan memberikan akses untuk sinkronisasi
+You can submit this Stock Reconciliation.,Anda bisa mengirimkan ini Stock Rekonsiliasi.
+You can update either Quantity or Valuation Rate or both.,Anda dapat memperbarui baik Quantity atau Tingkat Penilaian atau keduanya.
+You cannot credit and debit same account at the same time,Anda tidak dapat kredit dan mendebit rekening yang sama pada waktu yang sama
+You have entered duplicate items. Please rectify and try again.,Anda telah memasuki duplikat item. Harap memperbaiki dan coba lagi.
+You may need to update: {0},Anda mungkin perlu memperbarui: {0}
+You must Save the form before proceeding,Anda harus Simpan formulir sebelum melanjutkan
+Your Customer's TAX registration numbers (if applicable) or any general information,Nomor registrasi PAJAK Pelanggan Anda (jika ada) atau informasi umum setiap
+Your Customers,Pelanggan Anda
+Your Login Id,Login Id Anda
+Your Products or Services,Produk atau Jasa
+Your Suppliers,Pemasok Anda
+Your email address,Alamat email Anda
+Your financial year begins on,Tahun buku Anda dimulai di
+Your financial year ends on,Tahun keuangan Anda berakhir pada
+Your sales person who will contact the customer in future,Orang sales Anda yang akan menghubungi pelanggan di masa depan
+Your sales person will get a reminder on this date to contact the customer,Orang penjualan Anda akan mendapatkan pengingat pada tanggal ini untuk menghubungi pelanggan
+Your setup is complete. Refreshing...,Setup Anda selesai. Refreshing ...
+Your support email id - must be a valid email - this is where your emails will come!,Dukungan email id Anda - harus email yang valid - ini adalah di mana email akan datang!
+[Error],[Kesalahan]
+[Select],[Select]
+`Freeze Stocks Older Than` should be smaller than %d days.,`Freeze Saham Lama Dari` harus lebih kecil dari% d hari.
+and,Dan
+are not allowed.,tidak diperbolehkan.
+assigned by,ditugaskan oleh
+cannot be greater than 100,tidak dapat lebih besar dari 100
+"e.g. ""Build tools for builders""","misalnya ""Membangun alat untuk pembangun """
+"e.g. ""MC""","misalnya ""MC """
+"e.g. ""My Company LLC""","misalnya ""My Company LLC """
+e.g. 5,misalnya 5
+"e.g. Bank, Cash, Credit Card","misalnya Bank, Kas, Kartu Kredit"
+"e.g. Kg, Unit, Nos, m","misalnya Kg, Unit, Nos, m"
+e.g. VAT,misalnya PPN
+eg. Cheque Number,misalnya. Nomor Cek
+example: Next Day Shipping,Contoh: Hari Berikutnya Pengiriman
+lft,lft
+old_parent,old_parent
+rgt,rgt
+subject,subyek
+to,to
+website page link,tautan halaman situs web
+{0} '{1}' not in Fiscal Year {2},{0} '{1}' tidak dalam Tahun Anggaran {2}
+{0} Credit limit {0} crossed,{0} limit kredit {0} menyeberangi
+{0} Serial Numbers required for Item {0}. Only {0} provided.,{0} Serial Number diperlukan untuk Item {0}. Hanya {0} disediakan.
+{0} budget for Account {1} against Cost Center {2} will exceed by {3},{0} anggaran untuk Akun {1} terhadap Biaya Pusat {2} akan melebihi oleh {3}
+{0} can not be negative,{0} tidak dapat negatif
+{0} created,{0} dibuat
+{0} does not belong to Company {1},{0} bukan milik Perusahaan {1}
+{0} entered twice in Item Tax,{0} masuk dua kali dalam Pajak Barang
+{0} is an invalid email address in 'Notification Email Address',{0} adalah alamat email yang tidak valid dalam 'Pemberitahuan Alamat Email'
+{0} is mandatory,{0} adalah wajib
+{0} is mandatory for Item {1},{0} adalah wajib untuk Item {1}
+{0} is mandatory. Maybe Currency Exchange record is not created for {1} to {2}.,{0} adalah wajib. Mungkin catatan mata uang tidak diciptakan untuk {1} ke {} 2.
+{0} is not a stock Item,{0} bukan merupakan saham Barang
+{0} is not a valid Batch Number for Item {1},{0} tidak Nomor Batch berlaku untuk Item {1}
+{0} is not a valid Leave Approver. Removing row #{1}.,{0} tidak valid Tinggalkan Approver. Menghapus row # {1}.
+{0} is not a valid email id,{0} bukan id email yang valid
+{0} is now the default Fiscal Year. Please refresh your browser for the change to take effect.,{0} sekarang default Tahun Anggaran. Silahkan refresh browser Anda untuk perubahan untuk mengambil efek.
+{0} is required,{0} diperlukan
+{0} must be a Purchased or Sub-Contracted Item in row {1},{0} harus Dibeli Sub-Kontrak atau Barang berturut-turut {1}
+{0} must be reduced by {1} or you should increase overflow tolerance,{0} harus dikurangi oleh {1} atau Anda harus meningkatkan toleransi melimpah
+{0} must have role 'Leave Approver',{0} harus memiliki peran 'Leave Approver'
+{0} valid serial nos for Item {1},{0} nos seri berlaku untuk Item {1}
+{0} {1} against Bill {2} dated {3},{0} {1} terhadap Bill {2} tanggal {3}
+{0} {1} against Invoice {2},{0} {1} terhadap Faktur {2}
+{0} {1} has already been submitted,{0} {1} telah diserahkan
+{0} {1} has been modified. Please refresh.,{0} {1} telah dimodifikasi. Silahkan refresh.
+{0} {1} is not submitted,{0} {1} tidak disampaikan
+{0} {1} must be submitted,{0} {1} harus diserahkan
+{0} {1} not in any Fiscal Year,{0} {1} tidak dalam Tahun Anggaran
+{0} {1} status is 'Stopped',{0} {1} status 'Berhenti'
+{0} {1} status is Stopped,{0} Status {1} adalah Berhenti
+{0} {1} status is Unstopped,{0} {1} status unstopped
+{0} {1}: Cost Center is mandatory for Item {2},{0} {1}: Biaya Pusat adalah wajib untuk Item {2}
+{0}: {1} not found in Invoice Details table,{0}: {1} tidak ditemukan dalam Faktur Rincian table