--- conflicted
+++ resolved
@@ -167,7 +167,6 @@
 		if arg.get('scrap_items'):
 			rate = self.get_valuation_rate(arg)
 		elif arg:
-<<<<<<< HEAD
 			#Customer Provided parts will have zero rate
 			if not frappe.db.get_value('Item', arg["item_code"], 'is_customer_provided_item'):
 				if arg.get('bom_no') and self.set_rate_of_sub_assembly_item_based_on_bom:
@@ -181,54 +180,31 @@
 					elif self.rm_cost_as_per == "Price List":
 						if not self.buying_price_list:
 							frappe.throw(_("Please select Price List"))
-						rate = frappe.db.get_value("Item Price", {"price_list": self.buying_price_list,
-							"item_code": arg["item_code"]}, "price_list_rate") or 0.0
-
-						price_list_currency = frappe.db.get_value("Price List",
-							self.buying_price_list, "currency")
-						if price_list_currency != self.company_currency():
-							rate = flt(rate * self.conversion_rate)
+						args = frappe._dict({
+							"doctype": "BOM",
+							"price_list": self.buying_price_list,
+							"qty": arg.get("qty"),
+							"uom": arg.get("uom") or arg.get("stock_uom"),
+							"stock_uom": arg.get("stock_uom"),
+							"transaction_type": "buying",
+							"company": self.company,
+							"currency": self.currency,
+							"conversion_rate": self.conversion_rate or 1,
+							"conversion_factor": arg.get("conversion_factor") or 1,
+							"plc_conversion_rate": 1
+						})
+						item_doc = frappe.get_doc("Item", arg.get("item_code"))
+						out = frappe._dict()
+						get_price_list_rate(args, item_doc, out)
+						rate = out.price_list_rate
 
 					if not rate:
-						frappe.msgprint(_("{0} not found for Item {1}")
-=======
-			if arg.get('bom_no') and self.set_rate_of_sub_assembly_item_based_on_bom:
-				rate = self.get_bom_unitcost(arg['bom_no'])
-			else:
-				if self.rm_cost_as_per == 'Valuation Rate':
-					rate = self.get_valuation_rate(arg)
-				elif self.rm_cost_as_per == 'Last Purchase Rate':
-					rate = arg.get('last_purchase_rate') \
-						or frappe.db.get_value("Item", arg['item_code'], "last_purchase_rate")
-				elif self.rm_cost_as_per == "Price List":
-					if not self.buying_price_list:
-						frappe.throw(_("Please select Price List"))
-					args = frappe._dict({
-						"doctype": "BOM",
-						"price_list": self.buying_price_list,
-						"qty": arg.get("qty"),
-						"uom": arg.get("uom") or arg.get("stock_uom"),
-						"stock_uom": arg.get("stock_uom"),
-						"transaction_type": "buying",
-						"company": self.company,
-						"currency": self.currency,
-						"conversion_rate": self.conversion_rate or 1,
-						"conversion_factor": arg.get("conversion_factor") or 1,
-						"plc_conversion_rate": 1
-					})
-					item_doc = frappe.get_doc("Item", arg.get("item_code"))
-					out = frappe._dict()
-					get_price_list_rate(args, item_doc, out)
-					rate = out.price_list_rate
-
-				if not rate:
-					if self.rm_cost_as_per == "Price List":
-						frappe.msgprint(_("Price not found for item {0} and price list {1}")
-							.format(arg["item_code"], self.buying_price_list), alert=True)
-					else:
-						frappe.msgprint(_("{0} not found for item {1}")
->>>>>>> c338188c
-							.format(self.rm_cost_as_per, arg["item_code"]), alert=True)
+						if self.rm_cost_as_per == "Price List":
+							frappe.msgprint(_("Price not found for item {0} and price list {1}")
+								.format(arg["item_code"], self.buying_price_list), alert=True)
+						else:
+							frappe.msgprint(_("{0} not found for item {1}")
+								.format(self.rm_cost_as_per, arg["item_code"]), alert=True)
 
 		return flt(rate)
 
