# Copyright (c) 2013, Web Notes Technologies Pvt. Ltd. and Contributors
# License: GNU General Public License v3. See license.txt

from __future__ import unicode_literals
import frappe
from frappe.utils import cint, cstr, flt

from frappe import _
from frappe.model.document import Document

class BOM(Document):

	def autoname(self):
		last_name = frappe.db.sql("""select max(name) from `tabBOM`
			where name like "BOM/%s/%%" """ % cstr(self.item).replace('"', '\\"'))
		if last_name:
			idx = cint(cstr(last_name[0][0]).split('/')[-1].split('-')[0]) + 1

		else:
			idx = 1
		self.name = 'BOM/' + self.item + ('/%.3i' % idx)

	def validate(self):
		self.clear_operations()
		self.validate_main_item()

		from erpnext.utilities.transaction_base import validate_uom_is_integer
		validate_uom_is_integer(self, "stock_uom", "qty")

		self.validate_materials()
		self.set_bom_material_details()
		self.calculate_cost()

	def on_update(self):
		self.check_recursion()
		self.update_exploded_items()

	def on_submit(self):
		self.manage_default_bom()

	def on_cancel(self):
		frappe.db.set(self, "is_active", 0)
		frappe.db.set(self, "is_default", 0)

		# check if used in any other bom
		self.validate_bom_links()
		self.manage_default_bom()

	def on_update_after_submit(self):
		self.validate_bom_links()
		self.manage_default_bom()

	def get_item_det(self, item_code):
		item = frappe.db.sql("""select name, is_asset_item, is_purchase_item,
			docstatus, description, is_sub_contracted_item, stock_uom, default_bom,
			last_purchase_rate
			from `tabItem` where name=%s""", item_code, as_dict = 1)

		if not item:
			frappe.throw(_("Item: {0} does not exist in the system").format(item_code))

		return item

	def validate_rm_item(self, item):
		if item[0]['name'] == self.item:
			frappe.throw(_("Raw material cannot be same as main Item"))

	def set_bom_material_details(self):
		for item in self.get("items"):
			ret = self.get_bom_material_detail({"item_code": item.item_code, "bom_no": item.bom_no,
				"qty": item.qty})

			for r in ret:
				if not item.get(r):
					item.set(r, ret[r])

	def get_bom_material_detail(self, args=None):
		""" Get raw material details like uom, desc and rate"""
		if not args:
			args = frappe.form_dict.get('args')

		if isinstance(args, basestring):
			import json
			args = json.loads(args)

		item = self.get_item_det(args['item_code'])
		self.validate_rm_item(item)

		args['bom_no'] = args['bom_no'] or item and cstr(item[0]['default_bom']) or ''
		args.update(item[0])

		rate = self.get_rm_rate(args)
		ret_item = {
			 'description'  : item and args['description'] or '',
			 'stock_uom'	: item and args['stock_uom'] or '',
			 'bom_no'		: args['bom_no'],
			 'rate'			: rate
		}
		return ret_item

	def get_rm_rate(self, arg):
		"""	Get raw material rate as per selected method, if bom exists takes bom cost """
		rate = 0
		if arg['bom_no']:
			rate = self.get_bom_unitcost(arg['bom_no'])
		elif arg and (arg['is_purchase_item'] == 'Yes' or arg['is_sub_contracted_item'] == 'Yes'):
			if self.rm_cost_as_per == 'Valuation Rate':
				rate = self.get_valuation_rate(arg)
			elif self.rm_cost_as_per == 'Last Purchase Rate':
				rate = arg['last_purchase_rate']
			elif self.rm_cost_as_per == "Price List":
				if not self.buying_price_list:
					frappe.throw(_("Please select Price List"))
				rate = frappe.db.get_value("Item Price", {"price_list": self.buying_price_list,
					"item_code": arg["item_code"]}, "price_list_rate") or 0

		return rate

	def update_cost(self):
		if self.docstatus == 2:
			return

		for d in self.get("items"):
			rate = self.get_bom_material_detail({'item_code': d.item_code, 'bom_no': d.bom_no,
				'qty': d.qty})["rate"]
			if rate:
				d.rate = rate

		if self.docstatus == 1:
			self.ignore_validate_update_after_submit = True
			self.calculate_cost()
		self.save()

	def get_bom_unitcost(self, bom_no):
		bom = frappe.db.sql("""select name, total_cost/quantity as unit_cost from `tabBOM`
			where is_active = 1 and name = %s""", bom_no, as_dict=1)
		return bom and bom[0]['unit_cost'] or 0

	def get_valuation_rate(self, args):
		""" Get weighted average of valuation rate from all warehouses """

		total_qty, total_value, valuation_rate = 0.0, 0.0, 0.0
		for d in frappe.db.sql("""select actual_qty, stock_value from `tabBin`
			where item_code=%s""", args['item_code'], as_dict=1):
				total_qty += flt(d.actual_qty)
				total_value += flt(d.stock_value)

		if total_qty:
			valuation_rate =  total_value / total_qty

		if valuation_rate <= 0:
			last_valuation_rate = frappe.db.sql("""select valuation_rate
				from `tabStock Ledger Entry`
				where item_code = %s and ifnull(valuation_rate, 0) > 0
				order by posting_date desc, posting_time desc, name desc limit 1""", args['item_code'])

			valuation_rate = flt(last_valuation_rate[0][0]) if last_valuation_rate else 0

		return valuation_rate

	def manage_default_bom(self):
		""" Uncheck others if current one is selected as default,
			update default bom in item master
		"""
		if self.is_default and self.is_active:
			from frappe.model.utils import set_default
			set_default(self, "item")
			item = frappe.get_doc("Item", self.item)
			if item.default_bom != self.name:
				item.default_bom = self.name
				item.save()

		else:
			if not self.is_active:
				frappe.db.set(self, "is_default", 0)

				item = frappe.get_doc("Item", self.item)
				if item.default_bom == self.name:
					item.default_bom = None
					item.save()

	def clear_operations(self):
		if not self.with_operations:
			self.set('operations', [])
			for d in self.get("items"):
				d.operation = None

	def validate_main_item(self):
		""" Validate main FG item"""
		item = self.get_item_det(self.item)
		if not item:
			frappe.throw(_("Item {0} does not exist in the system or has expired").format(self.item))
		else:
			ret = frappe.db.get_value("Item", self.item, ["description", "stock_uom"])
			self.description = ret[0]
			self.uom = ret[1]

	def validate_materials(self):
		""" Validate raw material entries """
		check_list = []
		for m in self.get('items'):

			if m.bom_no:
				validate_bom_no(m.item_code, m.bom_no)

			if flt(m.qty) <= 0:
				frappe.throw(_("Quantity required for Item {0} in row {1}").format(m.item_code, m.idx))

			self.check_if_item_repeated(m.item_code, m.operation, check_list)


	def check_if_item_repeated(self, item, op, check_list):
		if [cstr(item), cstr(op)] in check_list:
			frappe.throw(_("Item {0} has been entered multiple times against same operation").format(item))
		else:
			check_list.append([cstr(item), cstr(op)])

	def check_recursion(self):
		""" Check whether recursion occurs in any bom"""

		check_list = [['parent', 'bom_no', 'parent'], ['bom_no', 'parent', 'child']]
		for d in check_list:
			bom_list, count = [self.name], 0
			while (len(bom_list) > count ):
				boms = frappe.db.sql(" select %s from `tabBOM Item` where %s = %s " %
					(d[0], d[1], '%s'), cstr(bom_list[count]))
				count = count + 1
				for b in boms:
					if b[0] == self.name:
						frappe.throw(_("BOM recursion: {0} cannot be parent or child of {2}").format(b[0], self.name))
					if b[0]:
						bom_list.append(b[0])

	def update_cost_and_exploded_items(self, bom_list=[]):
		bom_list = self.traverse_tree(bom_list)
		for bom in bom_list:
			bom_obj = frappe.get_doc("BOM", bom)
			bom_obj.on_update()

		return bom_list

	def traverse_tree(self, bom_list=[]):
		def _get_children(bom_no):
			return [cstr(d[0]) for d in frappe.db.sql("""select bom_no from `tabBOM Item`
				where parent = %s and ifnull(bom_no, '') != ''""", bom_no)]

		count = 0
		if self.name not in bom_list:
			bom_list.append(self.name)

		while(count < len(bom_list)):
			for child_bom in _get_children(bom_list[count]):
				if child_bom not in bom_list:
					bom_list.append(child_bom)
			count += 1
		bom_list.reverse()
		return bom_list

	def calculate_cost(self):
		"""Calculate bom totals"""
		self.calculate_op_cost()
		self.calculate_rm_cost()
		self.total_cost = self.operating_cost + self.raw_material_cost

	def calculate_op_cost(self):
		"""Update workstation rate and calculates totals"""
		self.operating_cost = 0
		for d in self.get('operations'):
			if d.workstation:
				if not d.hour_rate:
<<<<<<< HEAD
					d.hour_rate = flt(frappe.db.get_value("Workstation", d.workstation, "hour_rate"))
=======
					d.hour_rate = flt(w[0])

				if d.fixed_cycle_cost == None:
					d.fixed_cycle_cost= flt(w[1])

				fixed_cost += d.fixed_cycle_cost
>>>>>>> b02788b9

			if d.hour_rate and d.time_in_mins:
				d.operating_cost = flt(d.hour_rate) * flt(d.time_in_mins) / 60.0

			self.operating_cost += flt(d.operating_cost)

	def calculate_rm_cost(self):
		"""Fetch RM rate as per today's valuation rate and calculate totals"""
		total_rm_cost = 0
		for d in self.get('items'):
			if d.bom_no:
				d.rate = self.get_bom_unitcost(d.bom_no)
			d.amount = flt(d.rate, self.precision("rate", d)) * flt(d.qty, self.precision("qty", d))
			d.qty_consumed_per_unit = flt(d.qty, self.precision("qty", d)) / flt(self.quantity, self.precision("quantity"))
			total_rm_cost += d.amount

		self.raw_material_cost = total_rm_cost

	def update_exploded_items(self):
		""" Update Flat BOM, following will be correct data"""
		self.get_exploded_items()
		self.add_exploded_items()

	def get_exploded_items(self):
		""" Get all raw materials including items from child bom"""
		self.cur_exploded_items = {}
		for d in self.get('items'):
			if d.bom_no:
				self.get_child_exploded_items(d.bom_no, d.qty)
			else:
				self.add_to_cur_exploded_items(frappe._dict({
					'item_code'				: d.item_code,
					'description'			: d.description,
					'stock_uom'				: d.stock_uom,
					'qty'					: flt(d.qty),
					'rate'					: flt(d.rate),
				}))

	def add_to_cur_exploded_items(self, args):
		if self.cur_exploded_items.get(args.item_code):
			self.cur_exploded_items[args.item_code]["qty"] += args.qty
		else:
			self.cur_exploded_items[args.item_code] = args

	def get_child_exploded_items(self, bom_no, qty):
		""" Add all items from Flat BOM of child BOM"""
		# Did not use qty_consumed_per_unit in the query, as it leads to rounding loss
		child_fb_items = frappe.db.sql("""select bom_item.item_code, bom_item.description,
			bom_item.stock_uom, bom_item.qty, bom_item.rate,
			ifnull(bom_item.qty, 0 ) / ifnull(bom.quantity, 1) as qty_consumed_per_unit
			from `tabBOM Explosion Item` bom_item, tabBOM bom
			where bom_item.parent = bom.name and bom.name = %s and bom.docstatus = 1""", bom_no, as_dict = 1)

		for d in child_fb_items:
			self.add_to_cur_exploded_items(frappe._dict({
				'item_code'				: d['item_code'],
				'description'			: d['description'],
				'stock_uom'				: d['stock_uom'],
				'qty'					: d['qty_consumed_per_unit']*qty,
				'rate'					: flt(d['rate']),
			}))

	def add_exploded_items(self):
		"Add items to Flat BOM table"
		frappe.db.sql("""delete from `tabBOM Explosion Item` where parent=%s""", self.name)
		self.set('exploded_items', [])
		for d in self.cur_exploded_items:
			ch = self.append('exploded_items', {})
			for i in self.cur_exploded_items[d].keys():
				ch.set(i, self.cur_exploded_items[d][i])
			ch.amount = flt(ch.qty) * flt(ch.rate)
			ch.qty_consumed_per_unit = flt(ch.qty) / flt(self.quantity)
			ch.docstatus = self.docstatus
			ch.db_insert()

	def validate_bom_links(self):
		if not self.is_active:
			act_pbom = frappe.db.sql("""select distinct bom_item.parent from `tabBOM Item` bom_item
				where bom_item.bom_no = %s and bom_item.docstatus = 1
				and exists (select * from `tabBOM` where name = bom_item.parent
					and docstatus = 1 and is_active = 1)""", self.name)

			if act_pbom and act_pbom[0][0]:
				frappe.throw(_("Cannot deactivate or cancel BOM as it is linked with other BOMs"))

def get_bom_items_as_dict(bom, qty=1, fetch_exploded=1):
	item_dict = {}

	# Did not use qty_consumed_per_unit in the query, as it leads to rounding loss
	query = """select
				bom_item.item_code,
				item.item_name,
				sum(ifnull(bom_item.qty, 0)/ifnull(bom.quantity, 1)) * %(qty)s as qty,
				item.description,
				item.stock_uom,
				item.default_warehouse,
				item.expense_account as expense_account,
				item.buying_cost_center as cost_center
			from
				`tab%(table)s` bom_item, `tabBOM` bom, `tabItem` item
			where
				bom_item.parent = bom.name
				and bom_item.docstatus < 2
				and bom_item.parent = "%(bom)s"
				and item.name = bom_item.item_code
				%(conditions)s
				group by item_code, stock_uom"""

	if fetch_exploded:
		items = frappe.db.sql(query % {
			"qty": qty,
			"table": "BOM Explosion Item",
			"bom": bom,
			"conditions": """and ifnull(item.is_pro_applicable, 'No') = 'No'
					and ifnull(item.is_sub_contracted_item, 'No') = 'No' """
		}, as_dict=True)
	else:
		items = frappe.db.sql(query % {
			"qty": qty,
			"table": "BOM Item",
			"bom": bom,
			"conditions": ""
		}, as_dict=True)

	# make unique
	for item in items:
		if item_dict.has_key(item.item_code):
			item_dict[item.item_code]["qty"] += flt(item.qty)
		else:
			item_dict[item.item_code] = item

	return item_dict

@frappe.whitelist()
def get_bom_items(bom, qty=1, fetch_exploded=1):
	items = get_bom_items_as_dict(bom, qty, fetch_exploded).values()
	items.sort(lambda a, b: a.item_code > b.item_code and 1 or -1)
	return items

def validate_bom_no(item, bom_no):
	"""Validate BOM No of sub-contracted items"""
	bom = frappe.get_doc("BOM", bom_no)
	if not bom.is_active:
		frappe.throw(_("BOM {0} must be active").format(bom_no))
	if bom.docstatus != 1:
		if not getattr(frappe.flags, "in_test", False):
			frappe.throw(_("BOM {0} must be submitted").format(bom_no))
	if item and not (bom.item == item or \
		bom.item == frappe.db.get_value("Item", item, "variant_of")):
		frappe.throw(_("BOM {0} does not belong to Item {1}").format(bom_no, item))<|MERGE_RESOLUTION|>--- conflicted
+++ resolved
@@ -268,16 +268,7 @@
 		for d in self.get('operations'):
 			if d.workstation:
 				if not d.hour_rate:
-<<<<<<< HEAD
 					d.hour_rate = flt(frappe.db.get_value("Workstation", d.workstation, "hour_rate"))
-=======
-					d.hour_rate = flt(w[0])
-
-				if d.fixed_cycle_cost == None:
-					d.fixed_cycle_cost= flt(w[1])
-
-				fixed_cost += d.fixed_cycle_cost
->>>>>>> b02788b9
 
 			if d.hour_rate and d.time_in_mins:
 				d.operating_cost = flt(d.hour_rate) * flt(d.time_in_mins) / 60.0
