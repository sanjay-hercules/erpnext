# ERPNext - web based ERP (http://erpnext.com)
# Copyright (C) 2012 Web Notes Technologies Pvt Ltd
# 
# This program is free software: you can redistribute it and/or modify
# it under the terms of the GNU General Public License as published by
# the Free Software Foundation, either version 3 of the License, or
# (at your option) any later version.
# 
# This program is distributed in the hope that it will be useful,
# but WITHOUT ANY WARRANTY; without even the implied warranty of
# MERCHANTABILITY or FITNESS FOR A PARTICULAR PURPOSE.  See the
# GNU General Public License for more details.
# 
# You should have received a copy of the GNU General Public License
# along with this program.  If not, see <http://www.gnu.org/licenses/>.

# Please edit this list and import only required elements
import webnotes

from webnotes.utils import add_days, add_months, add_years, cint, cstr, date_diff, default_fields, flt, fmt_money, formatdate, generate_hash, getTraceback, get_defaults, get_first_day, get_last_day, getdate, has_common, month_name, now, nowdate, replace_newlines, sendmail, set_default, str_esc_quote, user_format, validate_email_add
from webnotes.model import db_exists
from webnotes.model.doc import Document, addchild, removechild, getchildren, make_autoname, SuperDocType
from webnotes.model.doclist import getlist, copy_doclist
from webnotes.model.code import get_obj, get_server_obj, run_server_obj, updatedb, check_syntax
from webnotes import session, form, is_testing, msgprint, errprint

get_value = webnotes.conn.get_value
in_transaction = webnotes.conn.in_transaction
convert_to_lists = webnotes.conn.convert_to_lists
	
# -----------------------------------------------------------------------------------------

from utilities.transaction_base import TransactionBase


@webnotes.whitelist()
def get_comp_base_currency(arg=None):
	""" get default currency of company"""
	res = webnotes.conn.sql("""select default_currency from `tabCompany`
			where name = %s""", webnotes.form_dict.get('company'))
	return res and res[0][0] or None

@webnotes.whitelist()
def get_price_list_currency(arg=None):
	""" Get all currency in which price list is maintained"""
	plc = webnotes.conn.sql("select distinct ref_currency from `tabRef Rate Detail` where price_list_name = %s", webnotes.form_dict['price_list'])
	plc = [d[0] for d in plc]
	base_currency = get_comp_base_currency(webnotes.form_dict['company'])
	return plc, base_currency


class DocType(TransactionBase):
	def __init__(self,d,dl):
		self.doc, self.doclist = d,dl

		self.doctype_dict = {
			'Sales Order'		: 'Sales Order Detail',
			'Delivery Note'		: 'Delivery Note Detail',
			'Receivable Voucher':'RV Detail',
			'Installation Note' : 'Installed Item Details'
		}
												 
		self.ref_doctype_dict= {}

		self.next_dt_detail = {
			'delivered_qty' : 'Delivery Note Detail',
			'billed_qty'		: 'RV Detail',
			'installed_qty' : 'Installed Item Details'}

		self.msg = []


	# Get Sales Person Details
	# ==========================
	def get_sales_person_details(self, obj):
		if obj.doc.doctype != 'Quotation':
			obj.doc.clear_table(obj.doclist,'sales_team')
			idx = 0
			for d in webnotes.conn.sql("select sales_person, allocated_percentage, allocated_amount, incentives from `tabSales Team` where parent = '%s'" % obj.doc.customer):
				ch = addchild(obj.doc, 'sales_team', 'Sales Team', 1, obj.doclist)
				ch.sales_person = d and cstr(d[0]) or ''
				ch.allocated_percentage = d and flt(d[1]) or 0
				ch.allocated_amount = d and flt(d[2]) or 0
				ch.incentives = d and flt(d[3]) or 0
				ch.idx = idx
				idx += 1


	# Get customer's contact person details
	# ==============================================================
	def get_contact_details(self, obj = '', primary = 0):
		cond = " and contact_name = '"+cstr(obj.doc.contact_person)+"'"
		if primary: cond = " and is_primary_contact = 'Yes'"
		contact = webnotes.conn.sql("select contact_name, contact_no, email_id, contact_address from `tabContact` where customer = '%s' and docstatus != 2 %s" %(obj.doc.customer, cond), as_dict = 1)
		if not contact:
			return
		c = contact[0]
		obj.doc.contact_person = c['contact_name'] or ''
		obj.doc.contact_no = c['contact_no'] or ''
		obj.doc.email_id = c['email_id'] or ''
		obj.doc.customer_mobile_no = c['contact_no'] or ''
		if c['contact_address']:
			obj.doc.customer_address = c['contact_address']


	# Get customer's primary shipping details
	# ==============================================================
	def get_shipping_details(self, obj = ''):
		det = webnotes.conn.sql("select name, ship_to, shipping_address from `tabShipping Address` where customer = '%s' and docstatus != 2 and ifnull(is_primary_address, 'Yes') = 'Yes'" %(obj.doc.customer), as_dict = 1)
		obj.doc.ship_det_no = det and det[0]['name'] or ''
		obj.doc.ship_to = det and det[0]['ship_to'] or ''
		obj.doc.shipping_address = det and det[0]['shipping_address'] or ''


	# get invoice details
	# ====================
	def get_invoice_details(self, obj = ''):
		if obj.doc.company:
			acc_head = webnotes.conn.sql("select name from `tabAccount` where name = '%s' and docstatus != 2" % (cstr(obj.doc.customer) + " - " + get_value('Company', obj.doc.company, 'abbr')))
			obj.doc.debit_to = acc_head and acc_head[0][0] or ''


	# Get Customer Details along with its primary contact details
	# ==============================================================
	def get_customer_details(self, obj = '', inv_det_reqd = 1):
		details = webnotes.conn.sql("select customer_name,address, territory, customer_group, default_sales_partner, default_commission_rate from `tabCustomer` where name = '%s' and docstatus != 2" %(obj.doc.customer), as_dict = 1)
		obj.doc.customer_name = details and details[0]['customer_name'] or ''
		obj.doc.customer_address =	details and details[0]['address'] or ''
		obj.doc.territory = details and details[0]['territory'] or ''
		obj.doc.customer_group	=	details and details[0]['customer_group'] or ''
		obj.doc.sales_partner	 =	details and details[0]['default_sales_partner'] or ''
		obj.doc.commission_rate =	details and flt(details[0]['default_commission_rate']) or ''
		if obj.doc.doctype != 'Receivable Voucher':
			obj.doc.delivery_address =	details and details[0]['address'] or ''
			self.get_contact_details(obj,primary = 1) # get primary contact details
		self.get_sales_person_details(obj) # get default sales person details

		if obj.doc.doctype == 'Receivable Voucher' and inv_det_reqd:
			self.get_invoice_details(obj) # get invoice details
	
	
	# Get Item Details
	# ===============================================================
	def get_item_details(self, args, obj):
		import json
		if not obj.doc.price_list_name:
			msgprint("Please Select Price List before selecting Items")
			raise Exception
		item = webnotes.conn.sql("select description, item_name, brand, item_group, stock_uom, default_warehouse, default_income_account, default_sales_cost_center, description_html from `tabItem` where name = '%s' and (ifnull(end_of_life,'')='' or end_of_life >	now() or end_of_life = '0000-00-00') and (is_sales_item = 'Yes' or is_service_item = 'Yes')" % (args['item_code']), as_dict=1)
		tax = webnotes.conn.sql("select tax_type, tax_rate from `tabItem Tax` where parent = %s" , args['item_code'])
		t = {}
		for x in tax: t[x[0]] = flt(x[1])
		ret = {
			'description'			: item and item[0]['description_html'] or item[0]['description'],
			'item_group'			: item and item[0]['item_group'] or '',
			'item_name'				: item and item[0]['item_name'] or '',
			'brand'					: item and item[0]['brand'] or '',
			'stock_uom'				: item and item[0]['stock_uom'] or '',
			'reserved_warehouse'	: item and item[0]['default_warehouse'] or '',
			'warehouse'				: item and item[0]['default_warehouse'] or args.get('warehouse'),
			'income_account'		: item and item[0]['default_income_account'] or args.get('income_account'),
			'cost_center'			: item and item[0]['default_sales_cost_center'] or args.get('cost_center'),
			'qty'					: 1.00,	 # this is done coz if item once fetched is fetched again thn its qty shld be reset to 1
			'adj_rate'				: 0,
			'amount'				: 0,
			'export_amount'			: 0,
			'item_tax_rate'			: json.dumps(t),
			'batch_no'				: ''
		}
		if(obj.doc.price_list_name and item):	#this is done to fetch the changed BASIC RATE and REF RATE based on PRICE LIST
			base_ref_rate =	self.get_ref_rate(args['item_code'], obj.doc.price_list_name, obj.doc.price_list_currency, obj.doc.plc_conversion_rate)
			ret['ref_rate'] = flt(base_ref_rate)/flt(obj.doc.conversion_rate)
			ret['export_rate'] = flt(base_ref_rate)/flt(obj.doc.conversion_rate)
			ret['base_ref_rate'] = flt(base_ref_rate)
			ret['basic_rate'] = flt(base_ref_rate)
		return ret
	
	# ***************** Get Ref rate as entered in Item Master ********************
	def get_ref_rate(self, item_code, price_list_name, price_list_currency, plc_conv_rate):
		ref_rate = webnotes.conn.sql("select ref_rate from `tabRef Rate Detail` where parent = %s and price_list_name = %s and ref_currency = %s", (item_code, price_list_name, price_list_currency))
		base_ref_rate = ref_rate and flt(ref_rate[0][0]) * flt(plc_conv_rate) or 0
		return base_ref_rate

		
	# ****** Re-cancellculates Basic Rate & amount based on Price List Selected ******
	def get_adj_percent(self, obj): 
		for d in getlist(obj.doclist, obj.fname):
			base_ref_rate = self.get_ref_rate(d.item_code, obj.doc.price_list_name, obj.doc.price_list_currency, obj.doc.plc_conversion_rate)
			d.adj_rate = 0
			d.ref_rate = flt(base_ref_rate)/flt(obj.doc.conversion_rate)
			d.basic_rate = flt(base_ref_rate)
			d.base_ref_rate = flt(base_ref_rate)
			d.export_rate = flt(base_ref_rate)/flt(obj.doc.conversion_rate)
			d.amount = flt(d.qty)*flt(base_ref_rate)
			d.export_amount = flt(d.qty)*flt(base_ref_rate)/flt(obj.doc.conversion_rate)
<<<<<<< HEAD

=======
>>>>>>> d14bea3d

	def get_comp_base_currency(self, comp):
		""" get default currency of company"""
		return webnotes.conn.sql("select default_currency from `tabCompany` where name = %s", comp)[0][0]

	def get_price_list_currency(self, price_list, comp):
		""" Get all currency in which price list is maintained"""
		plc = webnotes.conn.sql("select distinct ref_currency from `tabRef Rate Detail` where price_list_name = %s", price_list)
		plc = [d[0] for d in plc]
		base_currency = self.get_comp_base_currency(comp)
		return plc, base_currency
	

	# Load Default Taxes
	# ====================
	def load_default_taxes(self, obj):
		self.get_other_charges(obj,1)

		
	# Get other charges from Master
	# =================================================================================
	def get_other_charges(self,obj,default = 0):
		obj.doc.clear_table(obj.doclist,'other_charges')
		if not getlist(obj.doclist, 'other_charges'):
			if default: add_cond = 'ifnull(t2.is_default,0) = 1'
			else: add_cond = 't1.parent = "'+cstr(obj.doc.charge)+'"'
			idx = 0
			other_charge = webnotes.conn.sql("select t1.charge_type,t1.row_id,t1.description,t1.account_head,t1.rate,t1.tax_amount,t1.included_in_print_rate from `tabRV Tax Detail` t1, `tabOther Charges` t2 where t1.parent = t2.name and t2.company = '%s' and %s order by t1.idx" % (obj.doc.company, add_cond), as_dict = 1)
			for other in other_charge:
				d =	addchild(obj.doc, 'other_charges', 'RV Tax Detail', 1, obj.doclist)
				d.charge_type = other['charge_type']
				d.row_id = other['row_id']
				d.description = other['description']
				d.account_head = other['account_head']
				d.rate = flt(other['rate'])
				d.tax_amount = flt(other['tax_amount'])
				d.included_in_print_rate = cint(other['included_in_print_rate'])
				d.idx = idx
				idx += 1
			
			
	# Get TERMS AND CONDITIONS
	# =======================================================================================
	def get_tc_details(self,obj):
		r = webnotes.conn.sql("select terms from `tabTerm` where name = %s", obj.doc.tc_name)
		if r: obj.doc.terms = r[0][0]

#---------------------------------------- Get Tax Details -------------------------------#
	def get_tax_details(self, item_code, obj):
		import json
		tax = webnotes.conn.sql("select tax_type, tax_rate from `tabItem Tax` where parent = %s" , item_code)
		t = {}
		for x in tax: t[x[0]] = flt(x[1])
		ret = {
			'item_tax_rate'		:	tax and json.dumps(t) or ''
		}
		return ret

	# Get Serial No Details
	# ==========================================================================
	def get_serial_details(self, serial_no, obj):
		import json
		item = webnotes.conn.sql("select item_code, make, label,brand, description from `tabSerial No` where name = '%s' and docstatus != 2" %(serial_no), as_dict=1)
		tax = webnotes.conn.sql("select tax_type, tax_rate from `tabItem Tax` where parent = %s" , item[0]['item_code'])
		t = {}
		for x in tax: t[x[0]] = flt(x[1])
		ret = {
			'item_code'				: item and item[0]['item_code'] or '',
			'make'						 : item and item[0]['make'] or '',
			'label'						: item and item[0]['label'] or '',
			'brand'						: item and item[0]['brand'] or '',
			'description'			: item and item[0]['description'] or '',
			'item_tax_rate'		: json.dumps(t)
		}
		return ret
		
	# Get Commission rate
	# =======================================================================
	def get_comm_rate(self, sales_partner, obj):

		comm_rate = webnotes.conn.sql("select commission_rate from `tabSales Partner` where name = '%s' and docstatus != 2" %(sales_partner), as_dict=1)
		if comm_rate:
			total_comm = flt(comm_rate[0]['commission_rate']) * flt(obj.doc.net_total) / 100
			ret = {
				'commission_rate'		 :	comm_rate and flt(comm_rate[0]['commission_rate']) or 0,
				'total_commission'		:	flt(total_comm)
			}
			return ret
		else:
			msgprint("Business Associate : %s does not exist in the system." % (sales_partner))
			raise Exception

	
	# To verify whether rate entered in details table does not exceed max discount %
	# =======================================================================================
	def validate_max_discount(self,obj, detail_table):
		for d in getlist(obj.doclist, detail_table):
			discount = webnotes.conn.sql("select max_discount from tabItem where name = '%s'" %(d.item_code),as_dict = 1)
			if discount and discount[0]['max_discount'] and (flt(d.adj_rate)>flt(discount[0]['max_discount'])):
				msgprint("You cannot give more than " + cstr(discount[0]['max_discount']) + " % discount on Item Code : "+cstr(d.item_code))
				raise Exception


	# Get sum of allocated % of sales person (it should be 100%)
	# ========================================================================
	# it indicates % contribution of sales person in sales
	def get_allocated_sum(self,obj):
		sum = 0
		for d in getlist(obj.doclist,'sales_team'):
			sum += flt(d.allocated_percentage)
		if (flt(sum) != 100) and getlist(obj.doclist,'sales_team'):
			msgprint("Total Allocated % of Sales Persons should be 100%")
			raise Exception
			
	# Check Conversion Rate (i.e. it will not allow conversion rate to be 1 for Currency other than default currency set in Global Defaults)
	# ===========================================================================
	def check_conversion_rate(self, obj):
		default_currency = TransactionBase().get_company_currency(obj.doc.company)
		if not default_currency:
			msgprint('Message: Please enter default currency in Company Master')
			raise Exception		
		if (obj.doc.currency == default_currency and flt(obj.doc.conversion_rate) != 1.00) or not obj.doc.conversion_rate or (obj.doc.currency != default_currency and flt(obj.doc.conversion_rate) == 1.00):
			msgprint("Please Enter Appropriate Conversion Rate for Customer's Currency to Base Currency (%s --> %s)" % (obj.doc.currency, default_currency), raise_exception = 1)
	
		if (obj.doc.price_list_currency == default_currency and flt(obj.doc.plc_conversion_rate) != 1.00) or not obj.doc.plc_conversion_rate or (obj.doc.price_list_currency != default_currency and flt(obj.doc.plc_conversion_rate) == 1.00):
			msgprint("Please Enter Appropriate Conversion Rate for Price List Currency to Base Currency ( (%s --> %s)" % (obj.doc.price_list_currency, default_currency), raise_exception = 1)
	


	# Get Tax rate if account type is TAX
	# =========================================================================
	def get_rate(self, arg):
		arg = eval(arg)
		rate = webnotes.conn.sql("select account_type, tax_rate from `tabAccount` where name = '%s' and docstatus != 2" %(arg['account_head']), as_dict=1)
		ret = {'rate' : 0}
		if arg['charge_type'] == 'Actual' and rate[0]['account_type'] == 'Tax':
			msgprint("You cannot select ACCOUNT HEAD of type TAX as your CHARGE TYPE is 'ACTUAL'")
			ret = {
				'account_head'	:	''
			}
		elif rate[0]['account_type'] in ['Tax', 'Chargeable'] and not arg['charge_type'] == 'Actual':
			ret = {
				'rate'	:	rate and flt(rate[0]['tax_rate']) or 0
			}
		return ret
		

	# Make Packing List from Sales BOM
	# =======================================================================
	def has_sales_bom(self, item_code):
		return webnotes.conn.sql("select name from `tabSales BOM` where name=%s and docstatus != 2", item_code)
	
	def get_sales_bom_items(self, item_code):
		return webnotes.conn.sql("select item_code, qty, uom from `tabSales BOM Detail` where parent=%s", item_code)


	# --------------
	# get item list
	# --------------
	def get_item_list(self, obj, is_stopped):
		il = []
		for d in getlist(obj.doclist,obj.fname):
			reserved_qty = 0		# used for delivery note
			qty = flt(d.qty)
			if is_stopped:
				qty = flt(d.qty) > flt(d.delivered_qty) and flt(flt(d.qty) - flt(d.delivered_qty)) or 0
				
			if d.prevdoc_doctype == 'Sales Order':			# used in delivery note to reduce reserved_qty 
				# Eg.: if SO qty is 10 and there is tolerance of 20%, then it will allow DN of 12.
				# But in this case reserved qty should only be reduced by 10 and not 12.

				tot_qty, max_qty, tot_amt, max_amt = self.get_curr_and_ref_doc_details(d.doctype, 'prevdoc_detail_docname', d.prevdoc_detail_docname, 'Sales Order Detail', obj.doc.name, obj.doc.doctype)
				if((flt(tot_qty) + flt(qty) > flt(max_qty))):
					reserved_qty = -(flt(max_qty)-flt(tot_qty))
				else:	
					reserved_qty = - flt(qty)
			
			warehouse = (obj.fname == "sales_order_details") and d.reserved_warehouse or d.warehouse
			
			if self.has_sales_bom(d.item_code):
				for i in self.get_sales_bom_items(d.item_code):
					il.append([warehouse, i[0], flt(flt(i[1])* qty), flt(flt(i[1])*reserved_qty), i[2], d.batch_no, d.serial_no])
			else:
				il.append([warehouse, d.item_code, qty, reserved_qty, d.stock_uom, d.batch_no, d.serial_no])
		return il

	# ---------------------------------------------------------------------------------------------
	# get qty, amount already billed or delivered against curr line item for current doctype
	# For Eg: SO-RV get total qty, amount from SO and also total qty, amount against that SO in RV
	# ---------------------------------------------------------------------------------------------
	def get_curr_and_ref_doc_details(self, curr_doctype, ref_tab_fname, ref_tab_dn, ref_doc_tname, curr_parent_name, curr_parent_doctype):
		# Get total qty, amt of current doctype (eg RV) except for qty, amt of this transaction
		if curr_parent_doctype == 'Installation Note':
			curr_det = webnotes.conn.sql("select sum(qty) from `tab%s` where %s = '%s' and docstatus = 1 and parent != '%s'"% (curr_doctype, ref_tab_fname, ref_tab_dn, curr_parent_name))
			qty, amt = curr_det and flt(curr_det[0][0]) or 0, 0
		else:
			curr_det = webnotes.conn.sql("select sum(qty), sum(amount) from `tab%s` where %s = '%s' and docstatus = 1 and parent != '%s'"% (curr_doctype, ref_tab_fname, ref_tab_dn, curr_parent_name))
			qty, amt = curr_det and flt(curr_det[0][0]) or 0, curr_det and flt(curr_det[0][1]) or 0

		# get total qty of ref doctype
		ref_det = webnotes.conn.sql("select qty, amount from `tab%s` where name = '%s' and docstatus = 1"% (ref_doc_tname, ref_tab_dn))
		max_qty, max_amt = ref_det and flt(ref_det[0][0]) or 0, ref_det and flt(ref_det[0][1]) or 0

		return qty, max_qty, amt, max_amt





	# -----------------------
	# add packing list items
	# -----------------------
	def get_packing_item_details(self, item):
		return webnotes.conn.sql("select item_name, description, stock_uom from `tabItem` where name = %s", item, as_dict = 1)[0]

	def get_bin_qty(self, item, warehouse):
		det = webnotes.conn.sql("select actual_qty, projected_qty from `tabBin` where item_code = '%s' and warehouse = '%s'" % (item, warehouse), as_dict = 1)
		return det and det[0] or ''

	def add_packing_list_item(self,obj, item_code, qty, warehouse, line):
		bin = self.get_bin_qty(item_code, warehouse)
		item = self.get_packing_item_details(item_code)
		pi = addchild(obj.doc, 'packing_details', 'Delivery Note Packing Detail', 1, obj.doclist)
		pi.parent_item = item_code
		pi.item_code = item_code
		pi.item_name = item['item_name']
		pi.parent_detail_docname = line.name
		pi.description = item['description']
		pi.uom = item['stock_uom']
		pi.qty = flt(qty)
		pi.actual_qty = bin and flt(bin['actual_qty']) or 0
		pi.projected_qty = bin and flt(bin['projected_qty']) or 0
		pi.warehouse = warehouse
		pi.prevdoc_doctype = line.prevdoc_doctype
		pi.serial_no = cstr(line.serial_no)
		pi.idx = self.packing_list_idx
		self.packing_list_idx += 1


	# ------------------
	# make packing list from sales bom if exists or directly copy item with balance
	# ------------------ 
	def make_packing_list(self, obj, fname):
		obj.doc.clear_table(obj.doclist, 'packing_details')
		self.packing_list_idx = 0
		for d in getlist(obj.doclist, fname):
			warehouse = fname == "sales_order_details" and d.reserved_warehouse or d.warehouse
			if self.has_sales_bom(d.item_code):
				for i in self.get_sales_bom_items(d.item_code):
					self.add_packing_list_item(obj, i[0], flt(i[1])*flt(d.qty), warehouse, d)
			else:
				self.add_packing_list_item(obj, d.item_code, d.qty, warehouse, d)


	# Get total in words
	# ==================================================================	
	def get_total_in_words(self, currency, amount):
		from webnotes.utils import money_in_words
		return money_in_words(amount, currency)
		

	# Get month based on date (required in sales person and sales partner)
	# ========================================================================
	def get_month(self,date):
		month_list = ['January', 'February', 'March', 'April', 'May', 'June', 'July', 'August', 'September', 'October', 'November', 'December']
		month_idx = cint(cstr(date).split('-')[1])-1
		return month_list[month_idx]
		
		
	# **** Check for Stop SO as no transactions can be made against Stopped SO. Need to unstop it. ***
	def check_stop_sales_order(self,obj):
		for d in getlist(obj.doclist,obj.fname):
			ref_doc_name = ''
			if d.fields.has_key('prevdoc_docname') and d.prevdoc_docname and d.prevdoc_doctype == 'Sales Order':
				ref_doc_name = d.prevdoc_docname
			elif d.fields.has_key('sales_order') and d.sales_order and not d.delivery_note:
				ref_doc_name = d.sales_order
			if ref_doc_name:
				so_status = webnotes.conn.sql("select status from `tabSales Order` where name = %s",ref_doc_name)
				so_status = so_status and so_status[0][0] or ''
				if so_status == 'Stopped':
					msgprint("You cannot do any transaction against Sales Order : '%s' as it is Stopped." %(ref_doc_name))
					raise Exception
					
					
	# ****** Check for Item.is_sales_item = 'Yes' and Item.docstatus != 2 *******
	def check_active_sales_items(self,obj):
		for d in getlist(obj.doclist, obj.fname):
			if d.item_code:		# extra condn coz item_code is not mandatory in RV
				valid_item = webnotes.conn.sql("select docstatus,is_sales_item, is_service_item from tabItem where name = %s",d.item_code)
				if valid_item and valid_item[0][0] == 2:
					msgprint("Item : '%s' does not exist in system." %(d.item_code))
					raise Exception
				sales_item = valid_item and valid_item[0][1] or 'No'
				service_item = valid_item and valid_item[0][2] or 'No'
				if sales_item == 'No' and service_item == 'No':
					msgprint("Item : '%s' is neither Sales nor Service Item"%(d.item_code))
					raise Exception


# **************************************************************************************************************************************************

	def check_credit(self,obj,grand_total):
		acc_head = webnotes.conn.sql("select name from `tabAccount` where company = '%s' and master_name = '%s'"%(obj.doc.company, obj.doc.customer))
		if acc_head:
			tot_outstanding = 0
			dbcr = webnotes.conn.sql("select sum(debit), sum(credit) from `tabGL Entry` where account = '%s' and ifnull(is_cancelled, 'No')='No'" % acc_head[0][0])
			if dbcr:
				tot_outstanding = flt(dbcr[0][0])-flt(dbcr[0][1])

			exact_outstanding = flt(tot_outstanding) + flt(grand_total)
			get_obj('Account',acc_head[0][0]).check_credit_limit(acc_head[0][0], obj.doc.company, exact_outstanding)

	def validate_fiscal_year(self,fiscal_year,transaction_date,dn):
		fy=webnotes.conn.sql("select year_start_date from `tabFiscal Year` where name='%s'"%fiscal_year)
		ysd=fy and fy[0][0] or ""
		yed=add_days(str(ysd),365)
		if str(transaction_date) < str(ysd) or str(transaction_date) > str(yed):
			msgprint("%s not within the fiscal year"%(dn))
			raise Exception


	# get against document date	self.prevdoc_date_field
	#-----------------------------
	def get_prevdoc_date(self, obj):
		import datetime
		for d in getlist(obj.doclist, obj.fname):
			if d.prevdoc_doctype and d.prevdoc_docname:
				if d.prevdoc_doctype == 'Receivable Voucher':
					dt = webnotes.conn.sql("select posting_date from `tab%s` where name = '%s'" % (d.prevdoc_doctype, d.prevdoc_docname))
				else:
					dt = webnotes.conn.sql("select transaction_date from `tab%s` where name = '%s'" % (d.prevdoc_doctype, d.prevdoc_docname))
				d.prevdoc_date = dt and dt[0][0].strftime('%Y-%m-%d') or ''

	def update_prevdoc_detail(self, is_submit, obj):
		StatusUpdater(obj, is_submit).update()




#
# make item code readonly if (detail no is set)
#


class StatusUpdater:
	"""
		Updates the status of the calling records
		
		From Delivery Note 
			- Update Delivered Qty
			- Update Percent
			- Validate over delivery
			
		From Receivable Voucher 
			- Update Billed Amt
			- Update Percent
			- Validate over billing
			
		From Installation Note
			- Update Installed Qty
			- Update Percent Qty
			- Validate over installation
	"""
	def __init__(self, obj, is_submit):
		self.obj = obj # caller object
		self.is_submit = is_submit
		self.tolerance = {}
		self.global_tolerance = None
	
	def update(self):
		self.update_all_qty()
		self.validate_all_qty()
	
	def validate_all_qty(self):
		"""
			Validates over-billing / delivery / installation in Delivery Note, Receivable Voucher, Installation Note
			To called after update_all_qty
		"""
		if self.obj.doc.doctype=='Delivery Note':
			self.validate_qty({
				'source_dt'		:'Delivery Note Detail',
				'compare_field'	:'delivered_qty',
				'compare_ref_field'	:'qty',
				'target_dt'		:'Sales Order Detail',
				'join_field'	:'prevdoc_detail_docname'
			})
		elif self.obj.doc.doctype=='Receivable Voucher':
			self.validate_qty({
				'source_dt'		:'RV Detail',
				'compare_field'	:'billed_amt',
				'compare_ref_field'	:'amount',
				'target_dt'		:'Sales Order Detail',
				'join_field'	:'so_detail'
			})
			self.validate_qty({
				'source_dt'		:'RV Detail',
				'compare_field'	:'billed_amt',
				'compare_ref_field'	:'amount',
				'target_dt'		:'Delivery Note Detail',
				'join_field'	:'dn_detail'
			}, no_tolerance =1)
		elif self.obj.doc.doctype=='Installation Note':
			self.validate_qty({
				'source_dt'		:'Installation Item Details',
				'compare_field'	:'installed_qty',
				'compare_ref_field'	:'qty',
				'target_dt'		:'Delivery Note Detail',
				'join_field'	:'dn_detail'
			}, no_tolerance =1)

	
	def get_tolerance_for(self, item_code):
		"""
			Returns the tolerance for the item, if not set, returns global tolerance
		"""
		if self.tolerance.get(item_code):
			return self.tolerance[item_code]
		
		tolerance = flt(get_value('Item',item_code,'tolerance') or 0)

		if not(tolerance):
			if self.global_tolerance == None:
				self.global_tolerance = flt(get_value('Manage Account',None,'tolerance') or 0)
			tolerance = self.global_tolerance
		
		self.tolerance[item_code] = tolerance
		return tolerance
		
	def check_overflow_with_tolerance(self, item, args):
		"""
			Checks if there is overflow condering a relaxation tolerance
		"""
	
		# check if overflow is within tolerance
		tolerance = self.get_tolerance_for(item['item_code'])
		overflow_percent = ((item[args['compare_field']] - item[args['compare_ref_field']]) / item[args['compare_ref_field']] * 100)
	
		if overflow_percent - tolerance > 0.0001:
			item['max_allowed'] = flt(item[args['compare_ref_field']] * (100+tolerance)/100)
			item['reduce_by'] = item[args['compare_field']] - item['max_allowed']
		
			msgprint("""
				Row #%(idx)s: Max %(compare_ref_field)s allowed for <b>Item %(item_code)s</b> against <b>%(parenttype)s %(parent)s</b> is <b>%(max_allowed)s</b>. 
				
				If you want to increase your overflow tolerance, please increase tolerance %% in Global Defaults or Item master. 
				
				Or, you must reduce the %(compare_ref_field)s by %(reduce_by)s
				
				Also, please check if the order item has already been billed in the Sales Order""" % item, raise_exception=1)

	def validate_qty(self, args, no_tolerance=None):
		"""
			Validates qty at row level
		"""
		# get unique transactions to update
		for d in self.obj.doclist:
			if d.doctype == args['source_dt']:
				args['name'] = d.fields[args['join_field']]

				# get all qty where qty > compare_field
				item = webnotes.conn.sql("""
					select item_code, `%(compare_ref_field)s`, `%(compare_field)s`, parenttype, parent from `tab%(target_dt)s` 
					where `%(compare_ref_field)s` < `%(compare_field)s` and name="%(name)s" and docstatus=1
					""" % args, as_dict=1)
				if item:
					item = item[0]
					item['idx'] = d.idx
					item['compare_ref_field'] = args['compare_ref_field']

					if not item[args['compare_ref_field']]:
						msgprint("As %(compare_ref_field)s for item: %(item_code)s in %(parenttype)s: %(parent)s is zero, system will not check over-delivery or over-billed" % item)
					elif no_tolerance:
						item['reduce_by'] = item[args['compare_field']] - item[args['compare_ref_field']]
						msgprint("""
							Row #%(idx)s: Max %(compare_ref_field)s allowed for <b>Item %(item_code)s</b> against 
							<b>%(parenttype)s %(parent)s</b> is <b>""" % item 
							+ cstr(item[args['compare_ref_field']]) + """</b>. 
							
							You must reduce the %(compare_ref_field)s by %(reduce_by)s""" % item, raise_exception=1)
					
					else:
						self.check_overflow_with_tolerance(item, args)
						
	
	def update_all_qty(self):
		"""
			Updates delivered / billed / installed qty in Sales Order & Delivery Note
		"""
		if self.obj.doc.doctype=='Delivery Note':
			self.update_qty({
				'target_field'			:'delivered_qty',
				'target_dt'				:'Sales Order Detail',
				'target_parent_dt'		:'Sales Order',
				'target_parent_field'	:'per_delivered',
				'target_ref_field'		:'qty',
				'source_dt'				:'Delivery Note Detail',
				'source_field'			:'qty',
				'join_field'			:'prevdoc_detail_docname',
				'percent_join_field'	:'prevdoc_docname',
				'status_field'			:'delivery_status',
				'keyword'				:'Delivered'
			})
			
		elif self.obj.doc.doctype=='Receivable Voucher':
			self.update_qty({
				'target_field'			:'billed_amt',
				'target_dt'				:'Sales Order Detail',
				'target_parent_dt'		:'Sales Order',
				'target_parent_field'	:'per_billed',
				'target_ref_field'		:'amount',
				'source_dt'				:'RV Detail',
				'source_field'			:'amount',
				'join_field'			:'so_detail',
				'percent_join_field'	:'sales_order',
				'status_field'			:'billing_status',
				'keyword'				:'Billed'
			})

			self.update_qty({
				'target_field'			:'billed_amt',
				'target_dt'				:'Delivery Note Detail',
				'target_parent_dt'		:'Delivery Note',
				'target_parent_field'	:'per_billed',
				'target_ref_field'		:'amount',
				'source_dt'				:'RV Detail',
				'source_field'			:'amount',
				'join_field'			:'dn_detail',
				'percent_join_field'	:'delivery_note',
				'status_field'			:'billing_status',
				'keyword'				:'Billed'
			})

		if self.obj.doc.doctype=='Installation Note':
			self.update_qty({
				'target_field'			:'installed_qty',
				'target_dt'				:'Delivery Note Detail',
				'target_parent_dt'		:'Delivery Note',
				'target_parent_field'	:'per_installed',
				'target_ref_field'		:'qty',
				'source_dt'				:'Installed Item Details',
				'source_field'			:'qty',
				'join_field'			:'prevdoc_detail_docname',
				'percent_join_field'	:'prevdoc_docname',
				'status_field'			:'installation_status',
				'keyword'				:'Installed'
			})


	def update_qty(self, args):
		"""
			Updates qty at row level
		"""
		# condition to include current record (if submit or no if cancel)
		if self.is_submit:
			args['cond'] = ' or parent="%s"' % self.obj.doc.name
		else:
			args['cond'] = ' and parent!="%s"' % self.obj.doc.name
		
		# update quantities in child table
		for d in self.obj.doclist:
			if d.doctype == args['source_dt']:
				# updates qty in the child table
				args['detail_id'] = d.fields.get(args['join_field'])
			
				if args['detail_id']:
					webnotes.conn.sql("""
						update 
							`tab%(target_dt)s` 
						set 
							%(target_field)s = (select sum(%(source_field)s) from `tab%(source_dt)s` where `%(join_field)s`="%(detail_id)s" and (docstatus=1 %(cond)s))
						where
							name="%(detail_id)s"            
					""" % args)			
		
		# get unique transactions to update
		for name in set([d.fields.get(args['percent_join_field']) for d in self.obj.doclist if d.doctype == args['source_dt']]):
			if name:
				args['name'] = name
				
				# update percent complete in the parent table
				webnotes.conn.sql("""
					update 
						`tab%(target_parent_dt)s` 
					set 
						%(target_parent_field)s = 
							(select sum(if(%(target_ref_field)s > ifnull(%(target_field)s, 0), %(target_field)s, %(target_ref_field)s))/sum(%(target_ref_field)s)*100 from `tab%(target_dt)s` where parent="%(name)s"), 
						modified = now()
					where
						name="%(name)s"
					""" % args)

				# update field
				if args['status_field']:
					webnotes.conn.sql("""
						update
							`tab%(target_parent_dt)s` 
						set
							%(status_field)s = if(ifnull(%(target_parent_field)s,0)<0.001, 'Not %(keyword)s', 
									if(%(target_parent_field)s>=99.99, 'Fully %(keyword)s', 'Partly %(keyword)s')
								)
						where
							name="%(name)s"
					""" % args)
<|MERGE_RESOLUTION|>--- conflicted
+++ resolved
@@ -193,22 +193,7 @@
 			d.export_rate = flt(base_ref_rate)/flt(obj.doc.conversion_rate)
 			d.amount = flt(d.qty)*flt(base_ref_rate)
 			d.export_amount = flt(d.qty)*flt(base_ref_rate)/flt(obj.doc.conversion_rate)
-<<<<<<< HEAD
-
-=======
->>>>>>> d14bea3d
-
-	def get_comp_base_currency(self, comp):
-		""" get default currency of company"""
-		return webnotes.conn.sql("select default_currency from `tabCompany` where name = %s", comp)[0][0]
-
-	def get_price_list_currency(self, price_list, comp):
-		""" Get all currency in which price list is maintained"""
-		plc = webnotes.conn.sql("select distinct ref_currency from `tabRef Rate Detail` where price_list_name = %s", price_list)
-		plc = [d[0] for d in plc]
-		base_currency = self.get_comp_base_currency(comp)
-		return plc, base_currency
-	
+
 
 	# Load Default Taxes
 	# ====================
