--- conflicted
+++ resolved
@@ -100,56 +100,18 @@
 
 cur_frm.cscript.item_code = function(doc, cdt, cdn) {
 	var d = locals[cdt][cdn];
-	if (d.item_code)
-		return get_server_fields('get_item_details', d.item_code, 'enquiry_details', doc, cdt, cdn, 1);
-}
-
-<<<<<<< HEAD
-=======
-// hide - unhide fields on basis of enquiry_from lead or customer
-cur_frm.cscript.enquiry_from = function(doc, cdt, cdn) {
-	cur_frm.cscript.lead_cust_show(doc, cdt, cdn);
-}
-
-// hide - unhide fields based on lead or customer
-cur_frm.cscript.lead_cust_show = function(doc, cdt, cdn) {
-	if(doc.enquiry_from == 'Lead') {
-		unhide_field(['lead']);
-		hide_field(['customer','customer_address','contact_person','customer_name','address_display','contact_display','contact_mobile','contact_email','territory','customer_group']);
-		doc.lead = doc.customer = doc.customer_address = doc.contact_person = doc.address_display = doc.contact_display = doc.contact_mobile = doc.contact_email = doc.territory = doc.customer_group = "";
-	}
-	else if(doc.enquiry_from == 'Customer') {
-		unhide_field(['customer']);
-		hide_field(['lead', 'address_display', 'contact_display', 'contact_mobile', 
-			'contact_email', 'territory', 'customer_group']);		
-		doc.lead = doc.customer = doc.customer_address = doc.contact_person = doc.address_display = doc.contact_display = doc.contact_mobile = doc.contact_email = doc.territory = doc.customer_group = "";
+	if (d.item_code) {
+		return get_server_fields('get_item_details', d.item_code, 
+			'enquiry_details', doc, cdt, cdn, 1);
 	}
 }
-
-cur_frm.cscript.customer_address = cur_frm.cscript.contact_person = function(doc, dt, dn) {
-	args = {
-		address: doc.customer_address, 
-		contact: doc.contact_person
-	}
-	if(doc.customer) args.update({customer: doc.customer});
-	
-	return get_server_fields('get_customer_address', JSON.stringify(args),'', doc, dt, dn, 1);
-}
->>>>>>> fe8db590
 
 cur_frm.cscript.lead = function(doc, cdt, cdn) {
 	cur_frm.toggle_display("contact_info", doc.customer || doc.lead);
 	wn.model.map_current_doc({
 		method: "erpnext.selling.doctype.lead.lead.make_opportunity",
 		source_name: cur_frm.doc.lead
-<<<<<<< HEAD
-	})
-=======
 	});
-	
-	unhide_field(['customer_name', 'address_display','contact_mobile', 'customer_address', 
-		'contact_email', 'territory']);
->>>>>>> fe8db590
 }
 
 cur_frm.cscript['Declare Opportunity Lost'] = function() {
